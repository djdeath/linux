/*
 *  Module for the pnfs nfs4 file layout driver.
 *  Defines all I/O and Policy interface operations, plus code
 *  to register itself with the pNFS client.
 *
 *  Copyright (c) 2002
 *  The Regents of the University of Michigan
 *  All Rights Reserved
 *
 *  Dean Hildebrand <dhildebz@umich.edu>
 *
 *  Permission is granted to use, copy, create derivative works, and
 *  redistribute this software and such derivative works for any purpose,
 *  so long as the name of the University of Michigan is not used in
 *  any advertising or publicity pertaining to the use or distribution
 *  of this software without specific, written prior authorization. If
 *  the above copyright notice or any other identification of the
 *  University of Michigan is included in any copy of any portion of
 *  this software, then the disclaimer below must also be included.
 *
 *  This software is provided as is, without representation or warranty
 *  of any kind either express or implied, including without limitation
 *  the implied warranties of merchantability, fitness for a particular
 *  purpose, or noninfringement.  The Regents of the University of
 *  Michigan shall not be liable for any damages, including special,
 *  indirect, incidental, or consequential damages, with respect to any
 *  claim arising out of or in connection with the use of the software,
 *  even if it has been or is hereafter advised of the possibility of
 *  such damages.
 */

#include <linux/nfs_fs.h>

#include "internal.h"
#include "nfs4filelayout.h"

#define NFSDBG_FACILITY         NFSDBG_PNFS_LD

MODULE_LICENSE("GPL");
MODULE_AUTHOR("Dean Hildebrand <dhildebz@umich.edu>");
MODULE_DESCRIPTION("The NFSv4 file layout driver");

#define FILELAYOUT_POLL_RETRY_MAX     (15*HZ)

static loff_t
filelayout_get_dense_offset(struct nfs4_filelayout_segment *flseg,
			    loff_t offset)
{
	u32 stripe_width = flseg->stripe_unit * flseg->dsaddr->stripe_count;
	u64 tmp;

	offset -= flseg->pattern_offset;
	tmp = offset;
	do_div(tmp, stripe_width);

	return tmp * flseg->stripe_unit + do_div(offset, flseg->stripe_unit);
}

/* This function is used by the layout driver to calculate the
 * offset of the file on the dserver based on whether the
 * layout type is STRIPE_DENSE or STRIPE_SPARSE
 */
static loff_t
filelayout_get_dserver_offset(struct pnfs_layout_segment *lseg, loff_t offset)
{
	struct nfs4_filelayout_segment *flseg = FILELAYOUT_LSEG(lseg);

	switch (flseg->stripe_type) {
	case STRIPE_SPARSE:
		return offset;

	case STRIPE_DENSE:
		return filelayout_get_dense_offset(flseg, offset);
	}

	BUG();
}

/* For data server errors we don't recover from */
static void
filelayout_set_lo_fail(struct pnfs_layout_segment *lseg)
{
	if (lseg->pls_range.iomode == IOMODE_RW) {
		dprintk("%s Setting layout IOMODE_RW fail bit\n", __func__);
		set_bit(lo_fail_bit(IOMODE_RW), &lseg->pls_layout->plh_flags);
	} else {
		dprintk("%s Setting layout IOMODE_READ fail bit\n", __func__);
		set_bit(lo_fail_bit(IOMODE_READ), &lseg->pls_layout->plh_flags);
	}
}

static int filelayout_async_handle_error(struct rpc_task *task,
					 struct nfs4_state *state,
					 struct nfs_client *clp,
					 int *reset)
{
	if (task->tk_status >= 0)
		return 0;

	*reset = 0;

	switch (task->tk_status) {
	case -NFS4ERR_BADSESSION:
	case -NFS4ERR_BADSLOT:
	case -NFS4ERR_BAD_HIGH_SLOT:
	case -NFS4ERR_DEADSESSION:
	case -NFS4ERR_CONN_NOT_BOUND_TO_SESSION:
	case -NFS4ERR_SEQ_FALSE_RETRY:
	case -NFS4ERR_SEQ_MISORDERED:
		dprintk("%s ERROR %d, Reset session. Exchangeid "
			"flags 0x%x\n", __func__, task->tk_status,
			clp->cl_exchange_flags);
		nfs4_schedule_session_recovery(clp->cl_session);
		break;
	case -NFS4ERR_DELAY:
	case -NFS4ERR_GRACE:
	case -EKEYEXPIRED:
		rpc_delay(task, FILELAYOUT_POLL_RETRY_MAX);
		break;
<<<<<<< HEAD
=======
	case -NFS4ERR_RETRY_UNCACHED_REP:
		break;
>>>>>>> d762f438
	default:
		dprintk("%s DS error. Retry through MDS %d\n", __func__,
			task->tk_status);
		*reset = 1;
		break;
	}
	task->tk_status = 0;
	return -EAGAIN;
}

/* NFS_PROTO call done callback routines */

static int filelayout_read_done_cb(struct rpc_task *task,
				struct nfs_read_data *data)
{
	struct nfs_client *clp = data->ds_clp;
	int reset = 0;

	dprintk("%s DS read\n", __func__);

	if (filelayout_async_handle_error(task, data->args.context->state,
					  data->ds_clp, &reset) == -EAGAIN) {
		dprintk("%s calling restart ds_clp %p ds_clp->cl_session %p\n",
			__func__, data->ds_clp, data->ds_clp->cl_session);
		if (reset) {
			filelayout_set_lo_fail(data->lseg);
			nfs4_reset_read(task, data);
			clp = NFS_SERVER(data->inode)->nfs_client;
		}
		nfs_restart_rpc(task, clp);
		return -EAGAIN;
	}

	return 0;
}

/*
 * We reference the rpc_cred of the first WRITE that triggers the need for
 * a LAYOUTCOMMIT, and use it to send the layoutcommit compound.
 * rfc5661 is not clear about which credential should be used.
 */
static void
filelayout_set_layoutcommit(struct nfs_write_data *wdata)
{
	if (FILELAYOUT_LSEG(wdata->lseg)->commit_through_mds ||
	    wdata->res.verf->committed == NFS_FILE_SYNC)
		return;

	pnfs_set_layoutcommit(wdata);
	dprintk("%s ionde %lu pls_end_pos %lu\n", __func__, wdata->inode->i_ino,
		(unsigned long) wdata->lseg->pls_end_pos);
}

/*
 * Call ops for the async read/write cases
 * In the case of dense layouts, the offset needs to be reset to its
 * original value.
 */
static void filelayout_read_prepare(struct rpc_task *task, void *data)
{
	struct nfs_read_data *rdata = (struct nfs_read_data *)data;

	rdata->read_done_cb = filelayout_read_done_cb;

	if (nfs41_setup_sequence(rdata->ds_clp->cl_session,
				&rdata->args.seq_args, &rdata->res.seq_res,
				0, task))
		return;

	rpc_call_start(task);
}

static void filelayout_read_call_done(struct rpc_task *task, void *data)
{
	struct nfs_read_data *rdata = (struct nfs_read_data *)data;

	dprintk("--> %s task->tk_status %d\n", __func__, task->tk_status);

	/* Note this may cause RPC to be resent */
	rdata->mds_ops->rpc_call_done(task, data);
}

static void filelayout_read_release(void *data)
{
	struct nfs_read_data *rdata = (struct nfs_read_data *)data;

	rdata->mds_ops->rpc_release(data);
}

static int filelayout_write_done_cb(struct rpc_task *task,
				struct nfs_write_data *data)
{
	int reset = 0;

	if (filelayout_async_handle_error(task, data->args.context->state,
					  data->ds_clp, &reset) == -EAGAIN) {
		struct nfs_client *clp;

		dprintk("%s calling restart ds_clp %p ds_clp->cl_session %p\n",
			__func__, data->ds_clp, data->ds_clp->cl_session);
		if (reset) {
			filelayout_set_lo_fail(data->lseg);
			nfs4_reset_write(task, data);
			clp = NFS_SERVER(data->inode)->nfs_client;
		} else
			clp = data->ds_clp;
		nfs_restart_rpc(task, clp);
		return -EAGAIN;
	}

	filelayout_set_layoutcommit(data);
	return 0;
}

/* Fake up some data that will cause nfs_commit_release to retry the writes. */
static void prepare_to_resend_writes(struct nfs_write_data *data)
{
	struct nfs_page *first = nfs_list_entry(data->pages.next);

	data->task.tk_status = 0;
	memcpy(data->verf.verifier, first->wb_verf.verifier,
	       sizeof(first->wb_verf.verifier));
	data->verf.verifier[0]++; /* ensure verifier mismatch */
}

static int filelayout_commit_done_cb(struct rpc_task *task,
				     struct nfs_write_data *data)
{
	int reset = 0;

	if (filelayout_async_handle_error(task, data->args.context->state,
					  data->ds_clp, &reset) == -EAGAIN) {
		dprintk("%s calling restart ds_clp %p ds_clp->cl_session %p\n",
			__func__, data->ds_clp, data->ds_clp->cl_session);
		if (reset) {
			prepare_to_resend_writes(data);
			filelayout_set_lo_fail(data->lseg);
		} else
			nfs_restart_rpc(task, data->ds_clp);
		return -EAGAIN;
	}

	return 0;
}

static void filelayout_write_prepare(struct rpc_task *task, void *data)
{
	struct nfs_write_data *wdata = (struct nfs_write_data *)data;

	if (nfs41_setup_sequence(wdata->ds_clp->cl_session,
				&wdata->args.seq_args, &wdata->res.seq_res,
				0, task))
		return;

	rpc_call_start(task);
}

static void filelayout_write_call_done(struct rpc_task *task, void *data)
{
	struct nfs_write_data *wdata = (struct nfs_write_data *)data;

	/* Note this may cause RPC to be resent */
	wdata->mds_ops->rpc_call_done(task, data);
}

static void filelayout_write_release(void *data)
{
	struct nfs_write_data *wdata = (struct nfs_write_data *)data;

	wdata->mds_ops->rpc_release(data);
}

static void filelayout_commit_release(void *data)
{
	struct nfs_write_data *wdata = (struct nfs_write_data *)data;

	nfs_commit_release_pages(wdata);
	if (atomic_dec_and_test(&NFS_I(wdata->inode)->commits_outstanding))
		nfs_commit_clear_lock(NFS_I(wdata->inode));
	nfs_commitdata_release(wdata);
}

struct rpc_call_ops filelayout_read_call_ops = {
	.rpc_call_prepare = filelayout_read_prepare,
	.rpc_call_done = filelayout_read_call_done,
	.rpc_release = filelayout_read_release,
};

struct rpc_call_ops filelayout_write_call_ops = {
	.rpc_call_prepare = filelayout_write_prepare,
	.rpc_call_done = filelayout_write_call_done,
	.rpc_release = filelayout_write_release,
};

struct rpc_call_ops filelayout_commit_call_ops = {
	.rpc_call_prepare = filelayout_write_prepare,
	.rpc_call_done = filelayout_write_call_done,
	.rpc_release = filelayout_commit_release,
};

static enum pnfs_try_status
filelayout_read_pagelist(struct nfs_read_data *data)
{
	struct pnfs_layout_segment *lseg = data->lseg;
	struct nfs4_pnfs_ds *ds;
	loff_t offset = data->args.offset;
	u32 j, idx;
	struct nfs_fh *fh;
	int status;

	dprintk("--> %s ino %lu pgbase %u req %Zu@%llu\n",
		__func__, data->inode->i_ino,
		data->args.pgbase, (size_t)data->args.count, offset);

	/* Retrieve the correct rpc_client for the byte range */
	j = nfs4_fl_calc_j_index(lseg, offset);
	idx = nfs4_fl_calc_ds_index(lseg, j);
	ds = nfs4_fl_prepare_ds(lseg, idx);
	if (!ds) {
		/* Either layout fh index faulty, or ds connect failed */
		set_bit(lo_fail_bit(IOMODE_RW), &lseg->pls_layout->plh_flags);
		set_bit(lo_fail_bit(IOMODE_READ), &lseg->pls_layout->plh_flags);
		return PNFS_NOT_ATTEMPTED;
	}
	dprintk("%s USE DS:ip %x %hu\n", __func__,
		ntohl(ds->ds_ip_addr), ntohs(ds->ds_port));

	/* No multipath support. Use first DS */
	data->ds_clp = ds->ds_clp;
	fh = nfs4_fl_select_ds_fh(lseg, j);
	if (fh)
		data->args.fh = fh;

	data->args.offset = filelayout_get_dserver_offset(lseg, offset);
	data->mds_offset = offset;

	/* Perform an asynchronous read to ds */
	status = nfs_initiate_read(data, ds->ds_clp->cl_rpcclient,
				   &filelayout_read_call_ops);
	BUG_ON(status != 0);
	return PNFS_ATTEMPTED;
}

/* Perform async writes. */
static enum pnfs_try_status
filelayout_write_pagelist(struct nfs_write_data *data, int sync)
{
	struct pnfs_layout_segment *lseg = data->lseg;
	struct nfs4_pnfs_ds *ds;
	loff_t offset = data->args.offset;
	u32 j, idx;
	struct nfs_fh *fh;
	int status;

	/* Retrieve the correct rpc_client for the byte range */
	j = nfs4_fl_calc_j_index(lseg, offset);
	idx = nfs4_fl_calc_ds_index(lseg, j);
	ds = nfs4_fl_prepare_ds(lseg, idx);
	if (!ds) {
		printk(KERN_ERR "%s: prepare_ds failed, use MDS\n", __func__);
		set_bit(lo_fail_bit(IOMODE_RW), &lseg->pls_layout->plh_flags);
		set_bit(lo_fail_bit(IOMODE_READ), &lseg->pls_layout->plh_flags);
		return PNFS_NOT_ATTEMPTED;
	}
	dprintk("%s ino %lu sync %d req %Zu@%llu DS:%x:%hu\n", __func__,
		data->inode->i_ino, sync, (size_t) data->args.count, offset,
		ntohl(ds->ds_ip_addr), ntohs(ds->ds_port));

	data->write_done_cb = filelayout_write_done_cb;
	data->ds_clp = ds->ds_clp;
	fh = nfs4_fl_select_ds_fh(lseg, j);
	if (fh)
		data->args.fh = fh;
	/*
	 * Get the file offset on the dserver. Set the write offset to
	 * this offset and save the original offset.
	 */
	data->args.offset = filelayout_get_dserver_offset(lseg, offset);
	data->mds_offset = offset;

	/* Perform an asynchronous write */
	status = nfs_initiate_write(data, ds->ds_clp->cl_rpcclient,
				    &filelayout_write_call_ops, sync);
	BUG_ON(status != 0);
	return PNFS_ATTEMPTED;
}

/*
 * filelayout_check_layout()
 *
 * Make sure layout segment parameters are sane WRT the device.
 * At this point no generic layer initialization of the lseg has occurred,
 * and nothing has been added to the layout_hdr cache.
 *
 */
static int
filelayout_check_layout(struct pnfs_layout_hdr *lo,
			struct nfs4_filelayout_segment *fl,
			struct nfs4_layoutget_res *lgr,
			struct nfs4_deviceid *id,
			gfp_t gfp_flags)
{
	struct nfs4_file_layout_dsaddr *dsaddr;
	int status = -EINVAL;
	struct nfs_server *nfss = NFS_SERVER(lo->plh_inode);

	dprintk("--> %s\n", __func__);

	if (fl->pattern_offset > lgr->range.offset) {
		dprintk("%s pattern_offset %lld to large\n",
				__func__, fl->pattern_offset);
		goto out;
	}

	if (!fl->stripe_unit || fl->stripe_unit % PAGE_SIZE) {
		dprintk("%s Invalid stripe unit (%u)\n",
			__func__, fl->stripe_unit);
		goto out;
	}

	/* find and reference the deviceid */
	dsaddr = nfs4_fl_find_get_deviceid(id);
	if (dsaddr == NULL) {
		dsaddr = get_device_info(lo->plh_inode, id, gfp_flags);
		if (dsaddr == NULL)
			goto out;
	}
	fl->dsaddr = dsaddr;

	if (fl->first_stripe_index < 0 ||
	    fl->first_stripe_index >= dsaddr->stripe_count) {
		dprintk("%s Bad first_stripe_index %d\n",
				__func__, fl->first_stripe_index);
		goto out_put;
	}

	if ((fl->stripe_type == STRIPE_SPARSE &&
	    fl->num_fh > 1 && fl->num_fh != dsaddr->ds_num) ||
	    (fl->stripe_type == STRIPE_DENSE &&
	    fl->num_fh != dsaddr->stripe_count)) {
		dprintk("%s num_fh %u not valid for given packing\n",
			__func__, fl->num_fh);
		goto out_put;
	}

	if (fl->stripe_unit % nfss->rsize || fl->stripe_unit % nfss->wsize) {
		dprintk("%s Stripe unit (%u) not aligned with rsize %u "
			"wsize %u\n", __func__, fl->stripe_unit, nfss->rsize,
			nfss->wsize);
	}

	status = 0;
out:
	dprintk("--> %s returns %d\n", __func__, status);
	return status;
out_put:
	nfs4_fl_put_deviceid(dsaddr);
	goto out;
}

static void filelayout_free_fh_array(struct nfs4_filelayout_segment *fl)
{
	int i;

	for (i = 0; i < fl->num_fh; i++) {
		if (!fl->fh_array[i])
			break;
		kfree(fl->fh_array[i]);
	}
	kfree(fl->fh_array);
	fl->fh_array = NULL;
}

static void
_filelayout_free_lseg(struct nfs4_filelayout_segment *fl)
{
	filelayout_free_fh_array(fl);
	kfree(fl);
}

static int
filelayout_decode_layout(struct pnfs_layout_hdr *flo,
			 struct nfs4_filelayout_segment *fl,
			 struct nfs4_layoutget_res *lgr,
			 struct nfs4_deviceid *id,
			 gfp_t gfp_flags)
{
	struct xdr_stream stream;
	struct xdr_buf buf = {
		.pages =  lgr->layoutp->pages,
		.page_len =  lgr->layoutp->len,
		.buflen =  lgr->layoutp->len,
		.len = lgr->layoutp->len,
	};
	struct page *scratch;
	__be32 *p;
	uint32_t nfl_util;
	int i;

	dprintk("%s: set_layout_map Begin\n", __func__);

<<<<<<< HEAD
	scratch = alloc_page(GFP_KERNEL);
=======
	scratch = alloc_page(gfp_flags);
>>>>>>> d762f438
	if (!scratch)
		return -ENOMEM;

	xdr_init_decode(&stream, &buf, NULL);
	xdr_set_scratch_buffer(&stream, page_address(scratch), PAGE_SIZE);

	/* 20 = ufl_util (4), first_stripe_index (4), pattern_offset (8),
	 * num_fh (4) */
	p = xdr_inline_decode(&stream, NFS4_DEVICEID4_SIZE + 20);
	if (unlikely(!p))
		goto out_err;

	memcpy(id, p, sizeof(*id));
	p += XDR_QUADLEN(NFS4_DEVICEID4_SIZE);
	print_deviceid(id);

	nfl_util = be32_to_cpup(p++);
	if (nfl_util & NFL4_UFLG_COMMIT_THRU_MDS)
		fl->commit_through_mds = 1;
	if (nfl_util & NFL4_UFLG_DENSE)
		fl->stripe_type = STRIPE_DENSE;
	else
		fl->stripe_type = STRIPE_SPARSE;
	fl->stripe_unit = nfl_util & ~NFL4_UFLG_MASK;

	fl->first_stripe_index = be32_to_cpup(p++);
	p = xdr_decode_hyper(p, &fl->pattern_offset);
	fl->num_fh = be32_to_cpup(p++);

	dprintk("%s: nfl_util 0x%X num_fh %u fsi %u po %llu\n",
		__func__, nfl_util, fl->num_fh, fl->first_stripe_index,
		fl->pattern_offset);

	if (!fl->num_fh)
		goto out_err;

	fl->fh_array = kzalloc(fl->num_fh * sizeof(struct nfs_fh *),
			       gfp_flags);
	if (!fl->fh_array)
		goto out_err;

	for (i = 0; i < fl->num_fh; i++) {
		/* Do we want to use a mempool here? */
<<<<<<< HEAD
		fl->fh_array[i] = kmalloc(sizeof(struct nfs_fh), GFP_KERNEL);
=======
		fl->fh_array[i] = kmalloc(sizeof(struct nfs_fh), gfp_flags);
>>>>>>> d762f438
		if (!fl->fh_array[i])
			goto out_err_free;

		p = xdr_inline_decode(&stream, 4);
		if (unlikely(!p))
			goto out_err_free;
		fl->fh_array[i]->size = be32_to_cpup(p++);
		if (sizeof(struct nfs_fh) < fl->fh_array[i]->size) {
			printk(KERN_ERR "Too big fh %d received %d\n",
			       i, fl->fh_array[i]->size);
			goto out_err_free;
		}

		p = xdr_inline_decode(&stream, fl->fh_array[i]->size);
		if (unlikely(!p))
			goto out_err_free;
		memcpy(fl->fh_array[i]->data, p, fl->fh_array[i]->size);
		dprintk("DEBUG: %s: fh len %d\n", __func__,
			fl->fh_array[i]->size);
	}

	__free_page(scratch);
	return 0;

out_err_free:
	filelayout_free_fh_array(fl);
out_err:
	__free_page(scratch);
	return -EIO;
}

static void
filelayout_free_lseg(struct pnfs_layout_segment *lseg)
{
	struct nfs4_filelayout_segment *fl = FILELAYOUT_LSEG(lseg);

	dprintk("--> %s\n", __func__);
	nfs4_fl_put_deviceid(fl->dsaddr);
	kfree(fl->commit_buckets);
	_filelayout_free_lseg(fl);
}

static struct pnfs_layout_segment *
filelayout_alloc_lseg(struct pnfs_layout_hdr *layoutid,
		      struct nfs4_layoutget_res *lgr,
		      gfp_t gfp_flags)
{
	struct nfs4_filelayout_segment *fl;
	int rc;
	struct nfs4_deviceid id;

	dprintk("--> %s\n", __func__);
	fl = kzalloc(sizeof(*fl), gfp_flags);
	if (!fl)
		return NULL;

	rc = filelayout_decode_layout(layoutid, fl, lgr, &id, gfp_flags);
	if (rc != 0 || filelayout_check_layout(layoutid, fl, lgr, &id, gfp_flags)) {
		_filelayout_free_lseg(fl);
		return NULL;
	}

	/* This assumes there is only one IOMODE_RW lseg.  What
	 * we really want to do is have a layout_hdr level
	 * dictionary of <multipath_list4, fh> keys, each
	 * associated with a struct list_head, populated by calls
	 * to filelayout_write_pagelist().
	 * */
	if ((!fl->commit_through_mds) && (lgr->range.iomode == IOMODE_RW)) {
		int i;
		int size = (fl->stripe_type == STRIPE_SPARSE) ?
			fl->dsaddr->ds_num : fl->dsaddr->stripe_count;

<<<<<<< HEAD
		fl->commit_buckets = kcalloc(size, sizeof(struct list_head), GFP_KERNEL);
=======
		fl->commit_buckets = kcalloc(size, sizeof(struct list_head), gfp_flags);
>>>>>>> d762f438
		if (!fl->commit_buckets) {
			filelayout_free_lseg(&fl->generic_hdr);
			return NULL;
		}
		fl->number_of_buckets = size;
		for (i = 0; i < size; i++)
			INIT_LIST_HEAD(&fl->commit_buckets[i]);
	}
	return &fl->generic_hdr;
}

/*
 * filelayout_pg_test(). Called by nfs_can_coalesce_requests()
 *
 * return 1 :  coalesce page
 * return 0 :  don't coalesce page
 */
int
filelayout_pg_test(struct nfs_pageio_descriptor *pgio, struct nfs_page *prev,
		   struct nfs_page *req)
{
	u64 p_stripe, r_stripe;
	u32 stripe_unit;

	if (!pgio->pg_lseg)
		return 1;
	p_stripe = (u64)prev->wb_index << PAGE_CACHE_SHIFT;
	r_stripe = (u64)req->wb_index << PAGE_CACHE_SHIFT;
	stripe_unit = FILELAYOUT_LSEG(pgio->pg_lseg)->stripe_unit;

	do_div(p_stripe, stripe_unit);
	do_div(r_stripe, stripe_unit);

	return (p_stripe == r_stripe);
}

static bool filelayout_mark_pnfs_commit(struct pnfs_layout_segment *lseg)
{
	return !FILELAYOUT_LSEG(lseg)->commit_through_mds;
}

static u32 select_bucket_index(struct nfs4_filelayout_segment *fl, u32 j)
{
	if (fl->stripe_type == STRIPE_SPARSE)
		return nfs4_fl_calc_ds_index(&fl->generic_hdr, j);
	else
		return j;
}

struct list_head *filelayout_choose_commit_list(struct nfs_page *req)
{
	struct pnfs_layout_segment *lseg = req->wb_commit_lseg;
	struct nfs4_filelayout_segment *fl = FILELAYOUT_LSEG(lseg);
	u32 i, j;
	struct list_head *list;

	/* Note that we are calling nfs4_fl_calc_j_index on each page
	 * that ends up being committed to a data server.  An attractive
	 * alternative is to add a field to nfs_write_data and nfs_page
	 * to store the value calculated in filelayout_write_pagelist
	 * and just use that here.
	 */
	j = nfs4_fl_calc_j_index(lseg,
				 (loff_t)req->wb_index << PAGE_CACHE_SHIFT);
	i = select_bucket_index(fl, j);
	list = &fl->commit_buckets[i];
	if (list_empty(list)) {
		/* Non-empty buckets hold a reference on the lseg */
		get_lseg(lseg);
	}
	return list;
}

static u32 calc_ds_index_from_commit(struct pnfs_layout_segment *lseg, u32 i)
{
	struct nfs4_filelayout_segment *flseg = FILELAYOUT_LSEG(lseg);

	if (flseg->stripe_type == STRIPE_SPARSE)
		return i;
	else
		return nfs4_fl_calc_ds_index(lseg, i);
}

static struct nfs_fh *
select_ds_fh_from_commit(struct pnfs_layout_segment *lseg, u32 i)
{
	struct nfs4_filelayout_segment *flseg = FILELAYOUT_LSEG(lseg);

	if (flseg->stripe_type == STRIPE_SPARSE) {
		if (flseg->num_fh == 1)
			i = 0;
		else if (flseg->num_fh == 0)
			/* Use the MDS OPEN fh set in nfs_read_rpcsetup */
			return NULL;
	}
	return flseg->fh_array[i];
}

static int filelayout_initiate_commit(struct nfs_write_data *data, int how)
{
	struct pnfs_layout_segment *lseg = data->lseg;
	struct nfs4_pnfs_ds *ds;
	u32 idx;
	struct nfs_fh *fh;

	idx = calc_ds_index_from_commit(lseg, data->ds_commit_index);
	ds = nfs4_fl_prepare_ds(lseg, idx);
	if (!ds) {
		printk(KERN_ERR "%s: prepare_ds failed, use MDS\n", __func__);
		set_bit(lo_fail_bit(IOMODE_RW), &lseg->pls_layout->plh_flags);
		set_bit(lo_fail_bit(IOMODE_READ), &lseg->pls_layout->plh_flags);
		prepare_to_resend_writes(data);
		data->mds_ops->rpc_release(data);
		return -EAGAIN;
	}
	dprintk("%s ino %lu, how %d\n", __func__, data->inode->i_ino, how);
	data->write_done_cb = filelayout_commit_done_cb;
	data->ds_clp = ds->ds_clp;
	fh = select_ds_fh_from_commit(lseg, data->ds_commit_index);
	if (fh)
		data->args.fh = fh;
	return nfs_initiate_commit(data, ds->ds_clp->cl_rpcclient,
				   &filelayout_commit_call_ops, how);
}

/*
 * This is only useful while we are using whole file layouts.
 */
static struct pnfs_layout_segment *find_only_write_lseg(struct inode *inode)
{
	struct pnfs_layout_segment *lseg, *rv = NULL;

	spin_lock(&inode->i_lock);
	list_for_each_entry(lseg, &NFS_I(inode)->layout->plh_segs, pls_list)
		if (lseg->pls_range.iomode == IOMODE_RW)
			rv = get_lseg(lseg);
	spin_unlock(&inode->i_lock);
	return rv;
}

static int alloc_ds_commits(struct inode *inode, struct list_head *list)
{
	struct pnfs_layout_segment *lseg;
	struct nfs4_filelayout_segment *fl;
	struct nfs_write_data *data;
	int i, j;

	/* Won't need this when non-whole file layout segments are supported
	 * instead we will use a pnfs_layout_hdr structure */
	lseg = find_only_write_lseg(inode);
	if (!lseg)
		return 0;
	fl = FILELAYOUT_LSEG(lseg);
	for (i = 0; i < fl->number_of_buckets; i++) {
		if (list_empty(&fl->commit_buckets[i]))
			continue;
		data = nfs_commitdata_alloc();
		if (!data)
			goto out_bad;
		data->ds_commit_index = i;
		data->lseg = lseg;
		list_add(&data->pages, list);
	}
	put_lseg(lseg);
	return 0;

out_bad:
	for (j = i; j < fl->number_of_buckets; j++) {
		if (list_empty(&fl->commit_buckets[i]))
			continue;
		nfs_retry_commit(&fl->commit_buckets[i], lseg);
		put_lseg(lseg);  /* associated with emptying bucket */
	}
	put_lseg(lseg);
	/* Caller will clean up entries put on list */
	return -ENOMEM;
}

/* This follows nfs_commit_list pretty closely */
static int
filelayout_commit_pagelist(struct inode *inode, struct list_head *mds_pages,
			   int how)
{
	struct nfs_write_data	*data, *tmp;
	LIST_HEAD(list);

	if (!list_empty(mds_pages)) {
		data = nfs_commitdata_alloc();
		if (!data)
			goto out_bad;
		data->lseg = NULL;
		list_add(&data->pages, &list);
	}

	if (alloc_ds_commits(inode, &list))
		goto out_bad;

	list_for_each_entry_safe(data, tmp, &list, pages) {
		list_del_init(&data->pages);
		atomic_inc(&NFS_I(inode)->commits_outstanding);
		if (!data->lseg) {
			nfs_init_commit(data, mds_pages, NULL);
			nfs_initiate_commit(data, NFS_CLIENT(inode),
					    data->mds_ops, how);
		} else {
			nfs_init_commit(data, &FILELAYOUT_LSEG(data->lseg)->commit_buckets[data->ds_commit_index], data->lseg);
			filelayout_initiate_commit(data, how);
		}
	}
	return 0;
 out_bad:
	list_for_each_entry_safe(data, tmp, &list, pages) {
		nfs_retry_commit(&data->pages, data->lseg);
		list_del_init(&data->pages);
		nfs_commit_free(data);
	}
	nfs_retry_commit(mds_pages, NULL);
	nfs_commit_clear_lock(NFS_I(inode));
	return -ENOMEM;
}

static struct pnfs_layoutdriver_type filelayout_type = {
	.id			= LAYOUT_NFSV4_1_FILES,
	.name			= "LAYOUT_NFSV4_1_FILES",
	.owner			= THIS_MODULE,
	.alloc_lseg		= filelayout_alloc_lseg,
	.free_lseg		= filelayout_free_lseg,
	.pg_test		= filelayout_pg_test,
	.mark_pnfs_commit	= filelayout_mark_pnfs_commit,
	.choose_commit_list	= filelayout_choose_commit_list,
	.commit_pagelist	= filelayout_commit_pagelist,
	.read_pagelist		= filelayout_read_pagelist,
	.write_pagelist		= filelayout_write_pagelist,
};

static int __init nfs4filelayout_init(void)
{
	printk(KERN_INFO "%s: NFSv4 File Layout Driver Registering...\n",
	       __func__);
	return pnfs_register_layoutdriver(&filelayout_type);
}

static void __exit nfs4filelayout_exit(void)
{
	printk(KERN_INFO "%s: NFSv4 File Layout Driver Unregistering...\n",
	       __func__);
	pnfs_unregister_layoutdriver(&filelayout_type);
}

module_init(nfs4filelayout_init);
module_exit(nfs4filelayout_exit);<|MERGE_RESOLUTION|>--- conflicted
+++ resolved
@@ -117,11 +117,8 @@
 	case -EKEYEXPIRED:
 		rpc_delay(task, FILELAYOUT_POLL_RETRY_MAX);
 		break;
-<<<<<<< HEAD
-=======
 	case -NFS4ERR_RETRY_UNCACHED_REP:
 		break;
->>>>>>> d762f438
 	default:
 		dprintk("%s DS error. Retry through MDS %d\n", __func__,
 			task->tk_status);
@@ -523,11 +520,7 @@
 
 	dprintk("%s: set_layout_map Begin\n", __func__);
 
-<<<<<<< HEAD
-	scratch = alloc_page(GFP_KERNEL);
-=======
 	scratch = alloc_page(gfp_flags);
->>>>>>> d762f438
 	if (!scratch)
 		return -ENOMEM;
 
@@ -571,11 +564,7 @@
 
 	for (i = 0; i < fl->num_fh; i++) {
 		/* Do we want to use a mempool here? */
-<<<<<<< HEAD
-		fl->fh_array[i] = kmalloc(sizeof(struct nfs_fh), GFP_KERNEL);
-=======
 		fl->fh_array[i] = kmalloc(sizeof(struct nfs_fh), gfp_flags);
->>>>>>> d762f438
 		if (!fl->fh_array[i])
 			goto out_err_free;
 
@@ -649,11 +638,7 @@
 		int size = (fl->stripe_type == STRIPE_SPARSE) ?
 			fl->dsaddr->ds_num : fl->dsaddr->stripe_count;
 
-<<<<<<< HEAD
-		fl->commit_buckets = kcalloc(size, sizeof(struct list_head), GFP_KERNEL);
-=======
 		fl->commit_buckets = kcalloc(size, sizeof(struct list_head), gfp_flags);
->>>>>>> d762f438
 		if (!fl->commit_buckets) {
 			filelayout_free_lseg(&fl->generic_hdr);
 			return NULL;

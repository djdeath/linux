/*
 * Copyright (c) 2007 Mellanox Technologies. All rights reserved.
 *
 * This software is available to you under a choice of one of two
 * licenses.  You may choose to be licensed under the terms of the GNU
 * General Public License (GPL) Version 2, available from the file
 * COPYING in the main directory of this source tree, or the
 * OpenIB.org BSD license below:
 *
 *     Redistribution and use in source and binary forms, with or
 *     without modification, are permitted provided that the following
 *     conditions are met:
 *
 *      - Redistributions of source code must retain the above
 *        copyright notice, this list of conditions and the following
 *        disclaimer.
 *
 *      - Redistributions in binary form must reproduce the above
 *        copyright notice, this list of conditions and the following
 *        disclaimer in the documentation and/or other materials
 *        provided with the distribution.
 *
 * THE SOFTWARE IS PROVIDED "AS IS", WITHOUT WARRANTY OF ANY KIND,
 * EXPRESS OR IMPLIED, INCLUDING BUT NOT LIMITED TO THE WARRANTIES OF
 * MERCHANTABILITY, FITNESS FOR A PARTICULAR PURPOSE AND
 * NONINFRINGEMENT. IN NO EVENT SHALL THE AUTHORS OR COPYRIGHT HOLDERS
 * BE LIABLE FOR ANY CLAIM, DAMAGES OR OTHER LIABILITY, WHETHER IN AN
 * ACTION OF CONTRACT, TORT OR OTHERWISE, ARISING FROM, OUT OF OR IN
 * CONNECTION WITH THE SOFTWARE OR THE USE OR OTHER DEALINGS IN THE
 * SOFTWARE.
 *
 */

#include <linux/etherdevice.h>
#include <linux/tcp.h>
#include <linux/if_vlan.h>
#include <linux/delay.h>
#include <linux/slab.h>
#include <linux/hash.h>
#include <net/ip.h>

#include <linux/mlx4/driver.h>
#include <linux/mlx4/device.h>
#include <linux/mlx4/cmd.h>
#include <linux/mlx4/cq.h>

#include "mlx4_en.h"
#include "en_port.h"

int mlx4_en_setup_tc(struct net_device *dev, u8 up)
{
	struct mlx4_en_priv *priv = netdev_priv(dev);
	int i;
	unsigned int offset = 0;

	if (up && up != MLX4_EN_NUM_UP)
		return -EINVAL;

	netdev_set_num_tc(dev, up);

	/* Partition Tx queues evenly amongst UP's */
	for (i = 0; i < up; i++) {
		netdev_set_tc_queue(dev, i, priv->num_tx_rings_p_up, offset);
		offset += priv->num_tx_rings_p_up;
	}

	return 0;
}

#ifdef CONFIG_RFS_ACCEL

struct mlx4_en_filter {
	struct list_head next;
	struct work_struct work;

	__be32 src_ip;
	__be32 dst_ip;
	__be16 src_port;
	__be16 dst_port;

	int rxq_index;
	struct mlx4_en_priv *priv;
	u32 flow_id;			/* RFS infrastructure id */
	int id;				/* mlx4_en driver id */
	u64 reg_id;			/* Flow steering API id */
	u8 activated;			/* Used to prevent expiry before filter
					 * is attached
					 */
	struct hlist_node filter_chain;
};

static void mlx4_en_filter_rfs_expire(struct mlx4_en_priv *priv);

static void mlx4_en_filter_work(struct work_struct *work)
{
	struct mlx4_en_filter *filter = container_of(work,
						     struct mlx4_en_filter,
						     work);
	struct mlx4_en_priv *priv = filter->priv;
	struct mlx4_spec_list spec_tcp = {
		.id = MLX4_NET_TRANS_RULE_ID_TCP,
		{
			.tcp_udp = {
				.dst_port = filter->dst_port,
				.dst_port_msk = (__force __be16)-1,
				.src_port = filter->src_port,
				.src_port_msk = (__force __be16)-1,
			},
		},
	};
	struct mlx4_spec_list spec_ip = {
		.id = MLX4_NET_TRANS_RULE_ID_IPV4,
		{
			.ipv4 = {
				.dst_ip = filter->dst_ip,
				.dst_ip_msk = (__force __be32)-1,
				.src_ip = filter->src_ip,
				.src_ip_msk = (__force __be32)-1,
			},
		},
	};
	struct mlx4_spec_list spec_eth = {
		.id = MLX4_NET_TRANS_RULE_ID_ETH,
	};
	struct mlx4_net_trans_rule rule = {
		.list = LIST_HEAD_INIT(rule.list),
		.queue_mode = MLX4_NET_TRANS_Q_LIFO,
		.exclusive = 1,
		.allow_loopback = 1,
		.promisc_mode = MLX4_FS_PROMISC_NONE,
		.port = priv->port,
		.priority = MLX4_DOMAIN_RFS,
	};
	int rc;
	__be64 mac_mask = cpu_to_be64(MLX4_MAC_MASK << 16);

	list_add_tail(&spec_eth.list, &rule.list);
	list_add_tail(&spec_ip.list, &rule.list);
	list_add_tail(&spec_tcp.list, &rule.list);

	rule.qpn = priv->rss_map.qps[filter->rxq_index].qpn;
	memcpy(spec_eth.eth.dst_mac, priv->dev->dev_addr, ETH_ALEN);
	memcpy(spec_eth.eth.dst_mac_msk, &mac_mask, ETH_ALEN);

	filter->activated = 0;

	if (filter->reg_id) {
		rc = mlx4_flow_detach(priv->mdev->dev, filter->reg_id);
		if (rc && rc != -ENOENT)
			en_err(priv, "Error detaching flow. rc = %d\n", rc);
	}

	rc = mlx4_flow_attach(priv->mdev->dev, &rule, &filter->reg_id);
	if (rc)
		en_err(priv, "Error attaching flow. err = %d\n", rc);

	mlx4_en_filter_rfs_expire(priv);

	filter->activated = 1;
}

static inline struct hlist_head *
filter_hash_bucket(struct mlx4_en_priv *priv, __be32 src_ip, __be32 dst_ip,
		   __be16 src_port, __be16 dst_port)
{
	unsigned long l;
	int bucket_idx;

	l = (__force unsigned long)src_port |
	    ((__force unsigned long)dst_port << 2);
	l ^= (__force unsigned long)(src_ip ^ dst_ip);

	bucket_idx = hash_long(l, MLX4_EN_FILTER_HASH_SHIFT);

	return &priv->filter_hash[bucket_idx];
}

static struct mlx4_en_filter *
mlx4_en_filter_alloc(struct mlx4_en_priv *priv, int rxq_index, __be32 src_ip,
		     __be32 dst_ip, __be16 src_port, __be16 dst_port,
		     u32 flow_id)
{
	struct mlx4_en_filter *filter = NULL;

	filter = kzalloc(sizeof(struct mlx4_en_filter), GFP_ATOMIC);
	if (!filter)
		return NULL;

	filter->priv = priv;
	filter->rxq_index = rxq_index;
	INIT_WORK(&filter->work, mlx4_en_filter_work);

	filter->src_ip = src_ip;
	filter->dst_ip = dst_ip;
	filter->src_port = src_port;
	filter->dst_port = dst_port;

	filter->flow_id = flow_id;

	filter->id = priv->last_filter_id++ % RPS_NO_FILTER;

	list_add_tail(&filter->next, &priv->filters);
	hlist_add_head(&filter->filter_chain,
		       filter_hash_bucket(priv, src_ip, dst_ip, src_port,
					  dst_port));

	return filter;
}

static void mlx4_en_filter_free(struct mlx4_en_filter *filter)
{
	struct mlx4_en_priv *priv = filter->priv;
	int rc;

	list_del(&filter->next);

	rc = mlx4_flow_detach(priv->mdev->dev, filter->reg_id);
	if (rc && rc != -ENOENT)
		en_err(priv, "Error detaching flow. rc = %d\n", rc);

	kfree(filter);
}

static inline struct mlx4_en_filter *
mlx4_en_filter_find(struct mlx4_en_priv *priv, __be32 src_ip, __be32 dst_ip,
		    __be16 src_port, __be16 dst_port)
{
	struct mlx4_en_filter *filter;
	struct mlx4_en_filter *ret = NULL;

	hlist_for_each_entry(filter,
			     filter_hash_bucket(priv, src_ip, dst_ip,
						src_port, dst_port),
			     filter_chain) {
		if (filter->src_ip == src_ip &&
		    filter->dst_ip == dst_ip &&
		    filter->src_port == src_port &&
		    filter->dst_port == dst_port) {
			ret = filter;
			break;
		}
	}

	return ret;
}

static int
mlx4_en_filter_rfs(struct net_device *net_dev, const struct sk_buff *skb,
		   u16 rxq_index, u32 flow_id)
{
	struct mlx4_en_priv *priv = netdev_priv(net_dev);
	struct mlx4_en_filter *filter;
	const struct iphdr *ip;
	const __be16 *ports;
	__be32 src_ip;
	__be32 dst_ip;
	__be16 src_port;
	__be16 dst_port;
	int nhoff = skb_network_offset(skb);
	int ret = 0;

	if (skb->protocol != htons(ETH_P_IP))
		return -EPROTONOSUPPORT;

	ip = (const struct iphdr *)(skb->data + nhoff);
	if (ip_is_fragment(ip))
		return -EPROTONOSUPPORT;

	ports = (const __be16 *)(skb->data + nhoff + 4 * ip->ihl);

	src_ip = ip->saddr;
	dst_ip = ip->daddr;
	src_port = ports[0];
	dst_port = ports[1];

	if (ip->protocol != IPPROTO_TCP)
		return -EPROTONOSUPPORT;

	spin_lock_bh(&priv->filters_lock);
	filter = mlx4_en_filter_find(priv, src_ip, dst_ip, src_port, dst_port);
	if (filter) {
		if (filter->rxq_index == rxq_index)
			goto out;

		filter->rxq_index = rxq_index;
	} else {
		filter = mlx4_en_filter_alloc(priv, rxq_index,
					      src_ip, dst_ip,
					      src_port, dst_port, flow_id);
		if (!filter) {
			ret = -ENOMEM;
			goto err;
		}
	}

	queue_work(priv->mdev->workqueue, &filter->work);

out:
	ret = filter->id;
err:
	spin_unlock_bh(&priv->filters_lock);

	return ret;
}

void mlx4_en_cleanup_filters(struct mlx4_en_priv *priv,
			     struct mlx4_en_rx_ring *rx_ring)
{
	struct mlx4_en_filter *filter, *tmp;
	LIST_HEAD(del_list);

	spin_lock_bh(&priv->filters_lock);
	list_for_each_entry_safe(filter, tmp, &priv->filters, next) {
		list_move(&filter->next, &del_list);
		hlist_del(&filter->filter_chain);
	}
	spin_unlock_bh(&priv->filters_lock);

	list_for_each_entry_safe(filter, tmp, &del_list, next) {
		cancel_work_sync(&filter->work);
		mlx4_en_filter_free(filter);
	}
}

static void mlx4_en_filter_rfs_expire(struct mlx4_en_priv *priv)
{
	struct mlx4_en_filter *filter = NULL, *tmp, *last_filter = NULL;
	LIST_HEAD(del_list);
	int i = 0;

	spin_lock_bh(&priv->filters_lock);
	list_for_each_entry_safe(filter, tmp, &priv->filters, next) {
		if (i > MLX4_EN_FILTER_EXPIRY_QUOTA)
			break;

		if (filter->activated &&
		    !work_pending(&filter->work) &&
		    rps_may_expire_flow(priv->dev,
					filter->rxq_index, filter->flow_id,
					filter->id)) {
			list_move(&filter->next, &del_list);
			hlist_del(&filter->filter_chain);
		} else
			last_filter = filter;

		i++;
	}

	if (last_filter && (&last_filter->next != priv->filters.next))
		list_move(&priv->filters, &last_filter->next);

	spin_unlock_bh(&priv->filters_lock);

	list_for_each_entry_safe(filter, tmp, &del_list, next)
		mlx4_en_filter_free(filter);
}
#endif

static int mlx4_en_vlan_rx_add_vid(struct net_device *dev, unsigned short vid)
{
	struct mlx4_en_priv *priv = netdev_priv(dev);
	struct mlx4_en_dev *mdev = priv->mdev;
	int err;
	int idx;

	en_dbg(HW, priv, "adding VLAN:%d\n", vid);

	set_bit(vid, priv->active_vlans);

	/* Add VID to port VLAN filter */
	mutex_lock(&mdev->state_lock);
	if (mdev->device_up && priv->port_up) {
		err = mlx4_SET_VLAN_FLTR(mdev->dev, priv);
		if (err)
			en_err(priv, "Failed configuring VLAN filter\n");
	}
	if (mlx4_register_vlan(mdev->dev, priv->port, vid, &idx))
		en_err(priv, "failed adding vlan %d\n", vid);
	mutex_unlock(&mdev->state_lock);

	return 0;
}

static int mlx4_en_vlan_rx_kill_vid(struct net_device *dev, unsigned short vid)
{
	struct mlx4_en_priv *priv = netdev_priv(dev);
	struct mlx4_en_dev *mdev = priv->mdev;
	int err;
	int idx;

	en_dbg(HW, priv, "Killing VID:%d\n", vid);

	clear_bit(vid, priv->active_vlans);

	/* Remove VID from port VLAN filter */
	mutex_lock(&mdev->state_lock);
	if (!mlx4_find_cached_vlan(mdev->dev, priv->port, vid, &idx))
		mlx4_unregister_vlan(mdev->dev, priv->port, idx);
	else
		en_err(priv, "could not find vid %d in cache\n", vid);

	if (mdev->device_up && priv->port_up) {
		err = mlx4_SET_VLAN_FLTR(mdev->dev, priv);
		if (err)
			en_err(priv, "Failed configuring VLAN filter\n");
	}
	mutex_unlock(&mdev->state_lock);

	return 0;
}

static void mlx4_en_u64_to_mac(unsigned char dst_mac[ETH_ALEN + 2], u64 src_mac)
{
	unsigned int i;
	for (i = ETH_ALEN - 1; i; --i) {
		dst_mac[i] = src_mac & 0xff;
		src_mac >>= 8;
	}
	memset(&dst_mac[ETH_ALEN], 0, 2);
}

static int mlx4_en_uc_steer_add(struct mlx4_en_priv *priv,
				unsigned char *mac, int *qpn, u64 *reg_id)
{
	struct mlx4_en_dev *mdev = priv->mdev;
	struct mlx4_dev *dev = mdev->dev;
	int err;

	switch (dev->caps.steering_mode) {
	case MLX4_STEERING_MODE_B0: {
		struct mlx4_qp qp;
		u8 gid[16] = {0};

		qp.qpn = *qpn;
		memcpy(&gid[10], mac, ETH_ALEN);
		gid[5] = priv->port;

		err = mlx4_unicast_attach(dev, &qp, gid, 0, MLX4_PROT_ETH);
		break;
	}
	case MLX4_STEERING_MODE_DEVICE_MANAGED: {
		struct mlx4_spec_list spec_eth = { {NULL} };
		__be64 mac_mask = cpu_to_be64(MLX4_MAC_MASK << 16);

		struct mlx4_net_trans_rule rule = {
			.queue_mode = MLX4_NET_TRANS_Q_FIFO,
			.exclusive = 0,
			.allow_loopback = 1,
			.promisc_mode = MLX4_FS_PROMISC_NONE,
			.priority = MLX4_DOMAIN_NIC,
		};

		rule.port = priv->port;
		rule.qpn = *qpn;
		INIT_LIST_HEAD(&rule.list);

		spec_eth.id = MLX4_NET_TRANS_RULE_ID_ETH;
		memcpy(spec_eth.eth.dst_mac, mac, ETH_ALEN);
		memcpy(spec_eth.eth.dst_mac_msk, &mac_mask, ETH_ALEN);
		list_add_tail(&spec_eth.list, &rule.list);

		err = mlx4_flow_attach(dev, &rule, reg_id);
		break;
	}
	default:
		return -EINVAL;
	}
	if (err)
		en_warn(priv, "Failed Attaching Unicast\n");

	return err;
}

static void mlx4_en_uc_steer_release(struct mlx4_en_priv *priv,
				     unsigned char *mac, int qpn, u64 reg_id)
{
	struct mlx4_en_dev *mdev = priv->mdev;
	struct mlx4_dev *dev = mdev->dev;

	switch (dev->caps.steering_mode) {
	case MLX4_STEERING_MODE_B0: {
		struct mlx4_qp qp;
		u8 gid[16] = {0};

		qp.qpn = qpn;
		memcpy(&gid[10], mac, ETH_ALEN);
		gid[5] = priv->port;

		mlx4_unicast_detach(dev, &qp, gid, MLX4_PROT_ETH);
		break;
	}
	case MLX4_STEERING_MODE_DEVICE_MANAGED: {
		mlx4_flow_detach(dev, reg_id);
		break;
	}
	default:
		en_err(priv, "Invalid steering mode.\n");
	}
}

static int mlx4_en_get_qp(struct mlx4_en_priv *priv)
{
	struct mlx4_en_dev *mdev = priv->mdev;
	struct mlx4_dev *dev = mdev->dev;
	struct mlx4_mac_entry *entry;
	int index = 0;
	int err = 0;
	u64 reg_id;
	int *qpn = &priv->base_qpn;
	u64 mac = mlx4_en_mac_to_u64(priv->dev->dev_addr);

	en_dbg(DRV, priv, "Registering MAC: %pM for adding\n",
	       priv->dev->dev_addr);
	index = mlx4_register_mac(dev, priv->port, mac);
	if (index < 0) {
		err = index;
		en_err(priv, "Failed adding MAC: %pM\n",
		       priv->dev->dev_addr);
		return err;
	}

	if (dev->caps.steering_mode == MLX4_STEERING_MODE_A0) {
		int base_qpn = mlx4_get_base_qpn(dev, priv->port);
		*qpn = base_qpn + index;
		return 0;
	}

	err = mlx4_qp_reserve_range(dev, 1, 1, qpn);
	en_dbg(DRV, priv, "Reserved qp %d\n", *qpn);
	if (err) {
		en_err(priv, "Failed to reserve qp for mac registration\n");
		goto qp_err;
	}

	err = mlx4_en_uc_steer_add(priv, priv->dev->dev_addr, qpn, &reg_id);
	if (err)
		goto steer_err;

	entry = kmalloc(sizeof(*entry), GFP_KERNEL);
	if (!entry) {
		err = -ENOMEM;
		goto alloc_err;
	}
	memcpy(entry->mac, priv->dev->dev_addr, sizeof(entry->mac));
	entry->reg_id = reg_id;

	hlist_add_head_rcu(&entry->hlist,
			   &priv->mac_hash[entry->mac[MLX4_EN_MAC_HASH_IDX]]);

	return 0;

alloc_err:
	mlx4_en_uc_steer_release(priv, priv->dev->dev_addr, *qpn, reg_id);

steer_err:
	mlx4_qp_release_range(dev, *qpn, 1);

qp_err:
	mlx4_unregister_mac(dev, priv->port, mac);
	return err;
}

static void mlx4_en_put_qp(struct mlx4_en_priv *priv)
{
	struct mlx4_en_dev *mdev = priv->mdev;
	struct mlx4_dev *dev = mdev->dev;
	int qpn = priv->base_qpn;
	u64 mac;

	if (dev->caps.steering_mode == MLX4_STEERING_MODE_A0) {
		mac = mlx4_en_mac_to_u64(priv->dev->dev_addr);
		en_dbg(DRV, priv, "Registering MAC: %pM for deleting\n",
		       priv->dev->dev_addr);
		mlx4_unregister_mac(dev, priv->port, mac);
	} else {
		struct mlx4_mac_entry *entry;
		struct hlist_node *tmp;
		struct hlist_head *bucket;
		unsigned int i;

<<<<<<< HEAD
		mac_hash = priv->dev->dev_addr[MLX4_EN_MAC_HASH_IDX];
		bucket = &priv->mac_hash[mac_hash];
		hlist_for_each_entry_safe(entry, tmp, bucket, hlist) {
			if (ether_addr_equal_64bits(entry->mac,
						    priv->dev->dev_addr)) {
				en_dbg(DRV, priv, "Releasing qp: port %d, MAC %pM, qpn %d\n",
				       priv->port, priv->dev->dev_addr, qpn);
=======
		for (i = 0; i < MLX4_EN_MAC_HASH_SIZE; ++i) {
			bucket = &priv->mac_hash[i];
			hlist_for_each_entry_safe(entry, tmp, bucket, hlist) {
				mac = mlx4_en_mac_to_u64(entry->mac);
				en_dbg(DRV, priv, "Registering MAC: %pM for deleting\n",
				       entry->mac);
>>>>>>> 3da889b6
				mlx4_en_uc_steer_release(priv, entry->mac,
							 qpn, entry->reg_id);

				mlx4_unregister_mac(dev, priv->port, mac);
				hlist_del_rcu(&entry->hlist);
				kfree_rcu(entry, rcu);
			}
		}

		en_dbg(DRV, priv, "Releasing qp: port %d, qpn %d\n",
		       priv->port, qpn);
		mlx4_qp_release_range(dev, qpn, 1);
		priv->flags &= ~MLX4_EN_FLAG_FORCE_PROMISC;
	}
}

static int mlx4_en_replace_mac(struct mlx4_en_priv *priv, int qpn,
			       unsigned char *new_mac, unsigned char *prev_mac)
{
	struct mlx4_en_dev *mdev = priv->mdev;
	struct mlx4_dev *dev = mdev->dev;
	int err = 0;
	u64 new_mac_u64 = mlx4_en_mac_to_u64(new_mac);

	if (dev->caps.steering_mode != MLX4_STEERING_MODE_A0) {
		struct hlist_head *bucket;
		unsigned int mac_hash;
		struct mlx4_mac_entry *entry;
		struct hlist_node *tmp;
		u64 prev_mac_u64 = mlx4_en_mac_to_u64(prev_mac);

		bucket = &priv->mac_hash[prev_mac[MLX4_EN_MAC_HASH_IDX]];
		hlist_for_each_entry_safe(entry, tmp, bucket, hlist) {
			if (ether_addr_equal_64bits(entry->mac, prev_mac)) {
				mlx4_en_uc_steer_release(priv, entry->mac,
							 qpn, entry->reg_id);
				mlx4_unregister_mac(dev, priv->port,
						    prev_mac_u64);
				hlist_del_rcu(&entry->hlist);
				synchronize_rcu();
				memcpy(entry->mac, new_mac, ETH_ALEN);
				entry->reg_id = 0;
				mac_hash = new_mac[MLX4_EN_MAC_HASH_IDX];
				hlist_add_head_rcu(&entry->hlist,
						   &priv->mac_hash[mac_hash]);
				mlx4_register_mac(dev, priv->port, new_mac_u64);
				err = mlx4_en_uc_steer_add(priv, new_mac,
							   &qpn,
							   &entry->reg_id);
				return err;
			}
		}
		return -EINVAL;
	}

	return __mlx4_replace_mac(dev, priv->port, qpn, new_mac_u64);
}

u64 mlx4_en_mac_to_u64(u8 *addr)
{
	u64 mac = 0;
	int i;

	for (i = 0; i < ETH_ALEN; i++) {
		mac <<= 8;
		mac |= addr[i];
	}
	return mac;
}

static int mlx4_en_do_set_mac(struct mlx4_en_priv *priv)
{
	int err = 0;

	if (priv->port_up) {
		/* Remove old MAC and insert the new one */
		err = mlx4_en_replace_mac(priv, priv->base_qpn,
					  priv->dev->dev_addr, priv->prev_mac);
		if (err)
			en_err(priv, "Failed changing HW MAC address\n");
		memcpy(priv->prev_mac, priv->dev->dev_addr,
		       sizeof(priv->prev_mac));
	} else
		en_dbg(HW, priv, "Port is down while registering mac, exiting...\n");

	return err;
}

static int mlx4_en_set_mac(struct net_device *dev, void *addr)
{
	struct mlx4_en_priv *priv = netdev_priv(dev);
	struct mlx4_en_dev *mdev = priv->mdev;
	struct sockaddr *saddr = addr;
	int err;

	if (!is_valid_ether_addr(saddr->sa_data))
		return -EADDRNOTAVAIL;

	memcpy(dev->dev_addr, saddr->sa_data, ETH_ALEN);

	mutex_lock(&mdev->state_lock);
	err = mlx4_en_do_set_mac(priv);
	mutex_unlock(&mdev->state_lock);

	return err;
}

static void mlx4_en_clear_list(struct net_device *dev)
{
	struct mlx4_en_priv *priv = netdev_priv(dev);
	struct mlx4_en_mc_list *tmp, *mc_to_del;

	list_for_each_entry_safe(mc_to_del, tmp, &priv->mc_list, list) {
		list_del(&mc_to_del->list);
		kfree(mc_to_del);
	}
}

static void mlx4_en_cache_mclist(struct net_device *dev)
{
	struct mlx4_en_priv *priv = netdev_priv(dev);
	struct netdev_hw_addr *ha;
	struct mlx4_en_mc_list *tmp;

	mlx4_en_clear_list(dev);
	netdev_for_each_mc_addr(ha, dev) {
		tmp = kzalloc(sizeof(struct mlx4_en_mc_list), GFP_ATOMIC);
		if (!tmp) {
			mlx4_en_clear_list(dev);
			return;
		}
		memcpy(tmp->addr, ha->addr, ETH_ALEN);
		list_add_tail(&tmp->list, &priv->mc_list);
	}
}

static void update_mclist_flags(struct mlx4_en_priv *priv,
				struct list_head *dst,
				struct list_head *src)
{
	struct mlx4_en_mc_list *dst_tmp, *src_tmp, *new_mc;
	bool found;

	/* Find all the entries that should be removed from dst,
	 * These are the entries that are not found in src
	 */
	list_for_each_entry(dst_tmp, dst, list) {
		found = false;
		list_for_each_entry(src_tmp, src, list) {
			if (!memcmp(dst_tmp->addr, src_tmp->addr, ETH_ALEN)) {
				found = true;
				break;
			}
		}
		if (!found)
			dst_tmp->action = MCLIST_REM;
	}

	/* Add entries that exist in src but not in dst
	 * mark them as need to add
	 */
	list_for_each_entry(src_tmp, src, list) {
		found = false;
		list_for_each_entry(dst_tmp, dst, list) {
			if (!memcmp(dst_tmp->addr, src_tmp->addr, ETH_ALEN)) {
				dst_tmp->action = MCLIST_NONE;
				found = true;
				break;
			}
		}
		if (!found) {
			new_mc = kmemdup(src_tmp,
					 sizeof(struct mlx4_en_mc_list),
					 GFP_KERNEL);
			if (!new_mc)
				return;

			new_mc->action = MCLIST_ADD;
			list_add_tail(&new_mc->list, dst);
		}
	}
}

static void mlx4_en_set_rx_mode(struct net_device *dev)
{
	struct mlx4_en_priv *priv = netdev_priv(dev);

	if (!priv->port_up)
		return;

	queue_work(priv->mdev->workqueue, &priv->rx_mode_task);
}

static void mlx4_en_set_promisc_mode(struct mlx4_en_priv *priv,
				     struct mlx4_en_dev *mdev)
{
	int err = 0;

	if (!(priv->flags & MLX4_EN_FLAG_PROMISC)) {
		if (netif_msg_rx_status(priv))
			en_warn(priv, "Entering promiscuous mode\n");
		priv->flags |= MLX4_EN_FLAG_PROMISC;

		/* Enable promiscouos mode */
		switch (mdev->dev->caps.steering_mode) {
		case MLX4_STEERING_MODE_DEVICE_MANAGED:
			err = mlx4_flow_steer_promisc_add(mdev->dev,
							  priv->port,
							  priv->base_qpn,
							  MLX4_FS_PROMISC_UPLINK);
			if (err)
				en_err(priv, "Failed enabling promiscuous mode\n");
			priv->flags |= MLX4_EN_FLAG_MC_PROMISC;
			break;

		case MLX4_STEERING_MODE_B0:
			err = mlx4_unicast_promisc_add(mdev->dev,
						       priv->base_qpn,
						       priv->port);
			if (err)
				en_err(priv, "Failed enabling unicast promiscuous mode\n");

			/* Add the default qp number as multicast
			 * promisc
			 */
			if (!(priv->flags & MLX4_EN_FLAG_MC_PROMISC)) {
				err = mlx4_multicast_promisc_add(mdev->dev,
								 priv->base_qpn,
								 priv->port);
				if (err)
					en_err(priv, "Failed enabling multicast promiscuous mode\n");
				priv->flags |= MLX4_EN_FLAG_MC_PROMISC;
			}
			break;

		case MLX4_STEERING_MODE_A0:
			err = mlx4_SET_PORT_qpn_calc(mdev->dev,
						     priv->port,
						     priv->base_qpn,
						     1);
			if (err)
				en_err(priv, "Failed enabling promiscuous mode\n");
			break;
		}

		/* Disable port multicast filter (unconditionally) */
		err = mlx4_SET_MCAST_FLTR(mdev->dev, priv->port, 0,
					  0, MLX4_MCAST_DISABLE);
		if (err)
			en_err(priv, "Failed disabling multicast filter\n");

		/* Disable port VLAN filter */
		err = mlx4_SET_VLAN_FLTR(mdev->dev, priv);
		if (err)
			en_err(priv, "Failed disabling VLAN filter\n");
	}
}

static void mlx4_en_clear_promisc_mode(struct mlx4_en_priv *priv,
				       struct mlx4_en_dev *mdev)
{
	int err = 0;

	if (netif_msg_rx_status(priv))
		en_warn(priv, "Leaving promiscuous mode\n");
	priv->flags &= ~MLX4_EN_FLAG_PROMISC;

	/* Disable promiscouos mode */
	switch (mdev->dev->caps.steering_mode) {
	case MLX4_STEERING_MODE_DEVICE_MANAGED:
		err = mlx4_flow_steer_promisc_remove(mdev->dev,
						     priv->port,
						     MLX4_FS_PROMISC_UPLINK);
		if (err)
			en_err(priv, "Failed disabling promiscuous mode\n");
		priv->flags &= ~MLX4_EN_FLAG_MC_PROMISC;
		break;

	case MLX4_STEERING_MODE_B0:
		err = mlx4_unicast_promisc_remove(mdev->dev,
						  priv->base_qpn,
						  priv->port);
		if (err)
			en_err(priv, "Failed disabling unicast promiscuous mode\n");
		/* Disable Multicast promisc */
		if (priv->flags & MLX4_EN_FLAG_MC_PROMISC) {
			err = mlx4_multicast_promisc_remove(mdev->dev,
							    priv->base_qpn,
							    priv->port);
			if (err)
				en_err(priv, "Failed disabling multicast promiscuous mode\n");
			priv->flags &= ~MLX4_EN_FLAG_MC_PROMISC;
		}
		break;

	case MLX4_STEERING_MODE_A0:
		err = mlx4_SET_PORT_qpn_calc(mdev->dev,
					     priv->port,
					     priv->base_qpn, 0);
		if (err)
			en_err(priv, "Failed disabling promiscuous mode\n");
		break;
	}

	/* Enable port VLAN filter */
	err = mlx4_SET_VLAN_FLTR(mdev->dev, priv);
	if (err)
		en_err(priv, "Failed enabling VLAN filter\n");
}

static void mlx4_en_do_multicast(struct mlx4_en_priv *priv,
				 struct net_device *dev,
				 struct mlx4_en_dev *mdev)
{
	struct mlx4_en_mc_list *mclist, *tmp;
	u64 mcast_addr = 0;
	u8 mc_list[16] = {0};
	int err = 0;

	/* Enable/disable the multicast filter according to IFF_ALLMULTI */
	if (dev->flags & IFF_ALLMULTI) {
		err = mlx4_SET_MCAST_FLTR(mdev->dev, priv->port, 0,
					  0, MLX4_MCAST_DISABLE);
		if (err)
			en_err(priv, "Failed disabling multicast filter\n");

		/* Add the default qp number as multicast promisc */
		if (!(priv->flags & MLX4_EN_FLAG_MC_PROMISC)) {
			switch (mdev->dev->caps.steering_mode) {
			case MLX4_STEERING_MODE_DEVICE_MANAGED:
				err = mlx4_flow_steer_promisc_add(mdev->dev,
								  priv->port,
								  priv->base_qpn,
								  MLX4_FS_PROMISC_ALL_MULTI);
				break;

			case MLX4_STEERING_MODE_B0:
				err = mlx4_multicast_promisc_add(mdev->dev,
								 priv->base_qpn,
								 priv->port);
				break;

			case MLX4_STEERING_MODE_A0:
				break;
			}
			if (err)
				en_err(priv, "Failed entering multicast promisc mode\n");
			priv->flags |= MLX4_EN_FLAG_MC_PROMISC;
		}
	} else {
		/* Disable Multicast promisc */
		if (priv->flags & MLX4_EN_FLAG_MC_PROMISC) {
			switch (mdev->dev->caps.steering_mode) {
			case MLX4_STEERING_MODE_DEVICE_MANAGED:
				err = mlx4_flow_steer_promisc_remove(mdev->dev,
								     priv->port,
								     MLX4_FS_PROMISC_ALL_MULTI);
				break;

			case MLX4_STEERING_MODE_B0:
				err = mlx4_multicast_promisc_remove(mdev->dev,
								    priv->base_qpn,
								    priv->port);
				break;

			case MLX4_STEERING_MODE_A0:
				break;
			}
			if (err)
				en_err(priv, "Failed disabling multicast promiscuous mode\n");
			priv->flags &= ~MLX4_EN_FLAG_MC_PROMISC;
		}

		err = mlx4_SET_MCAST_FLTR(mdev->dev, priv->port, 0,
					  0, MLX4_MCAST_DISABLE);
		if (err)
			en_err(priv, "Failed disabling multicast filter\n");

		/* Flush mcast filter and init it with broadcast address */
		mlx4_SET_MCAST_FLTR(mdev->dev, priv->port, ETH_BCAST,
				    1, MLX4_MCAST_CONFIG);

		/* Update multicast list - we cache all addresses so they won't
		 * change while HW is updated holding the command semaphor */
		netif_addr_lock_bh(dev);
		mlx4_en_cache_mclist(dev);
		netif_addr_unlock_bh(dev);
		list_for_each_entry(mclist, &priv->mc_list, list) {
			mcast_addr = mlx4_en_mac_to_u64(mclist->addr);
			mlx4_SET_MCAST_FLTR(mdev->dev, priv->port,
					    mcast_addr, 0, MLX4_MCAST_CONFIG);
		}
		err = mlx4_SET_MCAST_FLTR(mdev->dev, priv->port, 0,
					  0, MLX4_MCAST_ENABLE);
		if (err)
			en_err(priv, "Failed enabling multicast filter\n");

		update_mclist_flags(priv, &priv->curr_list, &priv->mc_list);
		list_for_each_entry_safe(mclist, tmp, &priv->curr_list, list) {
			if (mclist->action == MCLIST_REM) {
				/* detach this address and delete from list */
				memcpy(&mc_list[10], mclist->addr, ETH_ALEN);
				mc_list[5] = priv->port;
				err = mlx4_multicast_detach(mdev->dev,
							    &priv->rss_map.indir_qp,
							    mc_list,
							    MLX4_PROT_ETH,
							    mclist->reg_id);
				if (err)
					en_err(priv, "Fail to detach multicast address\n");

				/* remove from list */
				list_del(&mclist->list);
				kfree(mclist);
			} else if (mclist->action == MCLIST_ADD) {
				/* attach the address */
				memcpy(&mc_list[10], mclist->addr, ETH_ALEN);
				/* needed for B0 steering support */
				mc_list[5] = priv->port;
				err = mlx4_multicast_attach(mdev->dev,
							    &priv->rss_map.indir_qp,
							    mc_list,
							    priv->port, 0,
							    MLX4_PROT_ETH,
							    &mclist->reg_id);
				if (err)
					en_err(priv, "Fail to attach multicast address\n");

			}
		}
	}
}

static void mlx4_en_do_uc_filter(struct mlx4_en_priv *priv,
				 struct net_device *dev,
				 struct mlx4_en_dev *mdev)
{
	struct netdev_hw_addr *ha;
	struct mlx4_mac_entry *entry;
	struct hlist_node *tmp;
	bool found;
	u64 mac;
	int err = 0;
	struct hlist_head *bucket;
	unsigned int i;
	int removed = 0;
	u32 prev_flags;

	/* Note that we do not need to protect our mac_hash traversal with rcu,
	 * since all modification code is protected by mdev->state_lock
	 */

	/* find what to remove */
	for (i = 0; i < MLX4_EN_MAC_HASH_SIZE; ++i) {
		bucket = &priv->mac_hash[i];
		hlist_for_each_entry_safe(entry, tmp, bucket, hlist) {
			found = false;
			netdev_for_each_uc_addr(ha, dev) {
				if (ether_addr_equal_64bits(entry->mac,
							    ha->addr)) {
					found = true;
					break;
				}
			}

			/* MAC address of the port is not in uc list */
			if (ether_addr_equal_64bits(entry->mac, dev->dev_addr))
				found = true;

			if (!found) {
				mac = mlx4_en_mac_to_u64(entry->mac);
				mlx4_en_uc_steer_release(priv, entry->mac,
							 priv->base_qpn,
							 entry->reg_id);
				mlx4_unregister_mac(mdev->dev, priv->port, mac);

				hlist_del_rcu(&entry->hlist);
				kfree_rcu(entry, rcu);
				en_dbg(DRV, priv, "Removed MAC %pM on port:%d\n",
				       entry->mac, priv->port);
				++removed;
			}
		}
	}

	/* if we didn't remove anything, there is no use in trying to add
	 * again once we are in a forced promisc mode state
	 */
	if ((priv->flags & MLX4_EN_FLAG_FORCE_PROMISC) && 0 == removed)
		return;

	prev_flags = priv->flags;
	priv->flags &= ~MLX4_EN_FLAG_FORCE_PROMISC;

	/* find what to add */
	netdev_for_each_uc_addr(ha, dev) {
		found = false;
		bucket = &priv->mac_hash[ha->addr[MLX4_EN_MAC_HASH_IDX]];
		hlist_for_each_entry(entry, bucket, hlist) {
			if (ether_addr_equal_64bits(entry->mac, ha->addr)) {
				found = true;
				break;
			}
		}

		if (!found) {
			entry = kmalloc(sizeof(*entry), GFP_KERNEL);
			if (!entry) {
				en_err(priv, "Failed adding MAC %pM on port:%d (out of memory)\n",
				       ha->addr, priv->port);
				priv->flags |= MLX4_EN_FLAG_FORCE_PROMISC;
				break;
			}
			mac = mlx4_en_mac_to_u64(ha->addr);
			memcpy(entry->mac, ha->addr, ETH_ALEN);
			err = mlx4_register_mac(mdev->dev, priv->port, mac);
			if (err < 0) {
				en_err(priv, "Failed registering MAC %pM on port %d: %d\n",
				       ha->addr, priv->port, err);
				kfree(entry);
				priv->flags |= MLX4_EN_FLAG_FORCE_PROMISC;
				break;
			}
			err = mlx4_en_uc_steer_add(priv, ha->addr,
						   &priv->base_qpn,
						   &entry->reg_id);
			if (err) {
				en_err(priv, "Failed adding MAC %pM on port %d: %d\n",
				       ha->addr, priv->port, err);
				mlx4_unregister_mac(mdev->dev, priv->port, mac);
				kfree(entry);
				priv->flags |= MLX4_EN_FLAG_FORCE_PROMISC;
				break;
			} else {
				unsigned int mac_hash;
				en_dbg(DRV, priv, "Added MAC %pM on port:%d\n",
				       ha->addr, priv->port);
				mac_hash = ha->addr[MLX4_EN_MAC_HASH_IDX];
				bucket = &priv->mac_hash[mac_hash];
				hlist_add_head_rcu(&entry->hlist, bucket);
			}
		}
	}

	if (priv->flags & MLX4_EN_FLAG_FORCE_PROMISC) {
		en_warn(priv, "Forcing promiscuous mode on port:%d\n",
			priv->port);
	} else if (prev_flags & MLX4_EN_FLAG_FORCE_PROMISC) {
		en_warn(priv, "Stop forcing promiscuous mode on port:%d\n",
			priv->port);
	}
}

static void mlx4_en_do_set_rx_mode(struct work_struct *work)
{
	struct mlx4_en_priv *priv = container_of(work, struct mlx4_en_priv,
						 rx_mode_task);
	struct mlx4_en_dev *mdev = priv->mdev;
	struct net_device *dev = priv->dev;

	mutex_lock(&mdev->state_lock);
	if (!mdev->device_up) {
		en_dbg(HW, priv, "Card is not up, ignoring rx mode change.\n");
		goto out;
	}
	if (!priv->port_up) {
		en_dbg(HW, priv, "Port is down, ignoring rx mode change.\n");
		goto out;
	}

	if (!netif_carrier_ok(dev)) {
		if (!mlx4_en_QUERY_PORT(mdev, priv->port)) {
			if (priv->port_state.link_state) {
				priv->last_link_state = MLX4_DEV_EVENT_PORT_UP;
				netif_carrier_on(dev);
				en_dbg(LINK, priv, "Link Up\n");
			}
		}
	}

	if (dev->priv_flags & IFF_UNICAST_FLT)
		mlx4_en_do_uc_filter(priv, dev, mdev);

	/* Promsicuous mode: disable all filters */
	if ((dev->flags & IFF_PROMISC) ||
	    (priv->flags & MLX4_EN_FLAG_FORCE_PROMISC)) {
		mlx4_en_set_promisc_mode(priv, mdev);
		goto out;
	}

	/* Not in promiscuous mode */
	if (priv->flags & MLX4_EN_FLAG_PROMISC)
		mlx4_en_clear_promisc_mode(priv, mdev);

	mlx4_en_do_multicast(priv, dev, mdev);
out:
	mutex_unlock(&mdev->state_lock);
}

#ifdef CONFIG_NET_POLL_CONTROLLER
static void mlx4_en_netpoll(struct net_device *dev)
{
	struct mlx4_en_priv *priv = netdev_priv(dev);
	struct mlx4_en_cq *cq;
	unsigned long flags;
	int i;

	for (i = 0; i < priv->rx_ring_num; i++) {
		cq = &priv->rx_cq[i];
		spin_lock_irqsave(&cq->lock, flags);
		napi_synchronize(&cq->napi);
		mlx4_en_process_rx_cq(dev, cq, 0);
		spin_unlock_irqrestore(&cq->lock, flags);
	}
}
#endif

static void mlx4_en_tx_timeout(struct net_device *dev)
{
	struct mlx4_en_priv *priv = netdev_priv(dev);
	struct mlx4_en_dev *mdev = priv->mdev;

	if (netif_msg_timer(priv))
		en_warn(priv, "Tx timeout called on port:%d\n", priv->port);

	priv->port_stats.tx_timeout++;
	en_dbg(DRV, priv, "Scheduling watchdog\n");
	queue_work(mdev->workqueue, &priv->watchdog_task);
}


static struct net_device_stats *mlx4_en_get_stats(struct net_device *dev)
{
	struct mlx4_en_priv *priv = netdev_priv(dev);

	spin_lock_bh(&priv->stats_lock);
	memcpy(&priv->ret_stats, &priv->stats, sizeof(priv->stats));
	spin_unlock_bh(&priv->stats_lock);

	return &priv->ret_stats;
}

static void mlx4_en_set_default_moderation(struct mlx4_en_priv *priv)
{
	struct mlx4_en_cq *cq;
	int i;

	/* If we haven't received a specific coalescing setting
	 * (module param), we set the moderation parameters as follows:
	 * - moder_cnt is set to the number of mtu sized packets to
	 *   satisfy our coalescing target.
	 * - moder_time is set to a fixed value.
	 */
	priv->rx_frames = MLX4_EN_RX_COAL_TARGET;
	priv->rx_usecs = MLX4_EN_RX_COAL_TIME;
	priv->tx_frames = MLX4_EN_TX_COAL_PKTS;
	priv->tx_usecs = MLX4_EN_TX_COAL_TIME;
	en_dbg(INTR, priv, "Default coalesing params for mtu:%d - rx_frames:%d rx_usecs:%d\n",
	       priv->dev->mtu, priv->rx_frames, priv->rx_usecs);

	/* Setup cq moderation params */
	for (i = 0; i < priv->rx_ring_num; i++) {
		cq = &priv->rx_cq[i];
		cq->moder_cnt = priv->rx_frames;
		cq->moder_time = priv->rx_usecs;
		priv->last_moder_time[i] = MLX4_EN_AUTO_CONF;
		priv->last_moder_packets[i] = 0;
		priv->last_moder_bytes[i] = 0;
	}

	for (i = 0; i < priv->tx_ring_num; i++) {
		cq = &priv->tx_cq[i];
		cq->moder_cnt = priv->tx_frames;
		cq->moder_time = priv->tx_usecs;
	}

	/* Reset auto-moderation params */
	priv->pkt_rate_low = MLX4_EN_RX_RATE_LOW;
	priv->rx_usecs_low = MLX4_EN_RX_COAL_TIME_LOW;
	priv->pkt_rate_high = MLX4_EN_RX_RATE_HIGH;
	priv->rx_usecs_high = MLX4_EN_RX_COAL_TIME_HIGH;
	priv->sample_interval = MLX4_EN_SAMPLE_INTERVAL;
	priv->adaptive_rx_coal = 1;
	priv->last_moder_jiffies = 0;
	priv->last_moder_tx_packets = 0;
}

static void mlx4_en_auto_moderation(struct mlx4_en_priv *priv)
{
	unsigned long period = (unsigned long) (jiffies - priv->last_moder_jiffies);
	struct mlx4_en_cq *cq;
	unsigned long packets;
	unsigned long rate;
	unsigned long avg_pkt_size;
	unsigned long rx_packets;
	unsigned long rx_bytes;
	unsigned long rx_pkt_diff;
	int moder_time;
	int ring, err;

	if (!priv->adaptive_rx_coal || period < priv->sample_interval * HZ)
		return;

	for (ring = 0; ring < priv->rx_ring_num; ring++) {
		spin_lock_bh(&priv->stats_lock);
		rx_packets = priv->rx_ring[ring].packets;
		rx_bytes = priv->rx_ring[ring].bytes;
		spin_unlock_bh(&priv->stats_lock);

		rx_pkt_diff = ((unsigned long) (rx_packets -
				priv->last_moder_packets[ring]));
		packets = rx_pkt_diff;
		rate = packets * HZ / period;
		avg_pkt_size = packets ? ((unsigned long) (rx_bytes -
				priv->last_moder_bytes[ring])) / packets : 0;

		/* Apply auto-moderation only when packet rate
		 * exceeds a rate that it matters */
		if (rate > (MLX4_EN_RX_RATE_THRESH / priv->rx_ring_num) &&
		    avg_pkt_size > MLX4_EN_AVG_PKT_SMALL) {
			if (rate < priv->pkt_rate_low)
				moder_time = priv->rx_usecs_low;
			else if (rate > priv->pkt_rate_high)
				moder_time = priv->rx_usecs_high;
			else
				moder_time = (rate - priv->pkt_rate_low) *
					(priv->rx_usecs_high - priv->rx_usecs_low) /
					(priv->pkt_rate_high - priv->pkt_rate_low) +
					priv->rx_usecs_low;
		} else {
			moder_time = priv->rx_usecs_low;
		}

		if (moder_time != priv->last_moder_time[ring]) {
			priv->last_moder_time[ring] = moder_time;
			cq = &priv->rx_cq[ring];
			cq->moder_time = moder_time;
			err = mlx4_en_set_cq_moder(priv, cq);
			if (err)
				en_err(priv, "Failed modifying moderation for cq:%d\n",
				       ring);
		}
		priv->last_moder_packets[ring] = rx_packets;
		priv->last_moder_bytes[ring] = rx_bytes;
	}

	priv->last_moder_jiffies = jiffies;
}

static void mlx4_en_do_get_stats(struct work_struct *work)
{
	struct delayed_work *delay = to_delayed_work(work);
	struct mlx4_en_priv *priv = container_of(delay, struct mlx4_en_priv,
						 stats_task);
	struct mlx4_en_dev *mdev = priv->mdev;
	int err;

	mutex_lock(&mdev->state_lock);
	if (mdev->device_up) {
		err = mlx4_en_DUMP_ETH_STATS(mdev, priv->port, 0);
		if (err)
			en_dbg(HW, priv, "Could not update stats\n");

		if (priv->port_up)
			mlx4_en_auto_moderation(priv);

		queue_delayed_work(mdev->workqueue, &priv->stats_task, STATS_DELAY);
	}
	if (mdev->mac_removed[MLX4_MAX_PORTS + 1 - priv->port]) {
		mlx4_en_do_set_mac(priv);
		mdev->mac_removed[MLX4_MAX_PORTS + 1 - priv->port] = 0;
	}
	mutex_unlock(&mdev->state_lock);
}

static void mlx4_en_linkstate(struct work_struct *work)
{
	struct mlx4_en_priv *priv = container_of(work, struct mlx4_en_priv,
						 linkstate_task);
	struct mlx4_en_dev *mdev = priv->mdev;
	int linkstate = priv->link_state;

	mutex_lock(&mdev->state_lock);
	/* If observable port state changed set carrier state and
	 * report to system log */
	if (priv->last_link_state != linkstate) {
		if (linkstate == MLX4_DEV_EVENT_PORT_DOWN) {
			en_info(priv, "Link Down\n");
			netif_carrier_off(priv->dev);
		} else {
			en_info(priv, "Link Up\n");
			netif_carrier_on(priv->dev);
		}
	}
	priv->last_link_state = linkstate;
	mutex_unlock(&mdev->state_lock);
}


int mlx4_en_start_port(struct net_device *dev)
{
	struct mlx4_en_priv *priv = netdev_priv(dev);
	struct mlx4_en_dev *mdev = priv->mdev;
	struct mlx4_en_cq *cq;
	struct mlx4_en_tx_ring *tx_ring;
	int rx_index = 0;
	int tx_index = 0;
	int err = 0;
	int i;
	int j;
	u8 mc_list[16] = {0};

	if (priv->port_up) {
		en_dbg(DRV, priv, "start port called while port already up\n");
		return 0;
	}

	INIT_LIST_HEAD(&priv->mc_list);
	INIT_LIST_HEAD(&priv->curr_list);
	INIT_LIST_HEAD(&priv->ethtool_list);
	memset(&priv->ethtool_rules[0], 0,
	       sizeof(struct ethtool_flow_id) * MAX_NUM_OF_FS_RULES);

	/* Calculate Rx buf size */
	dev->mtu = min(dev->mtu, priv->max_mtu);
	mlx4_en_calc_rx_buf(dev);
	en_dbg(DRV, priv, "Rx buf size:%d\n", priv->rx_skb_size);

	/* Configure rx cq's and rings */
	err = mlx4_en_activate_rx_rings(priv);
	if (err) {
		en_err(priv, "Failed to activate RX rings\n");
		return err;
	}
	for (i = 0; i < priv->rx_ring_num; i++) {
		cq = &priv->rx_cq[i];

		err = mlx4_en_activate_cq(priv, cq, i);
		if (err) {
			en_err(priv, "Failed activating Rx CQ\n");
			goto cq_err;
		}
		for (j = 0; j < cq->size; j++)
			cq->buf[j].owner_sr_opcode = MLX4_CQE_OWNER_MASK;
		err = mlx4_en_set_cq_moder(priv, cq);
		if (err) {
			en_err(priv, "Failed setting cq moderation parameters");
			mlx4_en_deactivate_cq(priv, cq);
			goto cq_err;
		}
		mlx4_en_arm_cq(priv, cq);
		priv->rx_ring[i].cqn = cq->mcq.cqn;
		++rx_index;
	}

	/* Set qp number */
	en_dbg(DRV, priv, "Getting qp number for port %d\n", priv->port);
	err = mlx4_en_get_qp(priv);
	if (err) {
		en_err(priv, "Failed getting eth qp\n");
		goto cq_err;
	}
	mdev->mac_removed[priv->port] = 0;

	err = mlx4_en_config_rss_steer(priv);
	if (err) {
		en_err(priv, "Failed configuring rss steering\n");
		goto mac_err;
	}

	err = mlx4_en_create_drop_qp(priv);
	if (err)
		goto rss_err;

	/* Configure tx cq's and rings */
	for (i = 0; i < priv->tx_ring_num; i++) {
		/* Configure cq */
		cq = &priv->tx_cq[i];
		err = mlx4_en_activate_cq(priv, cq, i);
		if (err) {
			en_err(priv, "Failed allocating Tx CQ\n");
			goto tx_err;
		}
		err = mlx4_en_set_cq_moder(priv, cq);
		if (err) {
			en_err(priv, "Failed setting cq moderation parameters");
			mlx4_en_deactivate_cq(priv, cq);
			goto tx_err;
		}
		en_dbg(DRV, priv, "Resetting index of collapsed CQ:%d to -1\n", i);
		cq->buf->wqe_index = cpu_to_be16(0xffff);

		/* Configure ring */
		tx_ring = &priv->tx_ring[i];
		err = mlx4_en_activate_tx_ring(priv, tx_ring, cq->mcq.cqn,
			i / priv->num_tx_rings_p_up);
		if (err) {
			en_err(priv, "Failed allocating Tx ring\n");
			mlx4_en_deactivate_cq(priv, cq);
			goto tx_err;
		}
		tx_ring->tx_queue = netdev_get_tx_queue(dev, i);

		/* Arm CQ for TX completions */
		mlx4_en_arm_cq(priv, cq);

		/* Set initial ownership of all Tx TXBBs to SW (1) */
		for (j = 0; j < tx_ring->buf_size; j += STAMP_STRIDE)
			*((u32 *) (tx_ring->buf + j)) = 0xffffffff;
		++tx_index;
	}

	/* Configure port */
	err = mlx4_SET_PORT_general(mdev->dev, priv->port,
				    priv->rx_skb_size + ETH_FCS_LEN,
				    priv->prof->tx_pause,
				    priv->prof->tx_ppp,
				    priv->prof->rx_pause,
				    priv->prof->rx_ppp);
	if (err) {
		en_err(priv, "Failed setting port general configurations for port %d, with error %d\n",
		       priv->port, err);
		goto tx_err;
	}
	/* Set default qp number */
	err = mlx4_SET_PORT_qpn_calc(mdev->dev, priv->port, priv->base_qpn, 0);
	if (err) {
		en_err(priv, "Failed setting default qp numbers\n");
		goto tx_err;
	}

	/* Init port */
	en_dbg(HW, priv, "Initializing port\n");
	err = mlx4_INIT_PORT(mdev->dev, priv->port);
	if (err) {
		en_err(priv, "Failed Initializing port\n");
		goto tx_err;
	}

	/* Attach rx QP to bradcast address */
	memset(&mc_list[10], 0xff, ETH_ALEN);
	mc_list[5] = priv->port; /* needed for B0 steering support */
	if (mlx4_multicast_attach(mdev->dev, &priv->rss_map.indir_qp, mc_list,
				  priv->port, 0, MLX4_PROT_ETH,
				  &priv->broadcast_id))
		mlx4_warn(mdev, "Failed Attaching Broadcast\n");

	/* Must redo promiscuous mode setup. */
	priv->flags &= ~(MLX4_EN_FLAG_PROMISC | MLX4_EN_FLAG_MC_PROMISC);

	/* Schedule multicast task to populate multicast list */
	queue_work(mdev->workqueue, &priv->rx_mode_task);

	mlx4_set_stats_bitmap(mdev->dev, &priv->stats_bitmap);

	priv->port_up = true;
	netif_tx_start_all_queues(dev);
	netif_device_attach(dev);

	return 0;

tx_err:
	while (tx_index--) {
		mlx4_en_deactivate_tx_ring(priv, &priv->tx_ring[tx_index]);
		mlx4_en_deactivate_cq(priv, &priv->tx_cq[tx_index]);
	}
	mlx4_en_destroy_drop_qp(priv);
rss_err:
	mlx4_en_release_rss_steer(priv);
mac_err:
	mlx4_en_put_qp(priv);
cq_err:
	while (rx_index--)
		mlx4_en_deactivate_cq(priv, &priv->rx_cq[rx_index]);
	for (i = 0; i < priv->rx_ring_num; i++)
		mlx4_en_deactivate_rx_ring(priv, &priv->rx_ring[i]);

	return err; /* need to close devices */
}


void mlx4_en_stop_port(struct net_device *dev, int detach)
{
	struct mlx4_en_priv *priv = netdev_priv(dev);
	struct mlx4_en_dev *mdev = priv->mdev;
	struct mlx4_en_mc_list *mclist, *tmp;
	struct ethtool_flow_id *flow, *tmp_flow;
	int i;
	u8 mc_list[16] = {0};

	if (!priv->port_up) {
		en_dbg(DRV, priv, "stop port called while port already down\n");
		return;
	}

	/* Synchronize with tx routine */
	netif_tx_lock_bh(dev);
	if (detach)
		netif_device_detach(dev);
	netif_tx_stop_all_queues(dev);
	netif_tx_unlock_bh(dev);

	netif_tx_disable(dev);

	/* Set port as not active */
	priv->port_up = false;

	/* Promsicuous mode */
	if (mdev->dev->caps.steering_mode ==
	    MLX4_STEERING_MODE_DEVICE_MANAGED) {
		priv->flags &= ~(MLX4_EN_FLAG_PROMISC |
				 MLX4_EN_FLAG_MC_PROMISC);
		mlx4_flow_steer_promisc_remove(mdev->dev,
					       priv->port,
					       MLX4_FS_PROMISC_UPLINK);
		mlx4_flow_steer_promisc_remove(mdev->dev,
					       priv->port,
					       MLX4_FS_PROMISC_ALL_MULTI);
	} else if (priv->flags & MLX4_EN_FLAG_PROMISC) {
		priv->flags &= ~MLX4_EN_FLAG_PROMISC;

		/* Disable promiscouos mode */
		mlx4_unicast_promisc_remove(mdev->dev, priv->base_qpn,
					    priv->port);

		/* Disable Multicast promisc */
		if (priv->flags & MLX4_EN_FLAG_MC_PROMISC) {
			mlx4_multicast_promisc_remove(mdev->dev, priv->base_qpn,
						      priv->port);
			priv->flags &= ~MLX4_EN_FLAG_MC_PROMISC;
		}
	}

	/* Detach All multicasts */
	memset(&mc_list[10], 0xff, ETH_ALEN);
	mc_list[5] = priv->port; /* needed for B0 steering support */
	mlx4_multicast_detach(mdev->dev, &priv->rss_map.indir_qp, mc_list,
			      MLX4_PROT_ETH, priv->broadcast_id);
	list_for_each_entry(mclist, &priv->curr_list, list) {
		memcpy(&mc_list[10], mclist->addr, ETH_ALEN);
		mc_list[5] = priv->port;
		mlx4_multicast_detach(mdev->dev, &priv->rss_map.indir_qp,
				      mc_list, MLX4_PROT_ETH, mclist->reg_id);
	}
	mlx4_en_clear_list(dev);
	list_for_each_entry_safe(mclist, tmp, &priv->curr_list, list) {
		list_del(&mclist->list);
		kfree(mclist);
	}

	/* Flush multicast filter */
	mlx4_SET_MCAST_FLTR(mdev->dev, priv->port, 0, 1, MLX4_MCAST_CONFIG);

	mlx4_en_destroy_drop_qp(priv);

	/* Free TX Rings */
	for (i = 0; i < priv->tx_ring_num; i++) {
		mlx4_en_deactivate_tx_ring(priv, &priv->tx_ring[i]);
		mlx4_en_deactivate_cq(priv, &priv->tx_cq[i]);
	}
	msleep(10);

	for (i = 0; i < priv->tx_ring_num; i++)
		mlx4_en_free_tx_buf(dev, &priv->tx_ring[i]);

	/* Free RSS qps */
	mlx4_en_release_rss_steer(priv);

	/* Unregister Mac address for the port */
	mlx4_en_put_qp(priv);
	if (!(mdev->dev->caps.flags2 & MLX4_DEV_CAP_FLAGS2_REASSIGN_MAC_EN))
		mdev->mac_removed[priv->port] = 1;

	/* Remove flow steering rules for the port*/
	if (mdev->dev->caps.steering_mode ==
	    MLX4_STEERING_MODE_DEVICE_MANAGED) {
		ASSERT_RTNL();
		list_for_each_entry_safe(flow, tmp_flow,
					 &priv->ethtool_list, list) {
			mlx4_flow_detach(mdev->dev, flow->id);
			list_del(&flow->list);
		}
	}

	/* Free RX Rings */
	for (i = 0; i < priv->rx_ring_num; i++) {
		mlx4_en_deactivate_rx_ring(priv, &priv->rx_ring[i]);
		while (test_bit(NAPI_STATE_SCHED, &priv->rx_cq[i].napi.state))
			msleep(1);
		mlx4_en_deactivate_cq(priv, &priv->rx_cq[i]);
	}

	/* close port*/
	mlx4_CLOSE_PORT(mdev->dev, priv->port);
}

static void mlx4_en_restart(struct work_struct *work)
{
	struct mlx4_en_priv *priv = container_of(work, struct mlx4_en_priv,
						 watchdog_task);
	struct mlx4_en_dev *mdev = priv->mdev;
	struct net_device *dev = priv->dev;

	en_dbg(DRV, priv, "Watchdog task called for port %d\n", priv->port);

	mutex_lock(&mdev->state_lock);
	if (priv->port_up) {
		mlx4_en_stop_port(dev, 1);
		if (mlx4_en_start_port(dev))
			en_err(priv, "Failed restarting port %d\n", priv->port);
	}
	mutex_unlock(&mdev->state_lock);
}

static void mlx4_en_clear_stats(struct net_device *dev)
{
	struct mlx4_en_priv *priv = netdev_priv(dev);
	struct mlx4_en_dev *mdev = priv->mdev;
	int i;

	if (mlx4_en_DUMP_ETH_STATS(mdev, priv->port, 1))
		en_dbg(HW, priv, "Failed dumping statistics\n");

	memset(&priv->stats, 0, sizeof(priv->stats));
	memset(&priv->pstats, 0, sizeof(priv->pstats));
	memset(&priv->pkstats, 0, sizeof(priv->pkstats));
	memset(&priv->port_stats, 0, sizeof(priv->port_stats));

	for (i = 0; i < priv->tx_ring_num; i++) {
		priv->tx_ring[i].bytes = 0;
		priv->tx_ring[i].packets = 0;
		priv->tx_ring[i].tx_csum = 0;
	}
	for (i = 0; i < priv->rx_ring_num; i++) {
		priv->rx_ring[i].bytes = 0;
		priv->rx_ring[i].packets = 0;
		priv->rx_ring[i].csum_ok = 0;
		priv->rx_ring[i].csum_none = 0;
	}
}

static int mlx4_en_open(struct net_device *dev)
{
	struct mlx4_en_priv *priv = netdev_priv(dev);
	struct mlx4_en_dev *mdev = priv->mdev;
	int err = 0;

	mutex_lock(&mdev->state_lock);

	if (!mdev->device_up) {
		en_err(priv, "Cannot open - device down/disabled\n");
		err = -EBUSY;
		goto out;
	}

	/* Reset HW statistics and SW counters */
	mlx4_en_clear_stats(dev);

	err = mlx4_en_start_port(dev);
	if (err)
		en_err(priv, "Failed starting port:%d\n", priv->port);

out:
	mutex_unlock(&mdev->state_lock);
	return err;
}


static int mlx4_en_close(struct net_device *dev)
{
	struct mlx4_en_priv *priv = netdev_priv(dev);
	struct mlx4_en_dev *mdev = priv->mdev;

	en_dbg(IFDOWN, priv, "Close port called\n");

	mutex_lock(&mdev->state_lock);

	mlx4_en_stop_port(dev, 0);
	netif_carrier_off(dev);

	mutex_unlock(&mdev->state_lock);
	return 0;
}

void mlx4_en_free_resources(struct mlx4_en_priv *priv)
{
	int i;

#ifdef CONFIG_RFS_ACCEL
	free_irq_cpu_rmap(priv->dev->rx_cpu_rmap);
	priv->dev->rx_cpu_rmap = NULL;
#endif

	for (i = 0; i < priv->tx_ring_num; i++) {
		if (priv->tx_ring[i].tx_info)
			mlx4_en_destroy_tx_ring(priv, &priv->tx_ring[i]);
		if (priv->tx_cq[i].buf)
			mlx4_en_destroy_cq(priv, &priv->tx_cq[i]);
	}

	for (i = 0; i < priv->rx_ring_num; i++) {
		if (priv->rx_ring[i].rx_info)
			mlx4_en_destroy_rx_ring(priv, &priv->rx_ring[i],
				priv->prof->rx_ring_size, priv->stride);
		if (priv->rx_cq[i].buf)
			mlx4_en_destroy_cq(priv, &priv->rx_cq[i]);
	}

	if (priv->base_tx_qpn) {
		mlx4_qp_release_range(priv->mdev->dev, priv->base_tx_qpn, priv->tx_ring_num);
		priv->base_tx_qpn = 0;
	}
}

int mlx4_en_alloc_resources(struct mlx4_en_priv *priv)
{
	struct mlx4_en_port_profile *prof = priv->prof;
	int i;
	int err;

	err = mlx4_qp_reserve_range(priv->mdev->dev, priv->tx_ring_num, 256, &priv->base_tx_qpn);
	if (err) {
		en_err(priv, "failed reserving range for TX rings\n");
		return err;
	}

	/* Create tx Rings */
	for (i = 0; i < priv->tx_ring_num; i++) {
		if (mlx4_en_create_cq(priv, &priv->tx_cq[i],
				      prof->tx_ring_size, i, TX))
			goto err;

		if (mlx4_en_create_tx_ring(priv, &priv->tx_ring[i], priv->base_tx_qpn + i,
					   prof->tx_ring_size, TXBB_SIZE))
			goto err;
	}

	/* Create rx Rings */
	for (i = 0; i < priv->rx_ring_num; i++) {
		if (mlx4_en_create_cq(priv, &priv->rx_cq[i],
				      prof->rx_ring_size, i, RX))
			goto err;

		if (mlx4_en_create_rx_ring(priv, &priv->rx_ring[i],
					   prof->rx_ring_size, priv->stride))
			goto err;
	}

#ifdef CONFIG_RFS_ACCEL
	if (priv->mdev->dev->caps.comp_pool) {
		priv->dev->rx_cpu_rmap = alloc_irq_cpu_rmap(priv->mdev->dev->caps.comp_pool);
		if (!priv->dev->rx_cpu_rmap)
			goto err;
	}
#endif

	return 0;

err:
	en_err(priv, "Failed to allocate NIC resources\n");
	return -ENOMEM;
}


void mlx4_en_destroy_netdev(struct net_device *dev)
{
	struct mlx4_en_priv *priv = netdev_priv(dev);
	struct mlx4_en_dev *mdev = priv->mdev;

	en_dbg(DRV, priv, "Destroying netdev on port:%d\n", priv->port);

	/* Unregister device - this will close the port if it was up */
	if (priv->registered)
		unregister_netdev(dev);

	if (priv->allocated)
		mlx4_free_hwq_res(mdev->dev, &priv->res, MLX4_EN_PAGE_SIZE);

	cancel_delayed_work(&priv->stats_task);
	/* flush any pending task for this netdev */
	flush_workqueue(mdev->workqueue);

	/* Detach the netdev so tasks would not attempt to access it */
	mutex_lock(&mdev->state_lock);
	mdev->pndev[priv->port] = NULL;
	mutex_unlock(&mdev->state_lock);

	mlx4_en_free_resources(priv);

	kfree(priv->tx_ring);
	kfree(priv->tx_cq);

	free_netdev(dev);
}

static int mlx4_en_change_mtu(struct net_device *dev, int new_mtu)
{
	struct mlx4_en_priv *priv = netdev_priv(dev);
	struct mlx4_en_dev *mdev = priv->mdev;
	int err = 0;

	en_dbg(DRV, priv, "Change MTU called - current:%d new:%d\n",
		 dev->mtu, new_mtu);

	if ((new_mtu < MLX4_EN_MIN_MTU) || (new_mtu > priv->max_mtu)) {
		en_err(priv, "Bad MTU size:%d.\n", new_mtu);
		return -EPERM;
	}
	dev->mtu = new_mtu;

	if (netif_running(dev)) {
		mutex_lock(&mdev->state_lock);
		if (!mdev->device_up) {
			/* NIC is probably restarting - let watchdog task reset
			 * the port */
			en_dbg(DRV, priv, "Change MTU called with card down!?\n");
		} else {
			mlx4_en_stop_port(dev, 1);
			err = mlx4_en_start_port(dev);
			if (err) {
				en_err(priv, "Failed restarting port:%d\n",
					 priv->port);
				queue_work(mdev->workqueue, &priv->watchdog_task);
			}
		}
		mutex_unlock(&mdev->state_lock);
	}
	return 0;
}

static int mlx4_en_set_features(struct net_device *netdev,
		netdev_features_t features)
{
	struct mlx4_en_priv *priv = netdev_priv(netdev);

	if (features & NETIF_F_LOOPBACK)
		priv->ctrl_flags |= cpu_to_be32(MLX4_WQE_CTRL_FORCE_LOOPBACK);
	else
		priv->ctrl_flags &=
			cpu_to_be32(~MLX4_WQE_CTRL_FORCE_LOOPBACK);

	mlx4_en_update_loopback_state(netdev, features);

	return 0;

}

static const struct net_device_ops mlx4_netdev_ops = {
	.ndo_open		= mlx4_en_open,
	.ndo_stop		= mlx4_en_close,
	.ndo_start_xmit		= mlx4_en_xmit,
	.ndo_select_queue	= mlx4_en_select_queue,
	.ndo_get_stats		= mlx4_en_get_stats,
	.ndo_set_rx_mode	= mlx4_en_set_rx_mode,
	.ndo_set_mac_address	= mlx4_en_set_mac,
	.ndo_validate_addr	= eth_validate_addr,
	.ndo_change_mtu		= mlx4_en_change_mtu,
	.ndo_tx_timeout		= mlx4_en_tx_timeout,
	.ndo_vlan_rx_add_vid	= mlx4_en_vlan_rx_add_vid,
	.ndo_vlan_rx_kill_vid	= mlx4_en_vlan_rx_kill_vid,
#ifdef CONFIG_NET_POLL_CONTROLLER
	.ndo_poll_controller	= mlx4_en_netpoll,
#endif
	.ndo_set_features	= mlx4_en_set_features,
	.ndo_setup_tc		= mlx4_en_setup_tc,
#ifdef CONFIG_RFS_ACCEL
	.ndo_rx_flow_steer	= mlx4_en_filter_rfs,
#endif
};

int mlx4_en_init_netdev(struct mlx4_en_dev *mdev, int port,
			struct mlx4_en_port_profile *prof)
{
	struct net_device *dev;
	struct mlx4_en_priv *priv;
	int i;
	int err;

	dev = alloc_etherdev_mqs(sizeof(struct mlx4_en_priv),
				 MAX_TX_RINGS, MAX_RX_RINGS);
	if (dev == NULL)
		return -ENOMEM;

	netif_set_real_num_tx_queues(dev, prof->tx_ring_num);
	netif_set_real_num_rx_queues(dev, prof->rx_ring_num);

	SET_NETDEV_DEV(dev, &mdev->dev->pdev->dev);
	dev->dev_id =  port - 1;

	/*
	 * Initialize driver private data
	 */

	priv = netdev_priv(dev);
	memset(priv, 0, sizeof(struct mlx4_en_priv));
	priv->dev = dev;
	priv->mdev = mdev;
	priv->ddev = &mdev->pdev->dev;
	priv->prof = prof;
	priv->port = port;
	priv->port_up = false;
	priv->flags = prof->flags;
	priv->ctrl_flags = cpu_to_be32(MLX4_WQE_CTRL_CQ_UPDATE |
			MLX4_WQE_CTRL_SOLICITED);
	priv->num_tx_rings_p_up = mdev->profile.num_tx_rings_p_up;
	priv->tx_ring_num = prof->tx_ring_num;

	priv->tx_ring = kzalloc(sizeof(struct mlx4_en_tx_ring) * MAX_TX_RINGS,
				GFP_KERNEL);
	if (!priv->tx_ring) {
		err = -ENOMEM;
		goto out;
	}
	priv->tx_cq = kzalloc(sizeof(struct mlx4_en_cq) * MAX_TX_RINGS,
			      GFP_KERNEL);
	if (!priv->tx_cq) {
		err = -ENOMEM;
		goto out;
	}
	priv->rx_ring_num = prof->rx_ring_num;
	priv->cqe_factor = (mdev->dev->caps.cqe_size == 64) ? 1 : 0;
	priv->mac_index = -1;
	priv->msg_enable = MLX4_EN_MSG_LEVEL;
	spin_lock_init(&priv->stats_lock);
	INIT_WORK(&priv->rx_mode_task, mlx4_en_do_set_rx_mode);
	INIT_WORK(&priv->watchdog_task, mlx4_en_restart);
	INIT_WORK(&priv->linkstate_task, mlx4_en_linkstate);
	INIT_DELAYED_WORK(&priv->stats_task, mlx4_en_do_get_stats);
#ifdef CONFIG_MLX4_EN_DCB
	if (!mlx4_is_slave(priv->mdev->dev))
		dev->dcbnl_ops = &mlx4_en_dcbnl_ops;
#endif

	for (i = 0; i < MLX4_EN_MAC_HASH_SIZE; ++i)
		INIT_HLIST_HEAD(&priv->mac_hash[i]);

	/* Query for default mac and max mtu */
	priv->max_mtu = mdev->dev->caps.eth_mtu_cap[priv->port];

	/* Set default MAC */
	dev->addr_len = ETH_ALEN;
	mlx4_en_u64_to_mac(dev->dev_addr, mdev->dev->caps.def_mac[priv->port]);
	if (!is_valid_ether_addr(dev->dev_addr)) {
		en_err(priv, "Port: %d, invalid mac burned: %pM, quiting\n",
		       priv->port, dev->dev_addr);
		err = -EINVAL;
		goto out;
	}

	memcpy(priv->prev_mac, dev->dev_addr, sizeof(priv->prev_mac));

	priv->stride = roundup_pow_of_two(sizeof(struct mlx4_en_rx_desc) +
					  DS_SIZE * MLX4_EN_MAX_RX_FRAGS);
	err = mlx4_en_alloc_resources(priv);
	if (err)
		goto out;

#ifdef CONFIG_RFS_ACCEL
	INIT_LIST_HEAD(&priv->filters);
	spin_lock_init(&priv->filters_lock);
#endif

	/* Allocate page for receive rings */
	err = mlx4_alloc_hwq_res(mdev->dev, &priv->res,
				MLX4_EN_PAGE_SIZE, MLX4_EN_PAGE_SIZE);
	if (err) {
		en_err(priv, "Failed to allocate page for rx qps\n");
		goto out;
	}
	priv->allocated = 1;

	/*
	 * Initialize netdev entry points
	 */
	dev->netdev_ops = &mlx4_netdev_ops;
	dev->watchdog_timeo = MLX4_EN_WATCHDOG_TIMEOUT;
	netif_set_real_num_tx_queues(dev, priv->tx_ring_num);
	netif_set_real_num_rx_queues(dev, priv->rx_ring_num);

	SET_ETHTOOL_OPS(dev, &mlx4_en_ethtool_ops);

	/*
	 * Set driver features
	 */
	dev->hw_features = NETIF_F_SG | NETIF_F_IP_CSUM | NETIF_F_IPV6_CSUM;
	if (mdev->LSO_support)
		dev->hw_features |= NETIF_F_TSO | NETIF_F_TSO6;

	dev->vlan_features = dev->hw_features;

	dev->hw_features |= NETIF_F_RXCSUM | NETIF_F_RXHASH;
	dev->features = dev->hw_features | NETIF_F_HIGHDMA |
			NETIF_F_HW_VLAN_TX | NETIF_F_HW_VLAN_RX |
			NETIF_F_HW_VLAN_FILTER;
	dev->hw_features |= NETIF_F_LOOPBACK;

	if (mdev->dev->caps.steering_mode ==
	    MLX4_STEERING_MODE_DEVICE_MANAGED)
		dev->hw_features |= NETIF_F_NTUPLE;

	if (mdev->dev->caps.steering_mode != MLX4_STEERING_MODE_A0)
		dev->priv_flags |= IFF_UNICAST_FLT;

	mdev->pndev[port] = dev;

	netif_carrier_off(dev);
	err = register_netdev(dev);
	if (err) {
		en_err(priv, "Netdev registration failed for port %d\n", port);
		goto out;
	}
	priv->registered = 1;

	en_warn(priv, "Using %d TX rings\n", prof->tx_ring_num);
	en_warn(priv, "Using %d RX rings\n", prof->rx_ring_num);

	mlx4_en_update_loopback_state(priv->dev, priv->dev->features);

	/* Configure port */
	mlx4_en_calc_rx_buf(dev);
	err = mlx4_SET_PORT_general(mdev->dev, priv->port,
				    priv->rx_skb_size + ETH_FCS_LEN,
				    prof->tx_pause, prof->tx_ppp,
				    prof->rx_pause, prof->rx_ppp);
	if (err) {
		en_err(priv, "Failed setting port general configurations "
		       "for port %d, with error %d\n", priv->port, err);
		goto out;
	}

	/* Init port */
	en_warn(priv, "Initializing port\n");
	err = mlx4_INIT_PORT(mdev->dev, priv->port);
	if (err) {
		en_err(priv, "Failed Initializing port\n");
		goto out;
	}
	mlx4_en_set_default_moderation(priv);
	queue_delayed_work(mdev->workqueue, &priv->stats_task, STATS_DELAY);
	return 0;

out:
	mlx4_en_destroy_netdev(dev);
	return err;
}
<|MERGE_RESOLUTION|>--- conflicted
+++ resolved
@@ -578,22 +578,12 @@
 		struct hlist_head *bucket;
 		unsigned int i;
 
-<<<<<<< HEAD
-		mac_hash = priv->dev->dev_addr[MLX4_EN_MAC_HASH_IDX];
-		bucket = &priv->mac_hash[mac_hash];
-		hlist_for_each_entry_safe(entry, tmp, bucket, hlist) {
-			if (ether_addr_equal_64bits(entry->mac,
-						    priv->dev->dev_addr)) {
-				en_dbg(DRV, priv, "Releasing qp: port %d, MAC %pM, qpn %d\n",
-				       priv->port, priv->dev->dev_addr, qpn);
-=======
 		for (i = 0; i < MLX4_EN_MAC_HASH_SIZE; ++i) {
 			bucket = &priv->mac_hash[i];
 			hlist_for_each_entry_safe(entry, tmp, bucket, hlist) {
 				mac = mlx4_en_mac_to_u64(entry->mac);
 				en_dbg(DRV, priv, "Registering MAC: %pM for deleting\n",
 				       entry->mac);
->>>>>>> 3da889b6
 				mlx4_en_uc_steer_release(priv, entry->mac,
 							 qpn, entry->reg_id);
 

/*
 * NVMe over Fabrics loopback device.
 * Copyright (c) 2015-2016 HGST, a Western Digital Company.
 *
 * This program is free software; you can redistribute it and/or modify it
 * under the terms and conditions of the GNU General Public License,
 * version 2, as published by the Free Software Foundation.
 *
 * This program is distributed in the hope it will be useful, but WITHOUT
 * ANY WARRANTY; without even the implied warranty of MERCHANTABILITY or
 * FITNESS FOR A PARTICULAR PURPOSE.  See the GNU General Public License for
 * more details.
 */
#define pr_fmt(fmt) KBUILD_MODNAME ": " fmt
#include <linux/scatterlist.h>
#include <linux/blk-mq.h>
#include <linux/nvme.h>
#include <linux/module.h>
#include <linux/parser.h>
#include "nvmet.h"
#include "../host/nvme.h"
#include "../host/fabrics.h"

#define NVME_LOOP_MAX_SEGMENTS		256

struct nvme_loop_iod {
	struct nvme_request	nvme_req;
	struct nvme_command	cmd;
	struct nvme_completion	rsp;
	struct nvmet_req	req;
	struct nvme_loop_queue	*queue;
	struct work_struct	work;
	struct sg_table		sg_table;
	struct scatterlist	first_sgl[];
};

struct nvme_loop_ctrl {
	struct nvme_loop_queue	*queues;

	struct blk_mq_tag_set	admin_tag_set;

	struct list_head	list;
	struct blk_mq_tag_set	tag_set;
	struct nvme_loop_iod	async_event_iod;
	struct nvme_ctrl	ctrl;

	struct nvmet_ctrl	*target_ctrl;
};

static inline struct nvme_loop_ctrl *to_loop_ctrl(struct nvme_ctrl *ctrl)
{
	return container_of(ctrl, struct nvme_loop_ctrl, ctrl);
}

enum nvme_loop_queue_flags {
	NVME_LOOP_Q_LIVE	= 0,
};

struct nvme_loop_queue {
	struct nvmet_cq		nvme_cq;
	struct nvmet_sq		nvme_sq;
	struct nvme_loop_ctrl	*ctrl;
	unsigned long		flags;
};

static struct nvmet_port *nvmet_loop_port;

static LIST_HEAD(nvme_loop_ctrl_list);
static DEFINE_MUTEX(nvme_loop_ctrl_mutex);

static void nvme_loop_queue_response(struct nvmet_req *nvme_req);
static void nvme_loop_delete_ctrl(struct nvmet_ctrl *ctrl);

static struct nvmet_fabrics_ops nvme_loop_ops;

static inline int nvme_loop_queue_idx(struct nvme_loop_queue *queue)
{
	return queue - queue->ctrl->queues;
}

static void nvme_loop_complete_rq(struct request *req)
{
	struct nvme_loop_iod *iod = blk_mq_rq_to_pdu(req);

	nvme_cleanup_cmd(req);
	sg_free_table_chained(&iod->sg_table, true);
	nvme_complete_rq(req);
}

static struct blk_mq_tags *nvme_loop_tagset(struct nvme_loop_queue *queue)
{
	u32 queue_idx = nvme_loop_queue_idx(queue);

	if (queue_idx == 0)
		return queue->ctrl->admin_tag_set.tags[queue_idx];
	return queue->ctrl->tag_set.tags[queue_idx - 1];
}

static void nvme_loop_queue_response(struct nvmet_req *req)
{
	struct nvme_loop_queue *queue =
		container_of(req->sq, struct nvme_loop_queue, nvme_sq);
	struct nvme_completion *cqe = req->rsp;

	/*
	 * AEN requests are special as they don't time out and can
	 * survive any kind of queue freeze and often don't respond to
	 * aborts.  We don't even bother to allocate a struct request
	 * for them but rather special case them here.
	 */
	if (unlikely(nvme_loop_queue_idx(queue) == 0 &&
			cqe->command_id >= NVME_AQ_BLK_MQ_DEPTH)) {
		nvme_complete_async_event(&queue->ctrl->ctrl, cqe->status,
				&cqe->result);
	} else {
		struct request *rq;

		rq = blk_mq_tag_to_rq(nvme_loop_tagset(queue), cqe->command_id);
		if (!rq) {
			dev_err(queue->ctrl->ctrl.device,
				"tag 0x%x on queue %d not found\n",
				cqe->command_id, nvme_loop_queue_idx(queue));
			return;
		}

		nvme_end_request(rq, cqe->status, cqe->result);
	}
}

static void nvme_loop_execute_work(struct work_struct *work)
{
	struct nvme_loop_iod *iod =
		container_of(work, struct nvme_loop_iod, work);

	nvmet_req_execute(&iod->req);
}

static enum blk_eh_timer_return
nvme_loop_timeout(struct request *rq, bool reserved)
{
	struct nvme_loop_iod *iod = blk_mq_rq_to_pdu(rq);

	/* queue error recovery */
	nvme_reset_ctrl(&iod->queue->ctrl->ctrl);

	/* fail with DNR on admin cmd timeout */
	nvme_req(rq)->status = NVME_SC_ABORT_REQ | NVME_SC_DNR;

	return BLK_EH_HANDLED;
}

static inline blk_status_t nvme_loop_is_ready(struct nvme_loop_queue *queue,
		struct request *rq)
{
	if (unlikely(!test_bit(NVME_LOOP_Q_LIVE, &queue->flags)))
		return nvmf_check_init_req(&queue->ctrl->ctrl, rq);
	return BLK_STS_OK;
}

static blk_status_t nvme_loop_queue_rq(struct blk_mq_hw_ctx *hctx,
		const struct blk_mq_queue_data *bd)
{
	struct nvme_ns *ns = hctx->queue->queuedata;
	struct nvme_loop_queue *queue = hctx->driver_data;
	struct request *req = bd->rq;
	struct nvme_loop_iod *iod = blk_mq_rq_to_pdu(req);
	blk_status_t ret;

	ret = nvme_loop_is_ready(queue, req);
	if (unlikely(ret))
		return ret;

	ret = nvme_setup_cmd(ns, req, &iod->cmd);
	if (ret)
		return ret;

	iod->cmd.common.flags |= NVME_CMD_SGL_METABUF;
	iod->req.port = nvmet_loop_port;
	if (!nvmet_req_init(&iod->req, &queue->nvme_cq,
			&queue->nvme_sq, &nvme_loop_ops)) {
		nvme_cleanup_cmd(req);
		blk_mq_start_request(req);
		nvme_loop_queue_response(&iod->req);
		return BLK_STS_OK;
	}

	if (blk_rq_payload_bytes(req)) {
		iod->sg_table.sgl = iod->first_sgl;
		if (sg_alloc_table_chained(&iod->sg_table,
				blk_rq_nr_phys_segments(req),
				iod->sg_table.sgl))
			return BLK_STS_RESOURCE;

		iod->req.sg = iod->sg_table.sgl;
		iod->req.sg_cnt = blk_rq_map_sg(req->q, req, iod->sg_table.sgl);
<<<<<<< HEAD
		iod->req.transfer_len = blk_rq_bytes(req);
=======
		iod->req.transfer_len = blk_rq_payload_bytes(req);
>>>>>>> 661e50bc
	}

	blk_mq_start_request(req);

	schedule_work(&iod->work);
	return BLK_STS_OK;
}

static void nvme_loop_submit_async_event(struct nvme_ctrl *arg)
{
	struct nvme_loop_ctrl *ctrl = to_loop_ctrl(arg);
	struct nvme_loop_queue *queue = &ctrl->queues[0];
	struct nvme_loop_iod *iod = &ctrl->async_event_iod;

	memset(&iod->cmd, 0, sizeof(iod->cmd));
	iod->cmd.common.opcode = nvme_admin_async_event;
	iod->cmd.common.command_id = NVME_AQ_BLK_MQ_DEPTH;
	iod->cmd.common.flags |= NVME_CMD_SGL_METABUF;

	if (!nvmet_req_init(&iod->req, &queue->nvme_cq, &queue->nvme_sq,
			&nvme_loop_ops)) {
		dev_err(ctrl->ctrl.device, "failed async event work\n");
		return;
	}

	schedule_work(&iod->work);
}

static int nvme_loop_init_iod(struct nvme_loop_ctrl *ctrl,
		struct nvme_loop_iod *iod, unsigned int queue_idx)
{
	iod->req.cmd = &iod->cmd;
	iod->req.rsp = &iod->rsp;
	iod->queue = &ctrl->queues[queue_idx];
	INIT_WORK(&iod->work, nvme_loop_execute_work);
	return 0;
}

static int nvme_loop_init_request(struct blk_mq_tag_set *set,
		struct request *req, unsigned int hctx_idx,
		unsigned int numa_node)
{
	struct nvme_loop_ctrl *ctrl = set->driver_data;

	return nvme_loop_init_iod(ctrl, blk_mq_rq_to_pdu(req),
			(set == &ctrl->tag_set) ? hctx_idx + 1 : 0);
}

static int nvme_loop_init_hctx(struct blk_mq_hw_ctx *hctx, void *data,
		unsigned int hctx_idx)
{
	struct nvme_loop_ctrl *ctrl = data;
	struct nvme_loop_queue *queue = &ctrl->queues[hctx_idx + 1];

	BUG_ON(hctx_idx >= ctrl->ctrl.queue_count);

	hctx->driver_data = queue;
	return 0;
}

static int nvme_loop_init_admin_hctx(struct blk_mq_hw_ctx *hctx, void *data,
		unsigned int hctx_idx)
{
	struct nvme_loop_ctrl *ctrl = data;
	struct nvme_loop_queue *queue = &ctrl->queues[0];

	BUG_ON(hctx_idx != 0);

	hctx->driver_data = queue;
	return 0;
}

static const struct blk_mq_ops nvme_loop_mq_ops = {
	.queue_rq	= nvme_loop_queue_rq,
	.complete	= nvme_loop_complete_rq,
	.init_request	= nvme_loop_init_request,
	.init_hctx	= nvme_loop_init_hctx,
	.timeout	= nvme_loop_timeout,
};

static const struct blk_mq_ops nvme_loop_admin_mq_ops = {
	.queue_rq	= nvme_loop_queue_rq,
	.complete	= nvme_loop_complete_rq,
	.init_request	= nvme_loop_init_request,
	.init_hctx	= nvme_loop_init_admin_hctx,
	.timeout	= nvme_loop_timeout,
};

static void nvme_loop_destroy_admin_queue(struct nvme_loop_ctrl *ctrl)
{
	clear_bit(NVME_LOOP_Q_LIVE, &ctrl->queues[0].flags);
	nvmet_sq_destroy(&ctrl->queues[0].nvme_sq);
	blk_cleanup_queue(ctrl->ctrl.admin_q);
	blk_mq_free_tag_set(&ctrl->admin_tag_set);
}

static void nvme_loop_free_ctrl(struct nvme_ctrl *nctrl)
{
	struct nvme_loop_ctrl *ctrl = to_loop_ctrl(nctrl);

	if (list_empty(&ctrl->list))
		goto free_ctrl;

	mutex_lock(&nvme_loop_ctrl_mutex);
	list_del(&ctrl->list);
	mutex_unlock(&nvme_loop_ctrl_mutex);

	if (nctrl->tagset) {
		blk_cleanup_queue(ctrl->ctrl.connect_q);
		blk_mq_free_tag_set(&ctrl->tag_set);
	}
	kfree(ctrl->queues);
	nvmf_free_options(nctrl->opts);
free_ctrl:
	kfree(ctrl);
}

static void nvme_loop_destroy_io_queues(struct nvme_loop_ctrl *ctrl)
{
	int i;

	for (i = 1; i < ctrl->ctrl.queue_count; i++) {
		clear_bit(NVME_LOOP_Q_LIVE, &ctrl->queues[i].flags);
		nvmet_sq_destroy(&ctrl->queues[i].nvme_sq);
	}
}

static int nvme_loop_init_io_queues(struct nvme_loop_ctrl *ctrl)
{
	struct nvmf_ctrl_options *opts = ctrl->ctrl.opts;
	unsigned int nr_io_queues;
	int ret, i;

	nr_io_queues = min(opts->nr_io_queues, num_online_cpus());
	ret = nvme_set_queue_count(&ctrl->ctrl, &nr_io_queues);
	if (ret || !nr_io_queues)
		return ret;

	dev_info(ctrl->ctrl.device, "creating %d I/O queues.\n", nr_io_queues);

	for (i = 1; i <= nr_io_queues; i++) {
		ctrl->queues[i].ctrl = ctrl;
		ret = nvmet_sq_init(&ctrl->queues[i].nvme_sq);
		if (ret)
			goto out_destroy_queues;

		ctrl->ctrl.queue_count++;
	}

	return 0;

out_destroy_queues:
	nvme_loop_destroy_io_queues(ctrl);
	return ret;
}

static int nvme_loop_connect_io_queues(struct nvme_loop_ctrl *ctrl)
{
	int i, ret;

	for (i = 1; i < ctrl->ctrl.queue_count; i++) {
		ret = nvmf_connect_io_queue(&ctrl->ctrl, i);
		if (ret)
			return ret;
		set_bit(NVME_LOOP_Q_LIVE, &ctrl->queues[i].flags);
	}

	return 0;
}

static int nvme_loop_configure_admin_queue(struct nvme_loop_ctrl *ctrl)
{
	int error;

	memset(&ctrl->admin_tag_set, 0, sizeof(ctrl->admin_tag_set));
	ctrl->admin_tag_set.ops = &nvme_loop_admin_mq_ops;
	ctrl->admin_tag_set.queue_depth = NVME_AQ_MQ_TAG_DEPTH;
	ctrl->admin_tag_set.reserved_tags = 2; /* connect + keep-alive */
	ctrl->admin_tag_set.numa_node = NUMA_NO_NODE;
	ctrl->admin_tag_set.cmd_size = sizeof(struct nvme_loop_iod) +
		SG_CHUNK_SIZE * sizeof(struct scatterlist);
	ctrl->admin_tag_set.driver_data = ctrl;
	ctrl->admin_tag_set.nr_hw_queues = 1;
	ctrl->admin_tag_set.timeout = ADMIN_TIMEOUT;
	ctrl->admin_tag_set.flags = BLK_MQ_F_NO_SCHED;

	ctrl->queues[0].ctrl = ctrl;
	error = nvmet_sq_init(&ctrl->queues[0].nvme_sq);
	if (error)
		return error;
	ctrl->ctrl.queue_count = 1;

	error = blk_mq_alloc_tag_set(&ctrl->admin_tag_set);
	if (error)
		goto out_free_sq;
	ctrl->ctrl.admin_tagset = &ctrl->admin_tag_set;

	ctrl->ctrl.admin_q = blk_mq_init_queue(&ctrl->admin_tag_set);
	if (IS_ERR(ctrl->ctrl.admin_q)) {
		error = PTR_ERR(ctrl->ctrl.admin_q);
		goto out_free_tagset;
	}

	error = nvmf_connect_admin_queue(&ctrl->ctrl);
	if (error)
		goto out_cleanup_queue;

	set_bit(NVME_LOOP_Q_LIVE, &ctrl->queues[0].flags);

	error = nvmf_reg_read64(&ctrl->ctrl, NVME_REG_CAP, &ctrl->ctrl.cap);
	if (error) {
		dev_err(ctrl->ctrl.device,
			"prop_get NVME_REG_CAP failed\n");
		goto out_cleanup_queue;
	}

	ctrl->ctrl.sqsize =
		min_t(int, NVME_CAP_MQES(ctrl->ctrl.cap), ctrl->ctrl.sqsize);

	error = nvme_enable_ctrl(&ctrl->ctrl, ctrl->ctrl.cap);
	if (error)
		goto out_cleanup_queue;

	ctrl->ctrl.max_hw_sectors =
		(NVME_LOOP_MAX_SEGMENTS - 1) << (PAGE_SHIFT - 9);

	error = nvme_init_identify(&ctrl->ctrl);
	if (error)
		goto out_cleanup_queue;

	return 0;

out_cleanup_queue:
	blk_cleanup_queue(ctrl->ctrl.admin_q);
out_free_tagset:
	blk_mq_free_tag_set(&ctrl->admin_tag_set);
out_free_sq:
	nvmet_sq_destroy(&ctrl->queues[0].nvme_sq);
	return error;
}

static void nvme_loop_shutdown_ctrl(struct nvme_loop_ctrl *ctrl)
{
	if (ctrl->ctrl.queue_count > 1) {
		nvme_stop_queues(&ctrl->ctrl);
		blk_mq_tagset_busy_iter(&ctrl->tag_set,
					nvme_cancel_request, &ctrl->ctrl);
		nvme_loop_destroy_io_queues(ctrl);
	}

	if (ctrl->ctrl.state == NVME_CTRL_LIVE)
		nvme_shutdown_ctrl(&ctrl->ctrl);

	blk_mq_quiesce_queue(ctrl->ctrl.admin_q);
	blk_mq_tagset_busy_iter(&ctrl->admin_tag_set,
				nvme_cancel_request, &ctrl->ctrl);
	blk_mq_unquiesce_queue(ctrl->ctrl.admin_q);
	nvme_loop_destroy_admin_queue(ctrl);
}

static void nvme_loop_delete_ctrl_host(struct nvme_ctrl *ctrl)
{
	nvme_loop_shutdown_ctrl(to_loop_ctrl(ctrl));
}

static void nvme_loop_delete_ctrl(struct nvmet_ctrl *nctrl)
{
	struct nvme_loop_ctrl *ctrl;

	mutex_lock(&nvme_loop_ctrl_mutex);
	list_for_each_entry(ctrl, &nvme_loop_ctrl_list, list) {
		if (ctrl->ctrl.cntlid == nctrl->cntlid)
			nvme_delete_ctrl(&ctrl->ctrl);
	}
	mutex_unlock(&nvme_loop_ctrl_mutex);
}

static void nvme_loop_reset_ctrl_work(struct work_struct *work)
{
	struct nvme_loop_ctrl *ctrl =
		container_of(work, struct nvme_loop_ctrl, ctrl.reset_work);
	bool changed;
	int ret;

	nvme_stop_ctrl(&ctrl->ctrl);
	nvme_loop_shutdown_ctrl(ctrl);

	ret = nvme_loop_configure_admin_queue(ctrl);
	if (ret)
		goto out_disable;

	ret = nvme_loop_init_io_queues(ctrl);
	if (ret)
		goto out_destroy_admin;

	ret = nvme_loop_connect_io_queues(ctrl);
	if (ret)
		goto out_destroy_io;

	blk_mq_update_nr_hw_queues(&ctrl->tag_set,
			ctrl->ctrl.queue_count - 1);

	changed = nvme_change_ctrl_state(&ctrl->ctrl, NVME_CTRL_LIVE);
	WARN_ON_ONCE(!changed);

	nvme_start_ctrl(&ctrl->ctrl);

	return;

out_destroy_io:
	nvme_loop_destroy_io_queues(ctrl);
out_destroy_admin:
	nvme_loop_destroy_admin_queue(ctrl);
out_disable:
	dev_warn(ctrl->ctrl.device, "Removing after reset failure\n");
	nvme_uninit_ctrl(&ctrl->ctrl);
	nvme_put_ctrl(&ctrl->ctrl);
}

static const struct nvme_ctrl_ops nvme_loop_ctrl_ops = {
	.name			= "loop",
	.module			= THIS_MODULE,
	.flags			= NVME_F_FABRICS,
	.reg_read32		= nvmf_reg_read32,
	.reg_read64		= nvmf_reg_read64,
	.reg_write32		= nvmf_reg_write32,
	.free_ctrl		= nvme_loop_free_ctrl,
	.submit_async_event	= nvme_loop_submit_async_event,
	.delete_ctrl		= nvme_loop_delete_ctrl_host,
};

static int nvme_loop_create_io_queues(struct nvme_loop_ctrl *ctrl)
{
	int ret;

	ret = nvme_loop_init_io_queues(ctrl);
	if (ret)
		return ret;

	memset(&ctrl->tag_set, 0, sizeof(ctrl->tag_set));
	ctrl->tag_set.ops = &nvme_loop_mq_ops;
	ctrl->tag_set.queue_depth = ctrl->ctrl.opts->queue_size;
	ctrl->tag_set.reserved_tags = 1; /* fabric connect */
	ctrl->tag_set.numa_node = NUMA_NO_NODE;
	ctrl->tag_set.flags = BLK_MQ_F_SHOULD_MERGE;
	ctrl->tag_set.cmd_size = sizeof(struct nvme_loop_iod) +
		SG_CHUNK_SIZE * sizeof(struct scatterlist);
	ctrl->tag_set.driver_data = ctrl;
	ctrl->tag_set.nr_hw_queues = ctrl->ctrl.queue_count - 1;
	ctrl->tag_set.timeout = NVME_IO_TIMEOUT;
	ctrl->ctrl.tagset = &ctrl->tag_set;

	ret = blk_mq_alloc_tag_set(&ctrl->tag_set);
	if (ret)
		goto out_destroy_queues;

	ctrl->ctrl.connect_q = blk_mq_init_queue(&ctrl->tag_set);
	if (IS_ERR(ctrl->ctrl.connect_q)) {
		ret = PTR_ERR(ctrl->ctrl.connect_q);
		goto out_free_tagset;
	}

	ret = nvme_loop_connect_io_queues(ctrl);
	if (ret)
		goto out_cleanup_connect_q;

	return 0;

out_cleanup_connect_q:
	blk_cleanup_queue(ctrl->ctrl.connect_q);
out_free_tagset:
	blk_mq_free_tag_set(&ctrl->tag_set);
out_destroy_queues:
	nvme_loop_destroy_io_queues(ctrl);
	return ret;
}

static struct nvme_ctrl *nvme_loop_create_ctrl(struct device *dev,
		struct nvmf_ctrl_options *opts)
{
	struct nvme_loop_ctrl *ctrl;
	bool changed;
	int ret;

	ctrl = kzalloc(sizeof(*ctrl), GFP_KERNEL);
	if (!ctrl)
		return ERR_PTR(-ENOMEM);
	ctrl->ctrl.opts = opts;
	INIT_LIST_HEAD(&ctrl->list);

	INIT_WORK(&ctrl->ctrl.reset_work, nvme_loop_reset_ctrl_work);

	ret = nvme_init_ctrl(&ctrl->ctrl, dev, &nvme_loop_ctrl_ops,
				0 /* no quirks, we're perfect! */);
	if (ret)
		goto out_put_ctrl;

	ret = -ENOMEM;

	ctrl->ctrl.sqsize = opts->queue_size - 1;
	ctrl->ctrl.kato = opts->kato;

	ctrl->queues = kcalloc(opts->nr_io_queues + 1, sizeof(*ctrl->queues),
			GFP_KERNEL);
	if (!ctrl->queues)
		goto out_uninit_ctrl;

	ret = nvme_loop_configure_admin_queue(ctrl);
	if (ret)
		goto out_free_queues;

	if (opts->queue_size > ctrl->ctrl.maxcmd) {
		/* warn if maxcmd is lower than queue_size */
		dev_warn(ctrl->ctrl.device,
			"queue_size %zu > ctrl maxcmd %u, clamping down\n",
			opts->queue_size, ctrl->ctrl.maxcmd);
		opts->queue_size = ctrl->ctrl.maxcmd;
	}

	if (opts->nr_io_queues) {
		ret = nvme_loop_create_io_queues(ctrl);
		if (ret)
			goto out_remove_admin_queue;
	}

	nvme_loop_init_iod(ctrl, &ctrl->async_event_iod, 0);

	dev_info(ctrl->ctrl.device,
		 "new ctrl: \"%s\"\n", ctrl->ctrl.opts->subsysnqn);

	nvme_get_ctrl(&ctrl->ctrl);

	changed = nvme_change_ctrl_state(&ctrl->ctrl, NVME_CTRL_LIVE);
	WARN_ON_ONCE(!changed);

	mutex_lock(&nvme_loop_ctrl_mutex);
	list_add_tail(&ctrl->list, &nvme_loop_ctrl_list);
	mutex_unlock(&nvme_loop_ctrl_mutex);

	nvme_start_ctrl(&ctrl->ctrl);

	return &ctrl->ctrl;

out_remove_admin_queue:
	nvme_loop_destroy_admin_queue(ctrl);
out_free_queues:
	kfree(ctrl->queues);
out_uninit_ctrl:
	nvme_uninit_ctrl(&ctrl->ctrl);
out_put_ctrl:
	nvme_put_ctrl(&ctrl->ctrl);
	if (ret > 0)
		ret = -EIO;
	return ERR_PTR(ret);
}

static int nvme_loop_add_port(struct nvmet_port *port)
{
	/*
	 * XXX: disalow adding more than one port so
	 * there is no connection rejections when a
	 * a subsystem is assigned to a port for which
	 * loop doesn't have a pointer.
	 * This scenario would be possible if we allowed
	 * more than one port to be added and a subsystem
	 * was assigned to a port other than nvmet_loop_port.
	 */

	if (nvmet_loop_port)
		return -EPERM;

	nvmet_loop_port = port;
	return 0;
}

static void nvme_loop_remove_port(struct nvmet_port *port)
{
	if (port == nvmet_loop_port)
		nvmet_loop_port = NULL;
}

static struct nvmet_fabrics_ops nvme_loop_ops = {
	.owner		= THIS_MODULE,
	.type		= NVMF_TRTYPE_LOOP,
	.add_port	= nvme_loop_add_port,
	.remove_port	= nvme_loop_remove_port,
	.queue_response = nvme_loop_queue_response,
	.delete_ctrl	= nvme_loop_delete_ctrl,
};

static struct nvmf_transport_ops nvme_loop_transport = {
	.name		= "loop",
	.module		= THIS_MODULE,
	.create_ctrl	= nvme_loop_create_ctrl,
};

static int __init nvme_loop_init_module(void)
{
	int ret;

	ret = nvmet_register_transport(&nvme_loop_ops);
	if (ret)
		return ret;

	ret = nvmf_register_transport(&nvme_loop_transport);
	if (ret)
		nvmet_unregister_transport(&nvme_loop_ops);

	return ret;
}

static void __exit nvme_loop_cleanup_module(void)
{
	struct nvme_loop_ctrl *ctrl, *next;

	nvmf_unregister_transport(&nvme_loop_transport);
	nvmet_unregister_transport(&nvme_loop_ops);

	mutex_lock(&nvme_loop_ctrl_mutex);
	list_for_each_entry_safe(ctrl, next, &nvme_loop_ctrl_list, list)
		nvme_delete_ctrl(&ctrl->ctrl);
	mutex_unlock(&nvme_loop_ctrl_mutex);

	flush_workqueue(nvme_delete_wq);
}

module_init(nvme_loop_init_module);
module_exit(nvme_loop_cleanup_module);

MODULE_LICENSE("GPL v2");
MODULE_ALIAS("nvmet-transport-254"); /* 254 == NVMF_TRTYPE_LOOP */<|MERGE_RESOLUTION|>--- conflicted
+++ resolved
@@ -193,11 +193,7 @@
 
 		iod->req.sg = iod->sg_table.sgl;
 		iod->req.sg_cnt = blk_rq_map_sg(req->q, req, iod->sg_table.sgl);
-<<<<<<< HEAD
-		iod->req.transfer_len = blk_rq_bytes(req);
-=======
 		iod->req.transfer_len = blk_rq_payload_bytes(req);
->>>>>>> 661e50bc
 	}
 
 	blk_mq_start_request(req);

/*
 * firmware_class.c - Multi purpose firmware loading support
 *
 * Copyright (c) 2003 Manuel Estrada Sainz
 *
 * Please see Documentation/firmware_class/ for more information.
 *
 */

#include <linux/capability.h>
#include <linux/device.h>
#include <linux/module.h>
#include <linux/init.h>
#include <linux/timer.h>
#include <linux/vmalloc.h>
#include <linux/interrupt.h>
#include <linux/bitops.h>
#include <linux/mutex.h>
#include <linux/kthread.h>
#include <linux/highmem.h>
#include <linux/firmware.h>
#include "base.h"

#define to_dev(obj) container_of(obj, struct device, kobj)

MODULE_AUTHOR("Manuel Estrada Sainz");
MODULE_DESCRIPTION("Multi purpose firmware loading support");
MODULE_LICENSE("GPL");

enum {
	FW_STATUS_LOADING,
	FW_STATUS_DONE,
	FW_STATUS_ABORT,
};

static int loading_timeout = 60;	/* In seconds */

/* fw_lock could be moved to 'struct firmware_priv' but since it is just
 * guarding for corner cases a global lock should be OK */
static DEFINE_MUTEX(fw_lock);

struct firmware_priv {
	char *fw_id;
	struct completion completion;
	struct bin_attribute attr_data;
	struct firmware *fw;
	unsigned long status;
	struct page **pages;
	int nr_pages;
	int page_array_size;
	const char *vdata;
	struct timer_list timeout;
};

#ifdef CONFIG_FW_LOADER
extern struct builtin_fw __start_builtin_fw[];
extern struct builtin_fw __end_builtin_fw[];
#else /* Module case. Avoid ifdefs later; it'll all optimise out */
static struct builtin_fw *__start_builtin_fw;
static struct builtin_fw *__end_builtin_fw;
#endif

static void
fw_load_abort(struct firmware_priv *fw_priv)
{
	set_bit(FW_STATUS_ABORT, &fw_priv->status);
	wmb();
	complete(&fw_priv->completion);
}

static ssize_t
firmware_timeout_show(struct class *class, char *buf)
{
	return sprintf(buf, "%d\n", loading_timeout);
}

/**
 * firmware_timeout_store - set number of seconds to wait for firmware
 * @class: device class pointer
 * @buf: buffer to scan for timeout value
 * @count: number of bytes in @buf
 *
 *	Sets the number of seconds to wait for the firmware.  Once
 *	this expires an error will be returned to the driver and no
 *	firmware will be provided.
 *
 *	Note: zero means 'wait forever'.
 **/
static ssize_t
firmware_timeout_store(struct class *class, const char *buf, size_t count)
{
	loading_timeout = simple_strtol(buf, NULL, 10);
	if (loading_timeout < 0)
		loading_timeout = 0;
	return count;
}

static CLASS_ATTR(timeout, 0644, firmware_timeout_show, firmware_timeout_store);

static void fw_dev_release(struct device *dev);

static int firmware_uevent(struct device *dev, struct kobj_uevent_env *env)
{
	struct firmware_priv *fw_priv = dev_get_drvdata(dev);

	if (add_uevent_var(env, "FIRMWARE=%s", fw_priv->fw_id))
		return -ENOMEM;
	if (add_uevent_var(env, "TIMEOUT=%i", loading_timeout))
		return -ENOMEM;

	return 0;
}

static struct class firmware_class = {
	.name		= "firmware",
	.dev_uevent	= firmware_uevent,
	.dev_release	= fw_dev_release,
};

static ssize_t firmware_loading_show(struct device *dev,
				     struct device_attribute *attr, char *buf)
{
	struct firmware_priv *fw_priv = dev_get_drvdata(dev);
	int loading = test_bit(FW_STATUS_LOADING, &fw_priv->status);
	return sprintf(buf, "%d\n", loading);
}

/* Some architectures don't have PAGE_KERNEL_RO */
#ifndef PAGE_KERNEL_RO
#define PAGE_KERNEL_RO PAGE_KERNEL
#endif
/**
 * firmware_loading_store - set value in the 'loading' control file
 * @dev: device pointer
 * @attr: device attribute pointer
 * @buf: buffer to scan for loading control value
 * @count: number of bytes in @buf
 *
 *	The relevant values are:
 *
 *	 1: Start a load, discarding any previous partial load.
 *	 0: Conclude the load and hand the data to the driver code.
 *	-1: Conclude the load with an error and discard any written data.
 **/
static ssize_t firmware_loading_store(struct device *dev,
				      struct device_attribute *attr,
				      const char *buf, size_t count)
{
	struct firmware_priv *fw_priv = dev_get_drvdata(dev);
	int loading = simple_strtol(buf, NULL, 10);
	int i;

	switch (loading) {
	case 1:
		mutex_lock(&fw_lock);
		if (!fw_priv->fw) {
			mutex_unlock(&fw_lock);
			break;
		}
		vfree(fw_priv->fw->data);
		fw_priv->fw->data = NULL;
		for (i = 0; i < fw_priv->nr_pages; i++)
			__free_page(fw_priv->pages[i]);
		kfree(fw_priv->pages);
		fw_priv->pages = NULL;
		fw_priv->page_array_size = 0;
		fw_priv->nr_pages = 0;
		fw_priv->fw->size = 0;
		set_bit(FW_STATUS_LOADING, &fw_priv->status);
		mutex_unlock(&fw_lock);
		break;
	case 0:
		if (test_bit(FW_STATUS_LOADING, &fw_priv->status)) {
			vfree(fw_priv->fw->data);
			fw_priv->fw->data = vmap(fw_priv->pages,
						 fw_priv->nr_pages,
						 0, PAGE_KERNEL_RO);
			if (!fw_priv->fw->data) {
				dev_err(dev, "%s: vmap() failed\n", __func__);
				goto err;
			}
			/* Pages will be freed by vfree() */
<<<<<<< HEAD
			fw_priv->pages = NULL;
=======
>>>>>>> 80ffb3cc
			fw_priv->page_array_size = 0;
			fw_priv->nr_pages = 0;
			complete(&fw_priv->completion);
			clear_bit(FW_STATUS_LOADING, &fw_priv->status);
			break;
		}
		/* fallthrough */
	default:
		dev_err(dev, "%s: unexpected value (%d)\n", __func__, loading);
		/* fallthrough */
	case -1:
	err:
		fw_load_abort(fw_priv);
		break;
	}

	return count;
}

static DEVICE_ATTR(loading, 0644, firmware_loading_show, firmware_loading_store);

static ssize_t
firmware_data_read(struct kobject *kobj, struct bin_attribute *bin_attr,
		   char *buffer, loff_t offset, size_t count)
{
	struct device *dev = to_dev(kobj);
	struct firmware_priv *fw_priv = dev_get_drvdata(dev);
	struct firmware *fw;
	ssize_t ret_count;

	mutex_lock(&fw_lock);
	fw = fw_priv->fw;
	if (!fw || test_bit(FW_STATUS_DONE, &fw_priv->status)) {
		ret_count = -ENODEV;
		goto out;
	}
<<<<<<< HEAD
	if (offset > fw->size)
		return 0;
=======
	if (offset > fw->size) {
		ret_count = 0;
		goto out;
	}
>>>>>>> 80ffb3cc
	if (count > fw->size - offset)
		count = fw->size - offset;

	ret_count = count;

	while (count) {
		void *page_data;
		int page_nr = offset >> PAGE_SHIFT;
		int page_ofs = offset & (PAGE_SIZE-1);
		int page_cnt = min_t(size_t, PAGE_SIZE - page_ofs, count);

		page_data = kmap(fw_priv->pages[page_nr]);

		memcpy(buffer, page_data + page_ofs, page_cnt);

		kunmap(fw_priv->pages[page_nr]);
		buffer += page_cnt;
		offset += page_cnt;
		count -= page_cnt;
	}
out:
	mutex_unlock(&fw_lock);
	return ret_count;
}

static int
fw_realloc_buffer(struct firmware_priv *fw_priv, int min_size)
{
	int pages_needed = ALIGN(min_size, PAGE_SIZE) >> PAGE_SHIFT;

	/* If the array of pages is too small, grow it... */
	if (fw_priv->page_array_size < pages_needed) {
		int new_array_size = max(pages_needed,
					 fw_priv->page_array_size * 2);
		struct page **new_pages;

		new_pages = kmalloc(new_array_size * sizeof(void *),
				    GFP_KERNEL);
		if (!new_pages) {
			fw_load_abort(fw_priv);
			return -ENOMEM;
		}
		memcpy(new_pages, fw_priv->pages,
		       fw_priv->page_array_size * sizeof(void *));
		memset(&new_pages[fw_priv->page_array_size], 0, sizeof(void *) *
		       (new_array_size - fw_priv->page_array_size));
		kfree(fw_priv->pages);
		fw_priv->pages = new_pages;
		fw_priv->page_array_size = new_array_size;
	}

	while (fw_priv->nr_pages < pages_needed) {
		fw_priv->pages[fw_priv->nr_pages] =
			alloc_page(GFP_KERNEL | __GFP_HIGHMEM);

		if (!fw_priv->pages[fw_priv->nr_pages]) {
			fw_load_abort(fw_priv);
			return -ENOMEM;
		}
		fw_priv->nr_pages++;
	}
	return 0;
}

/**
 * firmware_data_write - write method for firmware
 * @kobj: kobject for the device
 * @bin_attr: bin_attr structure
 * @buffer: buffer being written
 * @offset: buffer offset for write in total data store area
 * @count: buffer size
 *
 *	Data written to the 'data' attribute will be later handed to
 *	the driver as a firmware image.
 **/
static ssize_t
firmware_data_write(struct kobject *kobj, struct bin_attribute *bin_attr,
		    char *buffer, loff_t offset, size_t count)
{
	struct device *dev = to_dev(kobj);
	struct firmware_priv *fw_priv = dev_get_drvdata(dev);
	struct firmware *fw;
	ssize_t retval;

	if (!capable(CAP_SYS_RAWIO))
		return -EPERM;

	mutex_lock(&fw_lock);
	fw = fw_priv->fw;
	if (!fw || test_bit(FW_STATUS_DONE, &fw_priv->status)) {
		retval = -ENODEV;
		goto out;
	}
	retval = fw_realloc_buffer(fw_priv, offset + count);
	if (retval)
		goto out;

	retval = count;

	while (count) {
		void *page_data;
		int page_nr = offset >> PAGE_SHIFT;
		int page_ofs = offset & (PAGE_SIZE - 1);
		int page_cnt = min_t(size_t, PAGE_SIZE - page_ofs, count);

		page_data = kmap(fw_priv->pages[page_nr]);

		memcpy(page_data + page_ofs, buffer, page_cnt);

		kunmap(fw_priv->pages[page_nr]);
		buffer += page_cnt;
		offset += page_cnt;
		count -= page_cnt;
	}

	fw->size = max_t(size_t, offset, fw->size);
out:
	mutex_unlock(&fw_lock);
	return retval;
}

static struct bin_attribute firmware_attr_data_tmpl = {
	.attr = {.name = "data", .mode = 0644},
	.size = 0,
	.read = firmware_data_read,
	.write = firmware_data_write,
};

static void fw_dev_release(struct device *dev)
{
	struct firmware_priv *fw_priv = dev_get_drvdata(dev);
	int i;

	for (i = 0; i < fw_priv->nr_pages; i++)
		__free_page(fw_priv->pages[i]);
	kfree(fw_priv->pages);
	kfree(fw_priv->fw_id);
	kfree(fw_priv);
	put_device(dev);

	module_put(THIS_MODULE);
}

static void
firmware_class_timeout(u_long data)
{
	struct firmware_priv *fw_priv = (struct firmware_priv *) data;
	fw_load_abort(fw_priv);
}

static int fw_register_device(struct device **dev_p, const char *fw_name,
			      struct device *device)
{
	int retval;
	struct firmware_priv *fw_priv = kzalloc(sizeof(*fw_priv),
						GFP_KERNEL);
	struct device *f_dev = kzalloc(sizeof(*f_dev), GFP_KERNEL);

	*dev_p = NULL;

	if (!fw_priv || !f_dev) {
		dev_err(device, "%s: kmalloc failed\n", __func__);
		retval = -ENOMEM;
		goto error_kfree;
	}

	init_completion(&fw_priv->completion);
	fw_priv->attr_data = firmware_attr_data_tmpl;
	fw_priv->fw_id = kstrdup(fw_name, GFP_KERNEL);
	if (!fw_priv->fw_id) {
		dev_err(device, "%s: Firmware name allocation failed\n",
			__func__);
		retval = -ENOMEM;
		goto error_kfree;
	}

	fw_priv->timeout.function = firmware_class_timeout;
	fw_priv->timeout.data = (u_long) fw_priv;
	init_timer(&fw_priv->timeout);

	dev_set_name(f_dev, "%s", dev_name(device));
	f_dev->parent = device;
	f_dev->class = &firmware_class;
	dev_set_drvdata(f_dev, fw_priv);
	dev_set_uevent_suppress(f_dev, 1);
	retval = device_register(f_dev);
	if (retval) {
		dev_err(device, "%s: device_register failed\n", __func__);
		put_device(f_dev);
<<<<<<< HEAD
		goto error_kfree_fw_id;
=======
		return retval;
>>>>>>> 80ffb3cc
	}
	*dev_p = f_dev;
	return 0;

error_kfree_fw_id:
	kfree(fw_priv->fw_id);
error_kfree:
	kfree(f_dev);
	kfree(fw_priv);
	return retval;
}

static int fw_setup_device(struct firmware *fw, struct device **dev_p,
			   const char *fw_name, struct device *device,
			   int uevent)
{
	struct device *f_dev;
	struct firmware_priv *fw_priv;
	int retval;

	*dev_p = NULL;
	retval = fw_register_device(&f_dev, fw_name, device);
	if (retval)
		goto out;

	/* Need to pin this module until class device is destroyed */
	__module_get(THIS_MODULE);

	fw_priv = dev_get_drvdata(f_dev);

	fw_priv->fw = fw;
	retval = sysfs_create_bin_file(&f_dev->kobj, &fw_priv->attr_data);
	if (retval) {
		dev_err(device, "%s: sysfs_create_bin_file failed\n", __func__);
		goto error_unreg;
	}

	retval = device_create_file(f_dev, &dev_attr_loading);
	if (retval) {
		dev_err(device, "%s: device_create_file failed\n", __func__);
		goto error_unreg;
	}

	if (uevent)
		dev_set_uevent_suppress(f_dev, 0);
	*dev_p = f_dev;
	goto out;

error_unreg:
	device_unregister(f_dev);
out:
	return retval;
}

static int
_request_firmware(const struct firmware **firmware_p, const char *name,
		 struct device *device, int uevent)
{
	struct device *f_dev;
	struct firmware_priv *fw_priv;
	struct firmware *firmware;
	struct builtin_fw *builtin;
	int retval;

	if (!firmware_p)
		return -EINVAL;

	*firmware_p = firmware = kzalloc(sizeof(*firmware), GFP_KERNEL);
	if (!firmware) {
		dev_err(device, "%s: kmalloc(struct firmware) failed\n",
			__func__);
		retval = -ENOMEM;
		goto out;
	}

	for (builtin = __start_builtin_fw; builtin != __end_builtin_fw;
	     builtin++) {
		if (strcmp(name, builtin->name))
			continue;
		dev_info(device, "firmware: using built-in firmware %s\n",
			 name);
		firmware->size = builtin->size;
		firmware->data = builtin->data;
		return 0;
	}

	if (uevent)
		dev_info(device, "firmware: requesting %s\n", name);

	retval = fw_setup_device(firmware, &f_dev, name, device, uevent);
	if (retval)
		goto error_kfree_fw;

	fw_priv = dev_get_drvdata(f_dev);

	if (uevent) {
		if (loading_timeout > 0) {
			fw_priv->timeout.expires = jiffies + loading_timeout * HZ;
			add_timer(&fw_priv->timeout);
		}

		kobject_uevent(&f_dev->kobj, KOBJ_ADD);
		wait_for_completion(&fw_priv->completion);
		set_bit(FW_STATUS_DONE, &fw_priv->status);
		del_timer_sync(&fw_priv->timeout);
	} else
		wait_for_completion(&fw_priv->completion);

	mutex_lock(&fw_lock);
	if (!fw_priv->fw->size || test_bit(FW_STATUS_ABORT, &fw_priv->status)) {
		retval = -ENOENT;
		release_firmware(fw_priv->fw);
		*firmware_p = NULL;
	}
	fw_priv->fw = NULL;
	mutex_unlock(&fw_lock);
	device_unregister(f_dev);
	goto out;

error_kfree_fw:
	kfree(firmware);
	*firmware_p = NULL;
out:
	return retval;
}

/**
 * request_firmware: - send firmware request and wait for it
 * @firmware_p: pointer to firmware image
 * @name: name of firmware file
 * @device: device for which firmware is being loaded
 *
 *      @firmware_p will be used to return a firmware image by the name
 *      of @name for device @device.
 *
 *      Should be called from user context where sleeping is allowed.
 *
 *      @name will be used as $FIRMWARE in the uevent environment and
 *      should be distinctive enough not to be confused with any other
 *      firmware image for this or any other device.
 **/
int
request_firmware(const struct firmware **firmware_p, const char *name,
                 struct device *device)
{
        int uevent = 1;
        return _request_firmware(firmware_p, name, device, uevent);
}

/**
 * release_firmware: - release the resource associated with a firmware image
 * @fw: firmware resource to release
 **/
void
release_firmware(const struct firmware *fw)
{
	struct builtin_fw *builtin;

	if (fw) {
		for (builtin = __start_builtin_fw; builtin != __end_builtin_fw;
		     builtin++) {
			if (fw->data == builtin->data)
				goto free_fw;
		}
		vfree(fw->data);
	free_fw:
		kfree(fw);
	}
}

/* Async support */
struct firmware_work {
	struct work_struct work;
	struct module *module;
	const char *name;
	struct device *device;
	void *context;
	void (*cont)(const struct firmware *fw, void *context);
	int uevent;
};

static int
request_firmware_work_func(void *arg)
{
	struct firmware_work *fw_work = arg;
	const struct firmware *fw;
	int ret;
	if (!arg) {
		WARN_ON(1);
		return 0;
	}
	ret = _request_firmware(&fw, fw_work->name, fw_work->device,
		fw_work->uevent);
	if (ret < 0)
		fw_work->cont(NULL, fw_work->context);
	else {
		fw_work->cont(fw, fw_work->context);
		release_firmware(fw);
	}
	module_put(fw_work->module);
	kfree(fw_work);
	return ret;
}

/**
 * request_firmware_nowait: asynchronous version of request_firmware
 * @module: module requesting the firmware
 * @uevent: sends uevent to copy the firmware image if this flag
 *	is non-zero else the firmware copy must be done manually.
 * @name: name of firmware file
 * @device: device for which firmware is being loaded
 * @context: will be passed over to @cont, and
 *	@fw may be %NULL if firmware request fails.
 * @cont: function will be called asynchronously when the firmware
 *	request is over.
 *
 *	Asynchronous variant of request_firmware() for user contexts where
 *	it is not possible to sleep for long time. It can't be called
 *	in atomic contexts.
 **/
int
request_firmware_nowait(
	struct module *module, int uevent,
	const char *name, struct device *device, void *context,
	void (*cont)(const struct firmware *fw, void *context))
{
	struct task_struct *task;
	struct firmware_work *fw_work = kmalloc(sizeof (struct firmware_work),
						GFP_ATOMIC);

	if (!fw_work)
		return -ENOMEM;
	if (!try_module_get(module)) {
		kfree(fw_work);
		return -EFAULT;
	}

	*fw_work = (struct firmware_work) {
		.module = module,
		.name = name,
		.device = device,
		.context = context,
		.cont = cont,
		.uevent = uevent,
	};

	task = kthread_run(request_firmware_work_func, fw_work,
			    "firmware/%s", name);

	if (IS_ERR(task)) {
		fw_work->cont(NULL, fw_work->context);
		module_put(fw_work->module);
		kfree(fw_work);
		return PTR_ERR(task);
	}
	return 0;
}

static int __init
firmware_class_init(void)
{
	int error;
	error = class_register(&firmware_class);
	if (error) {
		printk(KERN_ERR "%s: class_register failed\n", __func__);
		return error;
	}
	error = class_create_file(&firmware_class, &class_attr_timeout);
	if (error) {
		printk(KERN_ERR "%s: class_create_file failed\n",
		       __func__);
		class_unregister(&firmware_class);
	}
	return error;

}
static void __exit
firmware_class_exit(void)
{
	class_unregister(&firmware_class);
}

fs_initcall(firmware_class_init);
module_exit(firmware_class_exit);

EXPORT_SYMBOL(release_firmware);
EXPORT_SYMBOL(request_firmware);
EXPORT_SYMBOL(request_firmware_nowait);<|MERGE_RESOLUTION|>--- conflicted
+++ resolved
@@ -180,10 +180,6 @@
 				goto err;
 			}
 			/* Pages will be freed by vfree() */
-<<<<<<< HEAD
-			fw_priv->pages = NULL;
-=======
->>>>>>> 80ffb3cc
 			fw_priv->page_array_size = 0;
 			fw_priv->nr_pages = 0;
 			complete(&fw_priv->completion);
@@ -220,15 +216,10 @@
 		ret_count = -ENODEV;
 		goto out;
 	}
-<<<<<<< HEAD
-	if (offset > fw->size)
-		return 0;
-=======
 	if (offset > fw->size) {
 		ret_count = 0;
 		goto out;
 	}
->>>>>>> 80ffb3cc
 	if (count > fw->size - offset)
 		count = fw->size - offset;
 
@@ -367,7 +358,7 @@
 	kfree(fw_priv->pages);
 	kfree(fw_priv->fw_id);
 	kfree(fw_priv);
-	put_device(dev);
+	kfree(dev);
 
 	module_put(THIS_MODULE);
 }
@@ -418,17 +409,11 @@
 	if (retval) {
 		dev_err(device, "%s: device_register failed\n", __func__);
 		put_device(f_dev);
-<<<<<<< HEAD
-		goto error_kfree_fw_id;
-=======
 		return retval;
->>>>>>> 80ffb3cc
 	}
 	*dev_p = f_dev;
 	return 0;
 
-error_kfree_fw_id:
-	kfree(fw_priv->fw_id);
 error_kfree:
 	kfree(f_dev);
 	kfree(fw_priv);

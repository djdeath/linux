--- conflicted
+++ resolved
@@ -174,12 +174,8 @@
 			 acpi_power_state_string(state));
 		return -ENODEV;
 	}
-<<<<<<< HEAD
-	if (device->parent && (state < device->parent->power.state)) {
-=======
 	if (!device->power.flags.ignore_parent &&
 	    device->parent && (state < device->parent->power.state)) {
->>>>>>> d8ec26d7
 		dev_warn(&device->dev,
 			 "Cannot transition to power state %s for parent in %s\n",
 			 acpi_power_state_string(state),

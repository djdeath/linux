/* i915_drv.h -- Private header for the I915 driver -*- linux-c -*-
 */
/*
 *
 * Copyright 2003 Tungsten Graphics, Inc., Cedar Park, Texas.
 * All Rights Reserved.
 *
 * Permission is hereby granted, free of charge, to any person obtaining a
 * copy of this software and associated documentation files (the
 * "Software"), to deal in the Software without restriction, including
 * without limitation the rights to use, copy, modify, merge, publish,
 * distribute, sub license, and/or sell copies of the Software, and to
 * permit persons to whom the Software is furnished to do so, subject to
 * the following conditions:
 *
 * The above copyright notice and this permission notice (including the
 * next paragraph) shall be included in all copies or substantial portions
 * of the Software.
 *
 * THE SOFTWARE IS PROVIDED "AS IS", WITHOUT WARRANTY OF ANY KIND, EXPRESS
 * OR IMPLIED, INCLUDING BUT NOT LIMITED TO THE WARRANTIES OF
 * MERCHANTABILITY, FITNESS FOR A PARTICULAR PURPOSE AND NON-INFRINGEMENT.
 * IN NO EVENT SHALL TUNGSTEN GRAPHICS AND/OR ITS SUPPLIERS BE LIABLE FOR
 * ANY CLAIM, DAMAGES OR OTHER LIABILITY, WHETHER IN AN ACTION OF CONTRACT,
 * TORT OR OTHERWISE, ARISING FROM, OUT OF OR IN CONNECTION WITH THE
 * SOFTWARE OR THE USE OR OTHER DEALINGS IN THE SOFTWARE.
 *
 */

#ifndef _I915_DRV_H_
#define _I915_DRV_H_

#include <uapi/drm/i915_drm.h>
#include <uapi/drm/drm_fourcc.h>

#include <linux/io-mapping.h>
#include <linux/i2c.h>
#include <linux/i2c-algo-bit.h>
#include <linux/backlight.h>
#include <linux/hash.h>
#include <linux/intel-iommu.h>
#include <linux/kref.h>
#include <linux/perf_event.h>
#include <linux/pm_qos.h>
#include <linux/reservation.h>
#include <linux/shmem_fs.h>

#include <drm/drmP.h>
#include <drm/intel-gtt.h>
#include <drm/drm_legacy.h> /* for struct drm_dma_handle */
#include <drm/drm_gem.h>
#include <drm/drm_auth.h>
#include <drm/drm_cache.h>

#include "i915_params.h"
#include "i915_reg.h"
#include "i915_utils.h"

#include "intel_bios.h"
#include "intel_device_info.h"
#include "intel_display.h"
#include "intel_dpll_mgr.h"
#include "intel_lrc.h"
#include "intel_opregion.h"
#include "intel_ringbuffer.h"
#include "intel_uncore.h"
#include "intel_wopcm.h"
#include "intel_uc.h"

#include "i915_gem.h"
#include "i915_gem_context.h"
#include "i915_gem_fence_reg.h"
#include "i915_gem_object.h"
#include "i915_gem_gtt.h"
<<<<<<< HEAD
#include "i915_gem_timeline.h"
=======
>>>>>>> 01f83786
#include "i915_gpu_error.h"
#include "i915_request.h"
#include "i915_scheduler.h"
#include "i915_timeline.h"
#include "i915_vma.h"

#include "intel_gvt.h"

/* General customization:
 */

#define DRIVER_NAME		"i915"
#define DRIVER_DESC		"Intel Graphics"
<<<<<<< HEAD
#define DRIVER_DATE		"20180413"
#define DRIVER_TIMESTAMP	1523611258
=======
#define DRIVER_DATE		"20180514"
#define DRIVER_TIMESTAMP	1526300884
>>>>>>> 01f83786

/* Use I915_STATE_WARN(x) and I915_STATE_WARN_ON() (rather than WARN() and
 * WARN_ON()) for hw state sanity checks to check for unexpected conditions
 * which may not necessarily be a user visible problem.  This will either
 * WARN() or DRM_ERROR() depending on the verbose_checks moduleparam, to
 * enable distros and users to tailor their preferred amount of i915 abrt
 * spam.
 */
#define I915_STATE_WARN(condition, format...) ({			\
	int __ret_warn_on = !!(condition);				\
	if (unlikely(__ret_warn_on))					\
		if (!WARN(i915_modparams.verbose_state_checks, format))	\
			DRM_ERROR(format);				\
	unlikely(__ret_warn_on);					\
})

#define I915_STATE_WARN_ON(x)						\
	I915_STATE_WARN((x), "%s", "WARN_ON(" __stringify(x) ")")

#if IS_ENABLED(CONFIG_DRM_I915_DEBUG)
bool __i915_inject_load_failure(const char *func, int line);
#define i915_inject_load_failure() \
	__i915_inject_load_failure(__func__, __LINE__)
#else
#define i915_inject_load_failure() false
#endif

typedef struct {
	uint32_t val;
} uint_fixed_16_16_t;

#define FP_16_16_MAX ({ \
	uint_fixed_16_16_t fp; \
	fp.val = UINT_MAX; \
	fp; \
})

static inline bool is_fixed16_zero(uint_fixed_16_16_t val)
{
	if (val.val == 0)
		return true;
	return false;
}

static inline uint_fixed_16_16_t u32_to_fixed16(uint32_t val)
{
	uint_fixed_16_16_t fp;

	WARN_ON(val > U16_MAX);

	fp.val = val << 16;
	return fp;
}

static inline uint32_t fixed16_to_u32_round_up(uint_fixed_16_16_t fp)
{
	return DIV_ROUND_UP(fp.val, 1 << 16);
}

static inline uint32_t fixed16_to_u32(uint_fixed_16_16_t fp)
{
	return fp.val >> 16;
}

static inline uint_fixed_16_16_t min_fixed16(uint_fixed_16_16_t min1,
						 uint_fixed_16_16_t min2)
{
	uint_fixed_16_16_t min;

	min.val = min(min1.val, min2.val);
	return min;
}

static inline uint_fixed_16_16_t max_fixed16(uint_fixed_16_16_t max1,
						 uint_fixed_16_16_t max2)
{
	uint_fixed_16_16_t max;

	max.val = max(max1.val, max2.val);
	return max;
}

static inline uint_fixed_16_16_t clamp_u64_to_fixed16(uint64_t val)
{
	uint_fixed_16_16_t fp;
	WARN_ON(val > U32_MAX);
	fp.val = (uint32_t) val;
	return fp;
}

static inline uint32_t div_round_up_fixed16(uint_fixed_16_16_t val,
					    uint_fixed_16_16_t d)
{
	return DIV_ROUND_UP(val.val, d.val);
}

static inline uint32_t mul_round_up_u32_fixed16(uint32_t val,
						uint_fixed_16_16_t mul)
{
	uint64_t intermediate_val;

	intermediate_val = (uint64_t) val * mul.val;
	intermediate_val = DIV_ROUND_UP_ULL(intermediate_val, 1 << 16);
	WARN_ON(intermediate_val > U32_MAX);
	return (uint32_t) intermediate_val;
}

static inline uint_fixed_16_16_t mul_fixed16(uint_fixed_16_16_t val,
					     uint_fixed_16_16_t mul)
{
	uint64_t intermediate_val;

	intermediate_val = (uint64_t) val.val * mul.val;
	intermediate_val = intermediate_val >> 16;
	return clamp_u64_to_fixed16(intermediate_val);
}

static inline uint_fixed_16_16_t div_fixed16(uint32_t val, uint32_t d)
{
	uint64_t interm_val;

	interm_val = (uint64_t)val << 16;
	interm_val = DIV_ROUND_UP_ULL(interm_val, d);
	return clamp_u64_to_fixed16(interm_val);
}

static inline uint32_t div_round_up_u32_fixed16(uint32_t val,
						uint_fixed_16_16_t d)
{
	uint64_t interm_val;

	interm_val = (uint64_t)val << 16;
	interm_val = DIV_ROUND_UP_ULL(interm_val, d.val);
	WARN_ON(interm_val > U32_MAX);
	return (uint32_t) interm_val;
}

static inline uint_fixed_16_16_t mul_u32_fixed16(uint32_t val,
						     uint_fixed_16_16_t mul)
{
	uint64_t intermediate_val;

	intermediate_val = (uint64_t) val * mul.val;
	return clamp_u64_to_fixed16(intermediate_val);
}

static inline uint_fixed_16_16_t add_fixed16(uint_fixed_16_16_t add1,
					     uint_fixed_16_16_t add2)
{
	uint64_t interm_sum;

	interm_sum = (uint64_t) add1.val + add2.val;
	return clamp_u64_to_fixed16(interm_sum);
}

static inline uint_fixed_16_16_t add_fixed16_u32(uint_fixed_16_16_t add1,
						 uint32_t add2)
{
	uint64_t interm_sum;
	uint_fixed_16_16_t interm_add2 = u32_to_fixed16(add2);

	interm_sum = (uint64_t) add1.val + interm_add2.val;
	return clamp_u64_to_fixed16(interm_sum);
}

enum hpd_pin {
	HPD_NONE = 0,
	HPD_TV = HPD_NONE,     /* TV is known to be unreliable */
	HPD_CRT,
	HPD_SDVO_B,
	HPD_SDVO_C,
	HPD_PORT_A,
	HPD_PORT_B,
	HPD_PORT_C,
	HPD_PORT_D,
	HPD_PORT_E,
	HPD_PORT_F,
	HPD_NUM_PINS
};

#define for_each_hpd_pin(__pin) \
	for ((__pin) = (HPD_NONE + 1); (__pin) < HPD_NUM_PINS; (__pin)++)

#define HPD_STORM_DEFAULT_THRESHOLD 5

struct i915_hotplug {
	struct work_struct hotplug_work;

	struct {
		unsigned long last_jiffies;
		int count;
		enum {
			HPD_ENABLED = 0,
			HPD_DISABLED = 1,
			HPD_MARK_DISABLED = 2
		} state;
	} stats[HPD_NUM_PINS];
	u32 event_bits;
	struct delayed_work reenable_work;

	struct intel_digital_port *irq_port[I915_MAX_PORTS];
	u32 long_port_mask;
	u32 short_port_mask;
	struct work_struct dig_port_work;

	struct work_struct poll_init_work;
	bool poll_enabled;

	unsigned int hpd_storm_threshold;

	/*
	 * if we get a HPD irq from DP and a HPD irq from non-DP
	 * the non-DP HPD could block the workqueue on a mode config
	 * mutex getting, that userspace may have taken. However
	 * userspace is waiting on the DP workqueue to run which is
	 * blocked behind the non-DP one.
	 */
	struct workqueue_struct *dp_wq;
};

#define I915_GEM_GPU_DOMAINS \
	(I915_GEM_DOMAIN_RENDER | \
	 I915_GEM_DOMAIN_SAMPLER | \
	 I915_GEM_DOMAIN_COMMAND | \
	 I915_GEM_DOMAIN_INSTRUCTION | \
	 I915_GEM_DOMAIN_VERTEX)

struct drm_i915_private;
struct i915_mm_struct;
struct i915_mmu_object;

struct drm_i915_file_private {
	struct drm_i915_private *dev_priv;
	struct drm_file *file;

	struct {
		spinlock_t lock;
		struct list_head request_list;
/* 20ms is a fairly arbitrary limit (greater than the average frame time)
 * chosen to prevent the CPU getting more than a frame ahead of the GPU
 * (when using lax throttling for the frontbuffer). We also use it to
 * offer free GPU waitboosts for severely congested workloads.
 */
#define DRM_I915_THROTTLE_JIFFIES msecs_to_jiffies(20)
	} mm;
	struct idr context_idr;

	struct intel_rps_client {
		atomic_t boosts;
	} rps_client;

	unsigned int bsd_engine;

/* Client can have a maximum of 3 contexts banned before
 * it is denied of creating new contexts. As one context
 * ban needs 4 consecutive hangs, and more if there is
 * progress in between, this is a last resort stop gap measure
 * to limit the badly behaving clients access to gpu.
 */
#define I915_MAX_CLIENT_CONTEXT_BANS 3
	atomic_t context_bans;
};

/* Interface history:
 *
 * 1.1: Original.
 * 1.2: Add Power Management
 * 1.3: Add vblank support
 * 1.4: Fix cmdbuffer path, add heap destroy
 * 1.5: Add vblank pipe configuration
 * 1.6: - New ioctl for scheduling buffer swaps on vertical blank
 *      - Support vertical blank on secondary display pipe
 */
#define DRIVER_MAJOR		1
#define DRIVER_MINOR		6
#define DRIVER_PATCHLEVEL	0

struct intel_overlay;
struct intel_overlay_error_state;

struct sdvo_device_mapping {
	u8 initialized;
	u8 dvo_port;
	u8 slave_addr;
	u8 dvo_wiring;
	u8 i2c_pin;
	u8 ddc_pin;
};

struct intel_connector;
struct intel_encoder;
struct intel_atomic_state;
struct intel_crtc_state;
struct intel_initial_plane_config;
struct intel_crtc;
struct intel_limit;
struct dpll;
struct intel_cdclk_state;

struct drm_i915_display_funcs {
	void (*get_cdclk)(struct drm_i915_private *dev_priv,
			  struct intel_cdclk_state *cdclk_state);
	void (*set_cdclk)(struct drm_i915_private *dev_priv,
			  const struct intel_cdclk_state *cdclk_state);
	int (*get_fifo_size)(struct drm_i915_private *dev_priv,
			     enum i9xx_plane_id i9xx_plane);
	int (*compute_pipe_wm)(struct intel_crtc_state *cstate);
	int (*compute_intermediate_wm)(struct drm_device *dev,
				       struct intel_crtc *intel_crtc,
				       struct intel_crtc_state *newstate);
	void (*initial_watermarks)(struct intel_atomic_state *state,
				   struct intel_crtc_state *cstate);
	void (*atomic_update_watermarks)(struct intel_atomic_state *state,
					 struct intel_crtc_state *cstate);
	void (*optimize_watermarks)(struct intel_atomic_state *state,
				    struct intel_crtc_state *cstate);
	int (*compute_global_watermarks)(struct drm_atomic_state *state);
	void (*update_wm)(struct intel_crtc *crtc);
	int (*modeset_calc_cdclk)(struct drm_atomic_state *state);
	/* Returns the active state of the crtc, and if the crtc is active,
	 * fills out the pipe-config with the hw state. */
	bool (*get_pipe_config)(struct intel_crtc *,
				struct intel_crtc_state *);
	void (*get_initial_plane_config)(struct intel_crtc *,
					 struct intel_initial_plane_config *);
	int (*crtc_compute_clock)(struct intel_crtc *crtc,
				  struct intel_crtc_state *crtc_state);
	void (*crtc_enable)(struct intel_crtc_state *pipe_config,
			    struct drm_atomic_state *old_state);
	void (*crtc_disable)(struct intel_crtc_state *old_crtc_state,
			     struct drm_atomic_state *old_state);
	void (*update_crtcs)(struct drm_atomic_state *state);
	void (*audio_codec_enable)(struct intel_encoder *encoder,
				   const struct intel_crtc_state *crtc_state,
				   const struct drm_connector_state *conn_state);
	void (*audio_codec_disable)(struct intel_encoder *encoder,
				    const struct intel_crtc_state *old_crtc_state,
				    const struct drm_connector_state *old_conn_state);
	void (*fdi_link_train)(struct intel_crtc *crtc,
			       const struct intel_crtc_state *crtc_state);
	void (*init_clock_gating)(struct drm_i915_private *dev_priv);
	void (*hpd_irq_setup)(struct drm_i915_private *dev_priv);
	/* clock updates for mode set */
	/* cursor updates */
	/* render clock increase/decrease */
	/* display clock increase/decrease */
	/* pll clock increase/decrease */

	void (*load_csc_matrix)(struct drm_crtc_state *crtc_state);
	void (*load_luts)(struct drm_crtc_state *crtc_state);
};

#define CSR_VERSION(major, minor)	((major) << 16 | (minor))
#define CSR_VERSION_MAJOR(version)	((version) >> 16)
#define CSR_VERSION_MINOR(version)	((version) & 0xffff)

struct intel_csr {
	struct work_struct work;
	const char *fw_path;
	uint32_t *dmc_payload;
	uint32_t dmc_fw_size;
	uint32_t version;
	uint32_t mmio_count;
	i915_reg_t mmioaddr[8];
	uint32_t mmiodata[8];
	uint32_t dc_state;
	uint32_t allowed_dc_mask;
};

enum i915_cache_level {
	I915_CACHE_NONE = 0,
	I915_CACHE_LLC, /* also used for snoopable memory on non-LLC */
	I915_CACHE_L3_LLC, /* gen7+, L3 sits between the domain specifc
			      caches, eg sampler/render caches, and the
			      large Last-Level-Cache. LLC is coherent with
			      the CPU, but L3 is only visible to the GPU. */
	I915_CACHE_WT, /* hsw:gt3e WriteThrough for scanouts */
};

#define I915_COLOR_UNEVICTABLE (-1) /* a non-vma sharing the address space */

enum fb_op_origin {
	ORIGIN_GTT,
	ORIGIN_CPU,
	ORIGIN_CS,
	ORIGIN_FLIP,
	ORIGIN_DIRTYFB,
};

struct intel_fbc {
	/* This is always the inner lock when overlapping with struct_mutex and
	 * it's the outer lock when overlapping with stolen_lock. */
	struct mutex lock;
	unsigned threshold;
	unsigned int possible_framebuffer_bits;
	unsigned int busy_bits;
	unsigned int visible_pipes_mask;
	struct intel_crtc *crtc;

	struct drm_mm_node compressed_fb;
	struct drm_mm_node *compressed_llb;

	bool false_color;

	bool enabled;
	bool active;

	bool underrun_detected;
	struct work_struct underrun_work;

	/*
	 * Due to the atomic rules we can't access some structures without the
	 * appropriate locking, so we cache information here in order to avoid
	 * these problems.
	 */
	struct intel_fbc_state_cache {
		struct i915_vma *vma;
		unsigned long flags;

		struct {
			unsigned int mode_flags;
			uint32_t hsw_bdw_pixel_rate;
		} crtc;

		struct {
			unsigned int rotation;
			int src_w;
			int src_h;
			bool visible;
			/*
			 * Display surface base address adjustement for
			 * pageflips. Note that on gen4+ this only adjusts up
			 * to a tile, offsets within a tile are handled in
			 * the hw itself (with the TILEOFF register).
			 */
			int adjusted_x;
			int adjusted_y;

			int y;
		} plane;

		struct {
			const struct drm_format_info *format;
			unsigned int stride;
		} fb;
	} state_cache;

	/*
	 * This structure contains everything that's relevant to program the
	 * hardware registers. When we want to figure out if we need to disable
	 * and re-enable FBC for a new configuration we just check if there's
	 * something different in the struct. The genx_fbc_activate functions
	 * are supposed to read from it in order to program the registers.
	 */
	struct intel_fbc_reg_params {
		struct i915_vma *vma;
		unsigned long flags;

		struct {
			enum pipe pipe;
			enum i9xx_plane_id i9xx_plane;
			unsigned int fence_y_offset;
		} crtc;

		struct {
			const struct drm_format_info *format;
			unsigned int stride;
		} fb;

		int cfb_size;
		unsigned int gen9_wa_cfb_stride;
	} params;

	struct intel_fbc_work {
		bool scheduled;
		u64 scheduled_vblank;
		struct work_struct work;
	} work;

	const char *no_fbc_reason;
};

/*
 * HIGH_RR is the highest eDP panel refresh rate read from EDID
 * LOW_RR is the lowest eDP panel refresh rate found from EDID
 * parsing for same resolution.
 */
enum drrs_refresh_rate_type {
	DRRS_HIGH_RR,
	DRRS_LOW_RR,
	DRRS_MAX_RR, /* RR count */
};

enum drrs_support_type {
	DRRS_NOT_SUPPORTED = 0,
	STATIC_DRRS_SUPPORT = 1,
	SEAMLESS_DRRS_SUPPORT = 2
};

struct intel_dp;
struct i915_drrs {
	struct mutex mutex;
	struct delayed_work work;
	struct intel_dp *dp;
	unsigned busy_frontbuffer_bits;
	enum drrs_refresh_rate_type refresh_rate_type;
	enum drrs_support_type type;
};

struct i915_psr {
	struct mutex lock;
	bool sink_support;
	struct intel_dp *enabled;
	bool active;
	struct delayed_work work;
	unsigned busy_frontbuffer_bits;
	bool sink_psr2_support;
	bool link_standby;
	bool colorimetry_support;
	bool alpm;
	bool has_hw_tracking;
	bool psr2_enabled;
	u8 sink_sync_latency;
<<<<<<< HEAD
=======
	bool debug;
	ktime_t last_entry_attempt;
	ktime_t last_exit;
>>>>>>> 01f83786

	void (*enable_source)(struct intel_dp *,
			      const struct intel_crtc_state *);
	void (*disable_source)(struct intel_dp *,
			       const struct intel_crtc_state *);
	void (*enable_sink)(struct intel_dp *);
	void (*activate)(struct intel_dp *);
	void (*setup_vsc)(struct intel_dp *, const struct intel_crtc_state *);
};

enum intel_pch {
	PCH_NONE = 0,	/* No PCH present */
	PCH_IBX,	/* Ibexpeak PCH */
	PCH_CPT,	/* Cougarpoint/Pantherpoint PCH */
	PCH_LPT,	/* Lynxpoint/Wildcatpoint PCH */
	PCH_SPT,        /* Sunrisepoint PCH */
	PCH_KBP,        /* Kaby Lake PCH */
	PCH_CNP,        /* Cannon Lake PCH */
	PCH_ICP,	/* Ice Lake PCH */
	PCH_NOP,
};

enum intel_sbi_destination {
	SBI_ICLK,
	SBI_MPHY,
};

#define QUIRK_LVDS_SSC_DISABLE (1<<1)
#define QUIRK_INVERT_BRIGHTNESS (1<<2)
#define QUIRK_BACKLIGHT_PRESENT (1<<3)
#define QUIRK_PIN_SWIZZLED_PAGES (1<<5)
#define QUIRK_INCREASE_T12_DELAY (1<<6)

struct intel_fbdev;
struct intel_fbc_work;

struct intel_gmbus {
	struct i2c_adapter adapter;
#define GMBUS_FORCE_BIT_RETRY (1U << 31)
	u32 force_bit;
	u32 reg0;
	i915_reg_t gpio_reg;
	struct i2c_algo_bit_data bit_algo;
	struct drm_i915_private *dev_priv;
};

struct i915_suspend_saved_registers {
	u32 saveDSPARB;
	u32 saveFBC_CONTROL;
	u32 saveCACHE_MODE_0;
	u32 saveMI_ARB_STATE;
	u32 saveSWF0[16];
	u32 saveSWF1[16];
	u32 saveSWF3[3];
	uint64_t saveFENCE[I915_MAX_NUM_FENCES];
	u32 savePCH_PORT_HOTPLUG;
	u16 saveGCDGMBUS;
};

struct vlv_s0ix_state {
	/* GAM */
	u32 wr_watermark;
	u32 gfx_prio_ctrl;
	u32 arb_mode;
	u32 gfx_pend_tlb0;
	u32 gfx_pend_tlb1;
	u32 lra_limits[GEN7_LRA_LIMITS_REG_NUM];
	u32 media_max_req_count;
	u32 gfx_max_req_count;
	u32 render_hwsp;
	u32 ecochk;
	u32 bsd_hwsp;
	u32 blt_hwsp;
	u32 tlb_rd_addr;

	/* MBC */
	u32 g3dctl;
	u32 gsckgctl;
	u32 mbctl;

	/* GCP */
	u32 ucgctl1;
	u32 ucgctl3;
	u32 rcgctl1;
	u32 rcgctl2;
	u32 rstctl;
	u32 misccpctl;

	/* GPM */
	u32 gfxpause;
	u32 rpdeuhwtc;
	u32 rpdeuc;
	u32 ecobus;
	u32 pwrdwnupctl;
	u32 rp_down_timeout;
	u32 rp_deucsw;
	u32 rcubmabdtmr;
	u32 rcedata;
	u32 spare2gh;

	/* Display 1 CZ domain */
	u32 gt_imr;
	u32 gt_ier;
	u32 pm_imr;
	u32 pm_ier;
	u32 gt_scratch[GEN7_GT_SCRATCH_REG_NUM];

	/* GT SA CZ domain */
	u32 tilectl;
	u32 gt_fifoctl;
	u32 gtlc_wake_ctrl;
	u32 gtlc_survive;
	u32 pmwgicz;

	/* Display 2 CZ domain */
	u32 gu_ctl0;
	u32 gu_ctl1;
	u32 pcbr;
	u32 clock_gate_dis2;
};

struct intel_rps_ei {
	ktime_t ktime;
	u32 render_c0;
	u32 media_c0;
};

struct intel_rps {
	/*
	 * work, interrupts_enabled and pm_iir are protected by
	 * dev_priv->irq_lock
	 */
	struct work_struct work;
	bool interrupts_enabled;
	u32 pm_iir;

	/* PM interrupt bits that should never be masked */
	u32 pm_intrmsk_mbz;

	/* Frequencies are stored in potentially platform dependent multiples.
	 * In other words, *_freq needs to be multiplied by X to be interesting.
	 * Soft limits are those which are used for the dynamic reclocking done
	 * by the driver (raise frequencies under heavy loads, and lower for
	 * lighter loads). Hard limits are those imposed by the hardware.
	 *
	 * A distinction is made for overclocking, which is never enabled by
	 * default, and is considered to be above the hard limit if it's
	 * possible at all.
	 */
	u8 cur_freq;		/* Current frequency (cached, may not == HW) */
	u8 min_freq_softlimit;	/* Minimum frequency permitted by the driver */
	u8 max_freq_softlimit;	/* Max frequency permitted by the driver */
	u8 max_freq;		/* Maximum frequency, RP0 if not overclocking */
	u8 min_freq;		/* AKA RPn. Minimum frequency */
	u8 boost_freq;		/* Frequency to request when wait boosting */
	u8 idle_freq;		/* Frequency to request when we are idle */
	u8 efficient_freq;	/* AKA RPe. Pre-determined balanced frequency */
	u8 rp1_freq;		/* "less than" RP0 power/freqency */
	u8 rp0_freq;		/* Non-overclocked max frequency. */
	u16 gpll_ref_freq;	/* vlv/chv GPLL reference frequency */

	u8 up_threshold; /* Current %busy required to uplock */
	u8 down_threshold; /* Current %busy required to downclock */

	int last_adj;
	enum { LOW_POWER, BETWEEN, HIGH_POWER } power;

	bool enabled;
	atomic_t num_waiters;
	atomic_t boosts;

	/* manual wa residency calculations */
	struct intel_rps_ei ei;
};

struct intel_rc6 {
	bool enabled;
	u64 prev_hw_residency[4];
	u64 cur_residency[4];
};

struct intel_llc_pstate {
	bool enabled;
};

struct intel_gen6_power_mgmt {
	struct intel_rps rps;
	struct intel_rc6 rc6;
	struct intel_llc_pstate llc_pstate;
};

/* defined intel_pm.c */
extern spinlock_t mchdev_lock;

struct intel_ilk_power_mgmt {
	u8 cur_delay;
	u8 min_delay;
	u8 max_delay;
	u8 fmax;
	u8 fstart;

	u64 last_count1;
	unsigned long last_time1;
	unsigned long chipset_power;
	u64 last_count2;
	u64 last_time2;
	unsigned long gfx_power;
	u8 corr;

	int c_m;
	int r_t;
};

struct drm_i915_private;
struct i915_power_well;

struct i915_power_well_ops {
	/*
	 * Synchronize the well's hw state to match the current sw state, for
	 * example enable/disable it based on the current refcount. Called
	 * during driver init and resume time, possibly after first calling
	 * the enable/disable handlers.
	 */
	void (*sync_hw)(struct drm_i915_private *dev_priv,
			struct i915_power_well *power_well);
	/*
	 * Enable the well and resources that depend on it (for example
	 * interrupts located on the well). Called after the 0->1 refcount
	 * transition.
	 */
	void (*enable)(struct drm_i915_private *dev_priv,
		       struct i915_power_well *power_well);
	/*
	 * Disable the well and resources that depend on it. Called after
	 * the 1->0 refcount transition.
	 */
	void (*disable)(struct drm_i915_private *dev_priv,
			struct i915_power_well *power_well);
	/* Returns the hw enabled state. */
	bool (*is_enabled)(struct drm_i915_private *dev_priv,
			   struct i915_power_well *power_well);
};

/* Power well structure for haswell */
struct i915_power_well {
	const char *name;
	bool always_on;
	/* power well enable/disable usage count */
	int count;
	/* cached hw enabled state */
	bool hw_enabled;
	u64 domains;
	/* unique identifier for this power well */
	enum i915_power_well_id id;
	/*
	 * Arbitraty data associated with this power well. Platform and power
	 * well specific.
	 */
	union {
		struct {
			enum dpio_phy phy;
		} bxt;
		struct {
			/* Mask of pipes whose IRQ logic is backed by the pw */
			u8 irq_pipe_mask;
			/* The pw is backing the VGA functionality */
			bool has_vga:1;
			bool has_fuses:1;
		} hsw;
	};
	const struct i915_power_well_ops *ops;
};

struct i915_power_domains {
	/*
	 * Power wells needed for initialization at driver init and suspend
	 * time are on. They are kept on until after the first modeset.
	 */
	bool init_power_on;
	bool initializing;
	int power_well_count;

	struct mutex lock;
	int domain_use_count[POWER_DOMAIN_NUM];
	struct i915_power_well *power_wells;
};

#define MAX_L3_SLICES 2
struct intel_l3_parity {
	u32 *remap_info[MAX_L3_SLICES];
	struct work_struct error_work;
	int which_slice;
};

struct i915_gem_mm {
	/** Memory allocator for GTT stolen memory */
	struct drm_mm stolen;
	/** Protects the usage of the GTT stolen memory allocator. This is
	 * always the inner lock when overlapping with struct_mutex. */
	struct mutex stolen_lock;

	/* Protects bound_list/unbound_list and #drm_i915_gem_object.mm.link */
	spinlock_t obj_lock;

	/** List of all objects in gtt_space. Used to restore gtt
	 * mappings on resume */
	struct list_head bound_list;
	/**
	 * List of objects which are not bound to the GTT (thus
	 * are idle and not used by the GPU). These objects may or may
	 * not actually have any pages attached.
	 */
	struct list_head unbound_list;

	/** List of all objects in gtt_space, currently mmaped by userspace.
	 * All objects within this list must also be on bound_list.
	 */
	struct list_head userfault_list;

	/**
	 * List of objects which are pending destruction.
	 */
	struct llist_head free_list;
	struct work_struct free_work;
	spinlock_t free_lock;
	/**
	 * Count of objects pending destructions. Used to skip needlessly
	 * waiting on an RCU barrier if no objects are waiting to be freed.
	 */
	atomic_t free_count;

	/**
	 * Small stash of WC pages
	 */
	struct pagevec wc_stash;

	/**
	 * tmpfs instance used for shmem backed objects
	 */
	struct vfsmount *gemfs;

	/** PPGTT used for aliasing the PPGTT with the GTT */
	struct i915_hw_ppgtt *aliasing_ppgtt;

	struct notifier_block oom_notifier;
	struct notifier_block vmap_notifier;
	struct shrinker shrinker;

	/** LRU list of objects with fence regs on them. */
	struct list_head fence_list;

	/**
	 * Workqueue to fault in userptr pages, flushed by the execbuf
	 * when required but otherwise left to userspace to try again
	 * on EAGAIN.
	 */
	struct workqueue_struct *userptr_wq;

	u64 unordered_timeline;

	/* the indicator for dispatch video commands on two BSD rings */
	atomic_t bsd_engine_dispatch_index;

	/** Bit 6 swizzling required for X tiling */
	uint32_t bit_6_swizzle_x;
	/** Bit 6 swizzling required for Y tiling */
	uint32_t bit_6_swizzle_y;

	/* accounting, useful for userland debugging */
	spinlock_t object_stat_lock;
	u64 object_memory;
	u32 object_count;
};

#define I915_IDLE_ENGINES_TIMEOUT (200) /* in ms */

#define I915_RESET_TIMEOUT (10 * HZ) /* 10s */
#define I915_FENCE_TIMEOUT (10 * HZ) /* 10s */

#define I915_ENGINE_DEAD_TIMEOUT  (4 * HZ)  /* Seqno, head and subunits dead */
#define I915_SEQNO_DEAD_TIMEOUT   (12 * HZ) /* Seqno dead with active head */

enum modeset_restore {
	MODESET_ON_LID_OPEN,
	MODESET_DONE,
	MODESET_SUSPENDED,
};

#define DP_AUX_A 0x40
#define DP_AUX_B 0x10
#define DP_AUX_C 0x20
#define DP_AUX_D 0x30
#define DP_AUX_F 0x60

#define DDC_PIN_B  0x05
#define DDC_PIN_C  0x04
#define DDC_PIN_D  0x06

struct ddi_vbt_port_info {
	int max_tmds_clock;

	/*
	 * This is an index in the HDMI/DVI DDI buffer translation table.
	 * The special value HDMI_LEVEL_SHIFT_UNKNOWN means the VBT didn't
	 * populate this field.
	 */
#define HDMI_LEVEL_SHIFT_UNKNOWN	0xff
	uint8_t hdmi_level_shift;

	uint8_t supports_dvi:1;
	uint8_t supports_hdmi:1;
	uint8_t supports_dp:1;
	uint8_t supports_edp:1;

	uint8_t alternate_aux_channel;
	uint8_t alternate_ddc_pin;

	uint8_t dp_boost_level;
	uint8_t hdmi_boost_level;
	int dp_max_link_rate;		/* 0 for not limited by VBT */
};

enum psr_lines_to_wait {
	PSR_0_LINES_TO_WAIT = 0,
	PSR_1_LINE_TO_WAIT,
	PSR_4_LINES_TO_WAIT,
	PSR_8_LINES_TO_WAIT
};

struct intel_vbt_data {
	struct drm_display_mode *lfp_lvds_vbt_mode; /* if any */
	struct drm_display_mode *sdvo_lvds_vbt_mode; /* if any */

	/* Feature bits */
	unsigned int int_tv_support:1;
	unsigned int lvds_dither:1;
	unsigned int lvds_vbt:1;
	unsigned int int_crt_support:1;
	unsigned int lvds_use_ssc:1;
	unsigned int display_clock_mode:1;
	unsigned int fdi_rx_polarity_inverted:1;
	unsigned int panel_type:4;
	int lvds_ssc_freq;
	unsigned int bios_lvds_val; /* initial [PCH_]LVDS reg val in VBIOS */

	enum drrs_support_type drrs_type;

	struct {
		int rate;
		int lanes;
		int preemphasis;
		int vswing;
		bool low_vswing;
		bool initialized;
		bool support;
		int bpp;
		struct edp_power_seq pps;
	} edp;

	struct {
		bool enable;
		bool full_link;
		bool require_aux_wakeup;
		int idle_frames;
		enum psr_lines_to_wait lines_to_wait;
		int tp1_wakeup_time;
		int tp2_tp3_wakeup_time;
	} psr;

	struct {
		u16 pwm_freq_hz;
		bool present;
		bool active_low_pwm;
		u8 min_brightness;	/* min_brightness/255 of max */
		u8 controller;		/* brightness controller number */
		enum intel_backlight_type type;
	} backlight;

	/* MIPI DSI */
	struct {
		u16 panel_id;
		struct mipi_config *config;
		struct mipi_pps_data *pps;
		u16 bl_ports;
		u16 cabc_ports;
		u8 seq_version;
		u32 size;
		u8 *data;
		const u8 *sequence[MIPI_SEQ_MAX];
		u8 *deassert_seq; /* Used by fixup_mipi_sequences() */
	} dsi;

	int crt_ddc_pin;

	int child_dev_num;
	struct child_device_config *child_dev;

	struct ddi_vbt_port_info ddi_port_info[I915_MAX_PORTS];
	struct sdvo_device_mapping sdvo_mappings[2];
};

enum intel_ddb_partitioning {
	INTEL_DDB_PART_1_2,
	INTEL_DDB_PART_5_6, /* IVB+ */
};

struct intel_wm_level {
	bool enable;
	uint32_t pri_val;
	uint32_t spr_val;
	uint32_t cur_val;
	uint32_t fbc_val;
};

struct ilk_wm_values {
	uint32_t wm_pipe[3];
	uint32_t wm_lp[3];
	uint32_t wm_lp_spr[3];
	uint32_t wm_linetime[3];
	bool enable_fbc_wm;
	enum intel_ddb_partitioning partitioning;
};

struct g4x_pipe_wm {
	uint16_t plane[I915_MAX_PLANES];
	uint16_t fbc;
};

struct g4x_sr_wm {
	uint16_t plane;
	uint16_t cursor;
	uint16_t fbc;
};

struct vlv_wm_ddl_values {
	uint8_t plane[I915_MAX_PLANES];
};

struct vlv_wm_values {
	struct g4x_pipe_wm pipe[3];
	struct g4x_sr_wm sr;
	struct vlv_wm_ddl_values ddl[3];
	uint8_t level;
	bool cxsr;
};

struct g4x_wm_values {
	struct g4x_pipe_wm pipe[2];
	struct g4x_sr_wm sr;
	struct g4x_sr_wm hpll;
	bool cxsr;
	bool hpll_en;
	bool fbc_en;
};

struct skl_ddb_entry {
	uint16_t start, end;	/* in number of blocks, 'end' is exclusive */
};

static inline uint16_t skl_ddb_entry_size(const struct skl_ddb_entry *entry)
{
	return entry->end - entry->start;
}

static inline bool skl_ddb_entry_equal(const struct skl_ddb_entry *e1,
				       const struct skl_ddb_entry *e2)
{
	if (e1->start == e2->start && e1->end == e2->end)
		return true;

	return false;
}

struct skl_ddb_allocation {
	/* packed/y */
	struct skl_ddb_entry plane[I915_MAX_PIPES][I915_MAX_PLANES];
	struct skl_ddb_entry uv_plane[I915_MAX_PIPES][I915_MAX_PLANES];
<<<<<<< HEAD
=======
	u8 enabled_slices; /* GEN11 has configurable 2 slices */
>>>>>>> 01f83786
};

struct skl_ddb_values {
	unsigned dirty_pipes;
	struct skl_ddb_allocation ddb;
};

struct skl_wm_level {
	bool plane_en;
	uint16_t plane_res_b;
	uint8_t plane_res_l;
};

/* Stores plane specific WM parameters */
struct skl_wm_params {
	bool x_tiled, y_tiled;
	bool rc_surface;
	bool is_planar;
	uint32_t width;
	uint8_t cpp;
	uint32_t plane_pixel_rate;
	uint32_t y_min_scanlines;
	uint32_t plane_bytes_per_line;
	uint_fixed_16_16_t plane_blocks_per_line;
	uint_fixed_16_16_t y_tile_minimum;
	uint32_t linetime_us;
	uint32_t dbuf_block_size;
};

/*
 * This struct helps tracking the state needed for runtime PM, which puts the
 * device in PCI D3 state. Notice that when this happens, nothing on the
 * graphics device works, even register access, so we don't get interrupts nor
 * anything else.
 *
 * Every piece of our code that needs to actually touch the hardware needs to
 * either call intel_runtime_pm_get or call intel_display_power_get with the
 * appropriate power domain.
 *
 * Our driver uses the autosuspend delay feature, which means we'll only really
 * suspend if we stay with zero refcount for a certain amount of time. The
 * default value is currently very conservative (see intel_runtime_pm_enable), but
 * it can be changed with the standard runtime PM files from sysfs.
 *
 * The irqs_disabled variable becomes true exactly after we disable the IRQs and
 * goes back to false exactly before we reenable the IRQs. We use this variable
 * to check if someone is trying to enable/disable IRQs while they're supposed
 * to be disabled. This shouldn't happen and we'll print some error messages in
 * case it happens.
 *
 * For more, read the Documentation/power/runtime_pm.txt.
 */
struct i915_runtime_pm {
	atomic_t wakeref_count;
	bool suspended;
	bool irqs_enabled;
};

enum intel_pipe_crc_source {
	INTEL_PIPE_CRC_SOURCE_NONE,
	INTEL_PIPE_CRC_SOURCE_PLANE1,
	INTEL_PIPE_CRC_SOURCE_PLANE2,
	INTEL_PIPE_CRC_SOURCE_PF,
	INTEL_PIPE_CRC_SOURCE_PIPE,
	/* TV/DP on pre-gen5/vlv can't use the pipe source. */
	INTEL_PIPE_CRC_SOURCE_TV,
	INTEL_PIPE_CRC_SOURCE_DP_B,
	INTEL_PIPE_CRC_SOURCE_DP_C,
	INTEL_PIPE_CRC_SOURCE_DP_D,
	INTEL_PIPE_CRC_SOURCE_AUTO,
	INTEL_PIPE_CRC_SOURCE_MAX,
};

struct intel_pipe_crc_entry {
	uint32_t frame;
	uint32_t crc[5];
};

#define INTEL_PIPE_CRC_ENTRIES_NR	128
struct intel_pipe_crc {
	spinlock_t lock;
	bool opened;		/* exclusive access to the result file */
	struct intel_pipe_crc_entry *entries;
	enum intel_pipe_crc_source source;
	int head, tail;
	wait_queue_head_t wq;
	int skipped;
};

struct i915_frontbuffer_tracking {
	spinlock_t lock;

	/*
	 * Tracking bits for delayed frontbuffer flushing du to gpu activity or
	 * scheduled flips.
	 */
	unsigned busy_bits;
	unsigned flip_bits;
};

struct i915_wa_reg {
	i915_reg_t addr;
	u32 value;
	/* bitmask representing WA bits */
	u32 mask;
};

#define I915_MAX_WA_REGS 16

struct i915_workarounds {
	struct i915_wa_reg reg[I915_MAX_WA_REGS];
	u32 count;
};

struct i915_virtual_gpu {
	bool active;
	u32 caps;
};

/* used in computing the new watermarks state */
struct intel_wm_config {
	unsigned int num_pipes_active;
	bool sprites_enabled;
	bool sprites_scaled;
};

struct i915_oa_format {
	u32 format;
	int size;
};

struct i915_oa_reg {
	i915_reg_t addr;
	u32 value;
};

struct i915_oa_config {
	char uuid[UUID_STRING_LEN + 1];
	int id;

	const struct i915_oa_reg *mux_regs;
	u32 mux_regs_len;
	const struct i915_oa_reg *b_counter_regs;
	u32 b_counter_regs_len;
	const struct i915_oa_reg *flex_regs;
	u32 flex_regs_len;

	struct attribute_group sysfs_metric;
	struct attribute *attrs[2];
	struct device_attribute sysfs_metric_id;

	atomic_t ref_count;
};

struct i915_perf_stream;

/**
 * struct i915_perf_stream_ops - the OPs to support a specific stream type
 */
struct i915_perf_stream_ops {
	/**
	 * @enable: Enables the collection of HW samples, either in response to
	 * `I915_PERF_IOCTL_ENABLE` or implicitly called when stream is opened
	 * without `I915_PERF_FLAG_DISABLED`.
	 */
	void (*enable)(struct i915_perf_stream *stream);

	/**
	 * @disable: Disables the collection of HW samples, either in response
	 * to `I915_PERF_IOCTL_DISABLE` or implicitly called before destroying
	 * the stream.
	 */
	void (*disable)(struct i915_perf_stream *stream);

	/**
	 * @poll_wait: Call poll_wait, passing a wait queue that will be woken
	 * once there is something ready to read() for the stream
	 */
	void (*poll_wait)(struct i915_perf_stream *stream,
			  struct file *file,
			  poll_table *wait);

	/**
	 * @wait_unlocked: For handling a blocking read, wait until there is
	 * something to ready to read() for the stream. E.g. wait on the same
	 * wait queue that would be passed to poll_wait().
	 */
	int (*wait_unlocked)(struct i915_perf_stream *stream);

	/**
	 * @read: Copy buffered metrics as records to userspace
	 * **buf**: the userspace, destination buffer
	 * **count**: the number of bytes to copy, requested by userspace
	 * **offset**: zero at the start of the read, updated as the read
	 * proceeds, it represents how many bytes have been copied so far and
	 * the buffer offset for copying the next record.
	 *
	 * Copy as many buffered i915 perf samples and records for this stream
	 * to userspace as will fit in the given buffer.
	 *
	 * Only write complete records; returning -%ENOSPC if there isn't room
	 * for a complete record.
	 *
	 * Return any error condition that results in a short read such as
	 * -%ENOSPC or -%EFAULT, even though these may be squashed before
	 * returning to userspace.
	 */
	int (*read)(struct i915_perf_stream *stream,
		    char __user *buf,
		    size_t count,
		    size_t *offset);

	/**
	 * @destroy: Cleanup any stream specific resources.
	 *
	 * The stream will always be disabled before this is called.
	 */
	void (*destroy)(struct i915_perf_stream *stream);
};

/**
 * struct i915_perf_stream - state for a single open stream FD
 */
struct i915_perf_stream {
	/**
	 * @dev_priv: i915 drm device
	 */
	struct drm_i915_private *dev_priv;

	/**
	 * @link: Links the stream into ``&drm_i915_private->streams``
	 */
	struct list_head link;

	/**
	 * @sample_flags: Flags representing the `DRM_I915_PERF_PROP_SAMPLE_*`
	 * properties given when opening a stream, representing the contents
	 * of a single sample as read() by userspace.
	 */
	u32 sample_flags;

	/**
	 * @sample_size: Considering the configured contents of a sample
	 * combined with the required header size, this is the total size
	 * of a single sample record.
	 */
	int sample_size;

	/**
	 * @ctx: %NULL if measuring system-wide across all contexts or a
	 * specific context that is being monitored.
	 */
	struct i915_gem_context *ctx;

	/**
	 * @enabled: Whether the stream is currently enabled, considering
	 * whether the stream was opened in a disabled state and based
	 * on `I915_PERF_IOCTL_ENABLE` and `I915_PERF_IOCTL_DISABLE` calls.
	 */
	bool enabled;

	/**
	 * @ops: The callbacks providing the implementation of this specific
	 * type of configured stream.
	 */
	const struct i915_perf_stream_ops *ops;

	/**
	 * @oa_config: The OA configuration used by the stream.
	 */
	struct i915_oa_config *oa_config;
};

/**
 * struct i915_oa_ops - Gen specific implementation of an OA unit stream
 */
struct i915_oa_ops {
	/**
	 * @is_valid_b_counter_reg: Validates register's address for
	 * programming boolean counters for a particular platform.
	 */
	bool (*is_valid_b_counter_reg)(struct drm_i915_private *dev_priv,
				       u32 addr);

	/**
	 * @is_valid_mux_reg: Validates register's address for programming mux
	 * for a particular platform.
	 */
	bool (*is_valid_mux_reg)(struct drm_i915_private *dev_priv, u32 addr);

	/**
	 * @is_valid_flex_reg: Validates register's address for programming
	 * flex EU filtering for a particular platform.
	 */
	bool (*is_valid_flex_reg)(struct drm_i915_private *dev_priv, u32 addr);

	/**
	 * @init_oa_buffer: Resets the head and tail pointers of the
	 * circular buffer for periodic OA reports.
	 *
	 * Called when first opening a stream for OA metrics, but also may be
	 * called in response to an OA buffer overflow or other error
	 * condition.
	 *
	 * Note it may be necessary to clear the full OA buffer here as part of
	 * maintaining the invariable that new reports must be written to
	 * zeroed memory for us to be able to reliable detect if an expected
	 * report has not yet landed in memory.  (At least on Haswell the OA
	 * buffer tail pointer is not synchronized with reports being visible
	 * to the CPU)
	 */
	void (*init_oa_buffer)(struct drm_i915_private *dev_priv);

	/**
	 * @enable_metric_set: Selects and applies any MUX configuration to set
	 * up the Boolean and Custom (B/C) counters that are part of the
	 * counter reports being sampled. May apply system constraints such as
	 * disabling EU clock gating as required.
	 */
	int (*enable_metric_set)(struct drm_i915_private *dev_priv,
				 const struct i915_oa_config *oa_config);

	/**
	 * @disable_metric_set: Remove system constraints associated with using
	 * the OA unit.
	 */
	void (*disable_metric_set)(struct drm_i915_private *dev_priv);

	/**
	 * @oa_enable: Enable periodic sampling
	 */
	void (*oa_enable)(struct drm_i915_private *dev_priv);

	/**
	 * @oa_disable: Disable periodic sampling
	 */
	void (*oa_disable)(struct drm_i915_private *dev_priv);

	/**
	 * @read: Copy data from the circular OA buffer into a given userspace
	 * buffer.
	 */
	int (*read)(struct i915_perf_stream *stream,
		    char __user *buf,
		    size_t count,
		    size_t *offset);

	/**
	 * @oa_hw_tail_read: read the OA tail pointer register
	 *
	 * In particular this enables us to share all the fiddly code for
	 * handling the OA unit tail pointer race that affects multiple
	 * generations.
	 */
	u32 (*oa_hw_tail_read)(struct drm_i915_private *dev_priv);
};

struct intel_cdclk_state {
	unsigned int cdclk, vco, ref, bypass;
	u8 voltage_level;
};

struct drm_i915_private {
	struct drm_device drm;

	struct kmem_cache *objects;
	struct kmem_cache *vmas;
	struct kmem_cache *luts;
	struct kmem_cache *requests;
	struct kmem_cache *dependencies;
	struct kmem_cache *priorities;

	const struct intel_device_info info;
	struct intel_driver_caps caps;

	/**
	 * Data Stolen Memory - aka "i915 stolen memory" gives us the start and
	 * end of stolen which we can optionally use to create GEM objects
	 * backed by stolen memory. Note that stolen_usable_size tells us
	 * exactly how much of this we are actually allowed to use, given that
	 * some portion of it is in fact reserved for use by hardware functions.
	 */
	struct resource dsm;
	/**
	 * Reseved portion of Data Stolen Memory
	 */
	struct resource dsm_reserved;

	/*
	 * Stolen memory is segmented in hardware with different portions
	 * offlimits to certain functions.
	 *
	 * The drm_mm is initialised to the total accessible range, as found
	 * from the PCI config. On Broadwell+, this is further restricted to
	 * avoid the first page! The upper end of stolen memory is reserved for
	 * hardware functions and similarly removed from the accessible range.
	 */
	resource_size_t stolen_usable_size;	/* Total size minus reserved ranges */

	void __iomem *regs;

	struct intel_uncore uncore;

	struct i915_virtual_gpu vgpu;

	struct intel_gvt *gvt;

	struct intel_wopcm wopcm;

	struct intel_huc huc;
	struct intel_guc guc;

	struct intel_csr csr;

	struct intel_gmbus gmbus[GMBUS_NUM_PINS];

	/** gmbus_mutex protects against concurrent usage of the single hw gmbus
	 * controller on different i2c buses. */
	struct mutex gmbus_mutex;

	/**
	 * Base address of the gmbus and gpio block.
	 */
	uint32_t gpio_mmio_base;

	/* MMIO base address for MIPI regs */
	uint32_t mipi_mmio_base;

	uint32_t psr_mmio_base;

	uint32_t pps_mmio_base;

	wait_queue_head_t gmbus_wait_queue;

	struct pci_dev *bridge_dev;
	struct intel_engine_cs *engine[I915_NUM_ENGINES];
	/* Context used internally to idle the GPU and setup initial state */
	struct i915_gem_context *kernel_context;
	/* Context only to be used for injecting preemption commands */
	struct i915_gem_context *preempt_context;
	struct intel_engine_cs *engine_class[MAX_ENGINE_CLASS + 1]
					    [MAX_ENGINE_INSTANCE + 1];

	struct drm_dma_handle *status_page_dmah;
	struct resource mch_res;

	/* protects the irq masks */
	spinlock_t irq_lock;

	bool display_irqs_enabled;

	/* To control wakeup latency, e.g. for irq-driven dp aux transfers. */
	struct pm_qos_request pm_qos;

	/* Sideband mailbox protection */
	struct mutex sb_lock;

	/** Cached value of IMR to avoid reads in updating the bitfield */
	union {
		u32 irq_mask;
		u32 de_irq_mask[I915_MAX_PIPES];
	};
	u32 gt_irq_mask;
	u32 pm_imr;
	u32 pm_ier;
	u32 pm_rps_events;
	u32 pm_guc_events;
	u32 pipestat_irq_mask[I915_MAX_PIPES];

	struct i915_hotplug hotplug;
	struct intel_fbc fbc;
	struct i915_drrs drrs;
	struct intel_opregion opregion;
	struct intel_vbt_data vbt;

	bool preserve_bios_swizzle;

	/* overlay */
	struct intel_overlay *overlay;

	/* backlight registers and fields in struct intel_panel */
	struct mutex backlight_lock;

	/* LVDS info */
	bool no_aux_handshake;

	/* protects panel power sequencer state */
	struct mutex pps_mutex;

	struct drm_i915_fence_reg fence_regs[I915_MAX_NUM_FENCES]; /* assume 965 */
	int num_fence_regs; /* 8 on pre-965, 16 otherwise */

	unsigned int fsb_freq, mem_freq, is_ddr3;
	unsigned int skl_preferred_vco_freq;
	unsigned int max_cdclk_freq;

	unsigned int max_dotclk_freq;
	unsigned int rawclk_freq;
	unsigned int hpll_freq;
	unsigned int fdi_pll_freq;
	unsigned int czclk_freq;

	struct {
		/*
		 * The current logical cdclk state.
		 * See intel_atomic_state.cdclk.logical
		 *
		 * For reading holding any crtc lock is sufficient,
		 * for writing must hold all of them.
		 */
		struct intel_cdclk_state logical;
		/*
		 * The current actual cdclk state.
		 * See intel_atomic_state.cdclk.actual
		 */
		struct intel_cdclk_state actual;
		/* The current hardware cdclk state */
		struct intel_cdclk_state hw;
	} cdclk;

	/**
	 * wq - Driver workqueue for GEM.
	 *
	 * NOTE: Work items scheduled here are not allowed to grab any modeset
	 * locks, for otherwise the flushing done in the pageflip code will
	 * result in deadlocks.
	 */
	struct workqueue_struct *wq;

	/* ordered wq for modesets */
	struct workqueue_struct *modeset_wq;

	/* Display functions */
	struct drm_i915_display_funcs display;

	/* PCH chipset type */
	enum intel_pch pch_type;
	unsigned short pch_id;

	unsigned long quirks;

	enum modeset_restore modeset_restore;
	struct mutex modeset_restore_lock;
	struct drm_atomic_state *modeset_restore_state;
	struct drm_modeset_acquire_ctx reset_ctx;

	struct list_head vm_list; /* Global list of all address spaces */
	struct i915_ggtt ggtt; /* VM representing the global address space */

	struct i915_gem_mm mm;
	DECLARE_HASHTABLE(mm_structs, 7);
	struct mutex mm_lock;

	struct intel_ppat ppat;

	/* Kernel Modesetting */

	struct intel_crtc *plane_to_crtc_mapping[I915_MAX_PIPES];
	struct intel_crtc *pipe_to_crtc_mapping[I915_MAX_PIPES];

#ifdef CONFIG_DEBUG_FS
	struct intel_pipe_crc pipe_crc[I915_MAX_PIPES];
#endif

	/* dpll and cdclk state is protected by connection_mutex */
	int num_shared_dpll;
	struct intel_shared_dpll shared_dplls[I915_NUM_PLLS];
	const struct intel_dpll_mgr *dpll_mgr;

	/*
	 * dpll_lock serializes intel_{prepare,enable,disable}_shared_dpll.
	 * Must be global rather than per dpll, because on some platforms
	 * plls share registers.
	 */
	struct mutex dpll_lock;

	unsigned int active_crtcs;
	/* minimum acceptable cdclk for each pipe */
	int min_cdclk[I915_MAX_PIPES];
	/* minimum acceptable voltage level for each pipe */
	u8 min_voltage_level[I915_MAX_PIPES];

	int dpio_phy_iosf_port[I915_NUM_PHYS_VLV];

	struct i915_workarounds workarounds;

	struct i915_frontbuffer_tracking fb_tracking;

	struct intel_atomic_helper {
		struct llist_head free_list;
		struct work_struct free_work;
	} atomic_helper;

	u16 orig_clock;

	bool mchbar_need_disable;

	struct intel_l3_parity l3_parity;

	/* Cannot be determined by PCIID. You must always read a register. */
	u32 edram_cap;

	/*
	 * Protects RPS/RC6 register access and PCU communication.
	 * Must be taken after struct_mutex if nested. Note that
	 * this lock may be held for long periods of time when
	 * talking to hw - so only take it when talking to hw!
	 */
	struct mutex pcu_lock;

	/* gen6+ GT PM state */
	struct intel_gen6_power_mgmt gt_pm;

	/* ilk-only ips/rps state. Everything in here is protected by the global
	 * mchdev_lock in intel_pm.c */
	struct intel_ilk_power_mgmt ips;

	struct i915_power_domains power_domains;

	struct i915_psr psr;

	struct i915_gpu_error gpu_error;

	struct drm_i915_gem_object *vlv_pctx;

	/* list of fbdev register on this device */
	struct intel_fbdev *fbdev;
	struct work_struct fbdev_suspend_work;

	struct drm_property *broadcast_rgb_property;
	struct drm_property *force_audio_property;

	/* hda/i915 audio component */
	struct i915_audio_component *audio_component;
	bool audio_component_registered;
	/**
	 * av_mutex - mutex for audio/video sync
	 *
	 */
	struct mutex av_mutex;

	struct {
		struct list_head list;
		struct llist_head free_list;
		struct work_struct free_work;

		/* The hw wants to have a stable context identifier for the
		 * lifetime of the context (for OA, PASID, faults, etc).
		 * This is limited in execlists to 21 bits.
		 */
		struct ida hw_ida;
#define MAX_CONTEXT_HW_ID (1<<21) /* exclusive */
#define GEN11_MAX_CONTEXT_HW_ID (1<<11) /* exclusive */
	} contexts;

	u32 fdi_rx_config;

	/* Shadow for DISPLAY_PHY_CONTROL which can't be safely read */
	u32 chv_phy_control;
	/*
	 * Shadows for CHV DPLL_MD regs to keep the state
	 * checker somewhat working in the presence hardware
	 * crappiness (can't read out DPLL_MD for pipes B & C).
	 */
	u32 chv_dpll_md[I915_MAX_PIPES];
	u32 bxt_phy_grc;

	u32 suspend_count;
	bool power_domains_suspended;
	struct i915_suspend_saved_registers regfile;
	struct vlv_s0ix_state vlv_s0ix_state;

	enum {
		I915_SAGV_UNKNOWN = 0,
		I915_SAGV_DISABLED,
		I915_SAGV_ENABLED,
		I915_SAGV_NOT_CONTROLLED
	} sagv_status;

	struct {
		/*
		 * Raw watermark latency values:
		 * in 0.1us units for WM0,
		 * in 0.5us units for WM1+.
		 */
		/* primary */
		uint16_t pri_latency[5];
		/* sprite */
		uint16_t spr_latency[5];
		/* cursor */
		uint16_t cur_latency[5];
		/*
		 * Raw watermark memory latency values
		 * for SKL for all 8 levels
		 * in 1us units.
		 */
		uint16_t skl_latency[8];

		/* current hardware state */
		union {
			struct ilk_wm_values hw;
			struct skl_ddb_values skl_hw;
			struct vlv_wm_values vlv;
			struct g4x_wm_values g4x;
		};

		uint8_t max_level;

		/*
		 * Should be held around atomic WM register writing; also
		 * protects * intel_crtc->wm.active and
		 * cstate->wm.need_postvbl_update.
		 */
		struct mutex wm_mutex;

		/*
		 * Set during HW readout of watermarks/DDB.  Some platforms
		 * need to know when we're still using BIOS-provided values
		 * (which we don't fully trust).
		 */
		bool distrust_bios_wm;
	} wm;

	struct i915_runtime_pm runtime_pm;

	struct {
		bool initialized;

		struct kobject *metrics_kobj;
		struct ctl_table_header *sysctl_header;

		/*
		 * Lock associated with adding/modifying/removing OA configs
		 * in dev_priv->perf.metrics_idr.
		 */
		struct mutex metrics_lock;

		/*
		 * List of dynamic configurations, you need to hold
		 * dev_priv->perf.metrics_lock to access it.
		 */
		struct idr metrics_idr;

		/*
		 * Lock associated with anything below within this structure
		 * except exclusive_stream.
		 */
		struct mutex lock;
		struct list_head streams;

		struct {
			/*
			 * The stream currently using the OA unit. If accessed
			 * outside a syscall associated to its file
			 * descriptor, you need to hold
			 * dev_priv->drm.struct_mutex.
			 */
			struct i915_perf_stream *exclusive_stream;

			u32 specific_ctx_id;

			struct hrtimer poll_check_timer;
			wait_queue_head_t poll_wq;
			bool pollin;

			/**
			 * For rate limiting any notifications of spurious
			 * invalid OA reports
			 */
			struct ratelimit_state spurious_report_rs;

			bool periodic;
			int period_exponent;

			struct i915_oa_config test_config;

			struct {
				struct i915_vma *vma;
				u8 *vaddr;
				u32 last_ctx_id;
				int format;
				int format_size;

				/**
				 * Locks reads and writes to all head/tail state
				 *
				 * Consider: the head and tail pointer state
				 * needs to be read consistently from a hrtimer
				 * callback (atomic context) and read() fop
				 * (user context) with tail pointer updates
				 * happening in atomic context and head updates
				 * in user context and the (unlikely)
				 * possibility of read() errors needing to
				 * reset all head/tail state.
				 *
				 * Note: Contention or performance aren't
				 * currently a significant concern here
				 * considering the relatively low frequency of
				 * hrtimer callbacks (5ms period) and that
				 * reads typically only happen in response to a
				 * hrtimer event and likely complete before the
				 * next callback.
				 *
				 * Note: This lock is not held *while* reading
				 * and copying data to userspace so the value
				 * of head observed in htrimer callbacks won't
				 * represent any partial consumption of data.
				 */
				spinlock_t ptr_lock;

				/**
				 * One 'aging' tail pointer and one 'aged'
				 * tail pointer ready to used for reading.
				 *
				 * Initial values of 0xffffffff are invalid
				 * and imply that an update is required
				 * (and should be ignored by an attempted
				 * read)
				 */
				struct {
					u32 offset;
				} tails[2];

				/**
				 * Index for the aged tail ready to read()
				 * data up to.
				 */
				unsigned int aged_tail_idx;

				/**
				 * A monotonic timestamp for when the current
				 * aging tail pointer was read; used to
				 * determine when it is old enough to trust.
				 */
				u64 aging_timestamp;

				/**
				 * Although we can always read back the head
				 * pointer register, we prefer to avoid
				 * trusting the HW state, just to avoid any
				 * risk that some hardware condition could
				 * somehow bump the head pointer unpredictably
				 * and cause us to forward the wrong OA buffer
				 * data to userspace.
				 */
				u32 head;
			} oa_buffer;

			u32 gen7_latched_oastatus1;
			u32 ctx_oactxctrl_offset;
			u32 ctx_flexeu0_offset;

			/**
			 * The RPT_ID/reason field for Gen8+ includes a bit
			 * to determine if the CTX ID in the report is valid
			 * but the specific bit differs between Gen 8 and 9
			 */
			u32 gen8_valid_ctx_bit;

			struct i915_oa_ops ops;
			const struct i915_oa_format *oa_formats;
		} oa;
	} perf;

	/* Abstract the submission mechanism (legacy ringbuffer or execlists) away */
	struct {
		void (*resume)(struct drm_i915_private *);
		void (*cleanup_engine)(struct intel_engine_cs *engine);

		struct list_head timelines;

		struct list_head active_rings;
		struct list_head closed_vma;
		u32 active_requests;
		u32 request_serial;

		/**
		 * Is the GPU currently considered idle, or busy executing
		 * userspace requests? Whilst idle, we allow runtime power
		 * management to power down the hardware and display clocks.
		 * In order to reduce the effect on performance, there
		 * is a slight delay before we do so.
		 */
		bool awake;

		/**
		 * The number of times we have woken up.
		 */
		unsigned int epoch;
#define I915_EPOCH_INVALID 0

		/**
		 * We leave the user IRQ off as much as possible,
		 * but this means that requests will finish and never
		 * be retired once the system goes idle. Set a timer to
		 * fire periodically while the ring is running. When it
		 * fires, go retire requests.
		 */
		struct delayed_work retire_work;

		/**
		 * When we detect an idle GPU, we want to turn on
		 * powersaving features. So once we see that there
		 * are no more requests outstanding and no more
		 * arrive within a small period of time, we fire
		 * off the idle_work.
		 */
		struct delayed_work idle_work;

		ktime_t last_init_time;
	} gt;

	/* perform PHY state sanity checks? */
	bool chv_phy_assert[2];

	bool ipc_enabled;

	/* Used to save the pipe-to-encoder mapping for audio */
	struct intel_encoder *av_enc_map[I915_MAX_PIPES];

	/* necessary resource sharing with HDMI LPE audio driver. */
	struct {
		struct platform_device *platdev;
		int	irq;
	} lpe_audio;

	struct i915_pmu pmu;

	/*
	 * NOTE: This is the dri1/ums dungeon, don't add stuff here. Your patch
	 * will be rejected. Instead look for a better place.
	 */
};

static inline struct drm_i915_private *to_i915(const struct drm_device *dev)
{
	return container_of(dev, struct drm_i915_private, drm);
}

static inline struct drm_i915_private *kdev_to_i915(struct device *kdev)
{
	return to_i915(dev_get_drvdata(kdev));
}

static inline struct drm_i915_private *wopcm_to_i915(struct intel_wopcm *wopcm)
{
	return container_of(wopcm, struct drm_i915_private, wopcm);
}

static inline struct drm_i915_private *guc_to_i915(struct intel_guc *guc)
{
	return container_of(guc, struct drm_i915_private, guc);
}

static inline struct drm_i915_private *huc_to_i915(struct intel_huc *huc)
{
	return container_of(huc, struct drm_i915_private, huc);
}

/* Simple iterator over all initialised engines */
#define for_each_engine(engine__, dev_priv__, id__) \
	for ((id__) = 0; \
	     (id__) < I915_NUM_ENGINES; \
	     (id__)++) \
		for_each_if ((engine__) = (dev_priv__)->engine[(id__)])

/* Iterator over subset of engines selected by mask */
#define for_each_engine_masked(engine__, dev_priv__, mask__, tmp__) \
	for ((tmp__) = (mask__) & INTEL_INFO(dev_priv__)->ring_mask; \
	     (tmp__) ? \
	     ((engine__) = (dev_priv__)->engine[__mask_next_bit(tmp__)]), 1 : \
	     0;)

enum hdmi_force_audio {
	HDMI_AUDIO_OFF_DVI = -2,	/* no aux data for HDMI-DVI converter */
	HDMI_AUDIO_OFF,			/* force turn off HDMI audio */
	HDMI_AUDIO_AUTO,		/* trust EDID */
	HDMI_AUDIO_ON,			/* force turn on HDMI audio */
};

#define I915_GTT_OFFSET_NONE ((u32)-1)

/*
 * Frontbuffer tracking bits. Set in obj->frontbuffer_bits while a gem bo is
 * considered to be the frontbuffer for the given plane interface-wise. This
 * doesn't mean that the hw necessarily already scans it out, but that any
 * rendering (by the cpu or gpu) will land in the frontbuffer eventually.
 *
 * We have one bit per pipe and per scanout plane type.
 */
#define INTEL_FRONTBUFFER_BITS_PER_PIPE 8
#define INTEL_FRONTBUFFER(pipe, plane_id) ({ \
	BUILD_BUG_ON(INTEL_FRONTBUFFER_BITS_PER_PIPE * I915_MAX_PIPES > 32); \
	BUILD_BUG_ON(I915_MAX_PLANES > INTEL_FRONTBUFFER_BITS_PER_PIPE); \
	BIT((plane_id) + INTEL_FRONTBUFFER_BITS_PER_PIPE * (pipe)); \
})
#define INTEL_FRONTBUFFER_OVERLAY(pipe) \
	BIT(INTEL_FRONTBUFFER_BITS_PER_PIPE - 1 + INTEL_FRONTBUFFER_BITS_PER_PIPE * (pipe))
#define INTEL_FRONTBUFFER_ALL_MASK(pipe) \
	GENMASK(INTEL_FRONTBUFFER_BITS_PER_PIPE * ((pipe) + 1) - 1, \
		INTEL_FRONTBUFFER_BITS_PER_PIPE * (pipe))

/*
 * Optimised SGL iterator for GEM objects
 */
static __always_inline struct sgt_iter {
	struct scatterlist *sgp;
	union {
		unsigned long pfn;
		dma_addr_t dma;
	};
	unsigned int curr;
	unsigned int max;
} __sgt_iter(struct scatterlist *sgl, bool dma) {
	struct sgt_iter s = { .sgp = sgl };

	if (s.sgp) {
		s.max = s.curr = s.sgp->offset;
		s.max += s.sgp->length;
		if (dma)
			s.dma = sg_dma_address(s.sgp);
		else
			s.pfn = page_to_pfn(sg_page(s.sgp));
	}

	return s;
}

static inline struct scatterlist *____sg_next(struct scatterlist *sg)
{
	++sg;
	if (unlikely(sg_is_chain(sg)))
		sg = sg_chain_ptr(sg);
	return sg;
}

/**
 * __sg_next - return the next scatterlist entry in a list
 * @sg:		The current sg entry
 *
 * Description:
 *   If the entry is the last, return NULL; otherwise, step to the next
 *   element in the array (@sg@+1). If that's a chain pointer, follow it;
 *   otherwise just return the pointer to the current element.
 **/
static inline struct scatterlist *__sg_next(struct scatterlist *sg)
{
#ifdef CONFIG_DEBUG_SG
	BUG_ON(sg->sg_magic != SG_MAGIC);
#endif
	return sg_is_last(sg) ? NULL : ____sg_next(sg);
}

/**
 * for_each_sgt_dma - iterate over the DMA addresses of the given sg_table
 * @__dmap:	DMA address (output)
 * @__iter:	'struct sgt_iter' (iterator state, internal)
 * @__sgt:	sg_table to iterate over (input)
 */
#define for_each_sgt_dma(__dmap, __iter, __sgt)				\
	for ((__iter) = __sgt_iter((__sgt)->sgl, true);			\
	     ((__dmap) = (__iter).dma + (__iter).curr);			\
	     (((__iter).curr += PAGE_SIZE) >= (__iter).max) ?		\
	     (__iter) = __sgt_iter(__sg_next((__iter).sgp), true), 0 : 0)

/**
 * for_each_sgt_page - iterate over the pages of the given sg_table
 * @__pp:	page pointer (output)
 * @__iter:	'struct sgt_iter' (iterator state, internal)
 * @__sgt:	sg_table to iterate over (input)
 */
#define for_each_sgt_page(__pp, __iter, __sgt)				\
	for ((__iter) = __sgt_iter((__sgt)->sgl, false);		\
	     ((__pp) = (__iter).pfn == 0 ? NULL :			\
	      pfn_to_page((__iter).pfn + ((__iter).curr >> PAGE_SHIFT))); \
	     (((__iter).curr += PAGE_SIZE) >= (__iter).max) ?		\
	     (__iter) = __sgt_iter(__sg_next((__iter).sgp), false), 0 : 0)

static inline unsigned int i915_sg_page_sizes(struct scatterlist *sg)
{
	unsigned int page_sizes;

	page_sizes = 0;
	while (sg) {
		GEM_BUG_ON(sg->offset);
		GEM_BUG_ON(!IS_ALIGNED(sg->length, PAGE_SIZE));
		page_sizes |= sg->length;
		sg = __sg_next(sg);
	}

	return page_sizes;
}

static inline unsigned int i915_sg_segment_size(void)
{
	unsigned int size = swiotlb_max_segment();

	if (size == 0)
		return SCATTERLIST_MAX_SEGMENT;

	size = rounddown(size, PAGE_SIZE);
	/* swiotlb_max_segment_size can return 1 byte when it means one page. */
	if (size < PAGE_SIZE)
		size = PAGE_SIZE;

	return size;
}

static inline const struct intel_device_info *
intel_info(const struct drm_i915_private *dev_priv)
{
	return &dev_priv->info;
}

#define INTEL_INFO(dev_priv)	intel_info((dev_priv))

#define INTEL_GEN(dev_priv)	((dev_priv)->info.gen)
#define INTEL_DEVID(dev_priv)	((dev_priv)->info.device_id)

#define REVID_FOREVER		0xff
#define INTEL_REVID(dev_priv)	((dev_priv)->drm.pdev->revision)

#define GEN_FOREVER (0)

#define INTEL_GEN_MASK(s, e) ( \
	BUILD_BUG_ON_ZERO(!__builtin_constant_p(s)) + \
	BUILD_BUG_ON_ZERO(!__builtin_constant_p(e)) + \
	GENMASK((e) != GEN_FOREVER ? (e) - 1 : BITS_PER_LONG - 1, \
		(s) != GEN_FOREVER ? (s) - 1 : 0) \
)

/*
 * Returns true if Gen is in inclusive range [Start, End].
 *
 * Use GEN_FOREVER for unbound start and or end.
 */
#define IS_GEN(dev_priv, s, e) \
	(!!((dev_priv)->info.gen_mask & INTEL_GEN_MASK((s), (e))))

/*
 * Return true if revision is in range [since,until] inclusive.
 *
 * Use 0 for open-ended since, and REVID_FOREVER for open-ended until.
 */
#define IS_REVID(p, since, until) \
	(INTEL_REVID(p) >= (since) && INTEL_REVID(p) <= (until))

#define IS_PLATFORM(dev_priv, p) ((dev_priv)->info.platform_mask & BIT(p))

#define IS_I830(dev_priv)	IS_PLATFORM(dev_priv, INTEL_I830)
#define IS_I845G(dev_priv)	IS_PLATFORM(dev_priv, INTEL_I845G)
#define IS_I85X(dev_priv)	IS_PLATFORM(dev_priv, INTEL_I85X)
#define IS_I865G(dev_priv)	IS_PLATFORM(dev_priv, INTEL_I865G)
#define IS_I915G(dev_priv)	IS_PLATFORM(dev_priv, INTEL_I915G)
#define IS_I915GM(dev_priv)	IS_PLATFORM(dev_priv, INTEL_I915GM)
#define IS_I945G(dev_priv)	IS_PLATFORM(dev_priv, INTEL_I945G)
#define IS_I945GM(dev_priv)	IS_PLATFORM(dev_priv, INTEL_I945GM)
#define IS_I965G(dev_priv)	IS_PLATFORM(dev_priv, INTEL_I965G)
#define IS_I965GM(dev_priv)	IS_PLATFORM(dev_priv, INTEL_I965GM)
#define IS_G45(dev_priv)	IS_PLATFORM(dev_priv, INTEL_G45)
#define IS_GM45(dev_priv)	IS_PLATFORM(dev_priv, INTEL_GM45)
#define IS_G4X(dev_priv)	(IS_G45(dev_priv) || IS_GM45(dev_priv))
#define IS_PINEVIEW_G(dev_priv)	(INTEL_DEVID(dev_priv) == 0xa001)
#define IS_PINEVIEW_M(dev_priv)	(INTEL_DEVID(dev_priv) == 0xa011)
#define IS_PINEVIEW(dev_priv)	IS_PLATFORM(dev_priv, INTEL_PINEVIEW)
#define IS_G33(dev_priv)	IS_PLATFORM(dev_priv, INTEL_G33)
#define IS_IRONLAKE_M(dev_priv)	(INTEL_DEVID(dev_priv) == 0x0046)
#define IS_IVYBRIDGE(dev_priv)	IS_PLATFORM(dev_priv, INTEL_IVYBRIDGE)
#define IS_IVB_GT1(dev_priv)	(IS_IVYBRIDGE(dev_priv) && \
				 (dev_priv)->info.gt == 1)
#define IS_VALLEYVIEW(dev_priv)	IS_PLATFORM(dev_priv, INTEL_VALLEYVIEW)
#define IS_CHERRYVIEW(dev_priv)	IS_PLATFORM(dev_priv, INTEL_CHERRYVIEW)
#define IS_HASWELL(dev_priv)	IS_PLATFORM(dev_priv, INTEL_HASWELL)
#define IS_BROADWELL(dev_priv)	IS_PLATFORM(dev_priv, INTEL_BROADWELL)
#define IS_SKYLAKE(dev_priv)	IS_PLATFORM(dev_priv, INTEL_SKYLAKE)
#define IS_BROXTON(dev_priv)	IS_PLATFORM(dev_priv, INTEL_BROXTON)
#define IS_KABYLAKE(dev_priv)	IS_PLATFORM(dev_priv, INTEL_KABYLAKE)
#define IS_GEMINILAKE(dev_priv)	IS_PLATFORM(dev_priv, INTEL_GEMINILAKE)
#define IS_COFFEELAKE(dev_priv)	IS_PLATFORM(dev_priv, INTEL_COFFEELAKE)
#define IS_CANNONLAKE(dev_priv)	IS_PLATFORM(dev_priv, INTEL_CANNONLAKE)
#define IS_ICELAKE(dev_priv)	IS_PLATFORM(dev_priv, INTEL_ICELAKE)
#define IS_MOBILE(dev_priv)	((dev_priv)->info.is_mobile)
#define IS_HSW_EARLY_SDV(dev_priv) (IS_HASWELL(dev_priv) && \
				    (INTEL_DEVID(dev_priv) & 0xFF00) == 0x0C00)
#define IS_BDW_ULT(dev_priv)	(IS_BROADWELL(dev_priv) && \
				 ((INTEL_DEVID(dev_priv) & 0xf) == 0x6 ||	\
				 (INTEL_DEVID(dev_priv) & 0xf) == 0xb ||	\
				 (INTEL_DEVID(dev_priv) & 0xf) == 0xe))
/* ULX machines are also considered ULT. */
#define IS_BDW_ULX(dev_priv)	(IS_BROADWELL(dev_priv) && \
				 (INTEL_DEVID(dev_priv) & 0xf) == 0xe)
#define IS_BDW_GT3(dev_priv)	(IS_BROADWELL(dev_priv) && \
				 (dev_priv)->info.gt == 3)
#define IS_HSW_ULT(dev_priv)	(IS_HASWELL(dev_priv) && \
				 (INTEL_DEVID(dev_priv) & 0xFF00) == 0x0A00)
#define IS_HSW_GT3(dev_priv)	(IS_HASWELL(dev_priv) && \
				 (dev_priv)->info.gt == 3)
/* ULX machines are also considered ULT. */
#define IS_HSW_ULX(dev_priv)	(INTEL_DEVID(dev_priv) == 0x0A0E || \
				 INTEL_DEVID(dev_priv) == 0x0A1E)
#define IS_SKL_ULT(dev_priv)	(INTEL_DEVID(dev_priv) == 0x1906 || \
				 INTEL_DEVID(dev_priv) == 0x1913 || \
				 INTEL_DEVID(dev_priv) == 0x1916 || \
				 INTEL_DEVID(dev_priv) == 0x1921 || \
				 INTEL_DEVID(dev_priv) == 0x1926)
#define IS_SKL_ULX(dev_priv)	(INTEL_DEVID(dev_priv) == 0x190E || \
				 INTEL_DEVID(dev_priv) == 0x1915 || \
				 INTEL_DEVID(dev_priv) == 0x191E)
#define IS_KBL_ULT(dev_priv)	(INTEL_DEVID(dev_priv) == 0x5906 || \
				 INTEL_DEVID(dev_priv) == 0x5913 || \
				 INTEL_DEVID(dev_priv) == 0x5916 || \
				 INTEL_DEVID(dev_priv) == 0x5921 || \
				 INTEL_DEVID(dev_priv) == 0x5926)
#define IS_KBL_ULX(dev_priv)	(INTEL_DEVID(dev_priv) == 0x590E || \
				 INTEL_DEVID(dev_priv) == 0x5915 || \
				 INTEL_DEVID(dev_priv) == 0x591E)
#define IS_SKL_GT2(dev_priv)	(IS_SKYLAKE(dev_priv) && \
				 (dev_priv)->info.gt == 2)
#define IS_SKL_GT3(dev_priv)	(IS_SKYLAKE(dev_priv) && \
				 (dev_priv)->info.gt == 3)
#define IS_SKL_GT4(dev_priv)	(IS_SKYLAKE(dev_priv) && \
				 (dev_priv)->info.gt == 4)
#define IS_KBL_GT2(dev_priv)	(IS_KABYLAKE(dev_priv) && \
				 (dev_priv)->info.gt == 2)
#define IS_KBL_GT3(dev_priv)	(IS_KABYLAKE(dev_priv) && \
				 (dev_priv)->info.gt == 3)
#define IS_CFL_ULT(dev_priv)	(IS_COFFEELAKE(dev_priv) && \
				 (INTEL_DEVID(dev_priv) & 0x00F0) == 0x00A0)
#define IS_CFL_GT2(dev_priv)	(IS_COFFEELAKE(dev_priv) && \
				 (dev_priv)->info.gt == 2)
#define IS_CFL_GT3(dev_priv)	(IS_COFFEELAKE(dev_priv) && \
				 (dev_priv)->info.gt == 3)
#define IS_CNL_WITH_PORT_F(dev_priv)   (IS_CANNONLAKE(dev_priv) && \
					(INTEL_DEVID(dev_priv) & 0x0004) == 0x0004)

#define IS_ALPHA_SUPPORT(intel_info) ((intel_info)->is_alpha_support)

#define SKL_REVID_A0		0x0
#define SKL_REVID_B0		0x1
#define SKL_REVID_C0		0x2
#define SKL_REVID_D0		0x3
#define SKL_REVID_E0		0x4
#define SKL_REVID_F0		0x5
#define SKL_REVID_G0		0x6
#define SKL_REVID_H0		0x7

#define IS_SKL_REVID(p, since, until) (IS_SKYLAKE(p) && IS_REVID(p, since, until))

#define BXT_REVID_A0		0x0
#define BXT_REVID_A1		0x1
#define BXT_REVID_B0		0x3
#define BXT_REVID_B_LAST	0x8
#define BXT_REVID_C0		0x9

#define IS_BXT_REVID(dev_priv, since, until) \
	(IS_BROXTON(dev_priv) && IS_REVID(dev_priv, since, until))

#define KBL_REVID_A0		0x0
#define KBL_REVID_B0		0x1
#define KBL_REVID_C0		0x2
#define KBL_REVID_D0		0x3
#define KBL_REVID_E0		0x4

#define IS_KBL_REVID(dev_priv, since, until) \
	(IS_KABYLAKE(dev_priv) && IS_REVID(dev_priv, since, until))

#define GLK_REVID_A0		0x0
#define GLK_REVID_A1		0x1

#define IS_GLK_REVID(dev_priv, since, until) \
	(IS_GEMINILAKE(dev_priv) && IS_REVID(dev_priv, since, until))

#define CNL_REVID_A0		0x0
#define CNL_REVID_B0		0x1
#define CNL_REVID_C0		0x2

#define IS_CNL_REVID(p, since, until) \
	(IS_CANNONLAKE(p) && IS_REVID(p, since, until))

#define ICL_REVID_A0		0x0
#define ICL_REVID_A2		0x1
#define ICL_REVID_B0		0x3
#define ICL_REVID_B2		0x4
#define ICL_REVID_C0		0x5

#define IS_ICL_REVID(p, since, until) \
	(IS_ICELAKE(p) && IS_REVID(p, since, until))

/*
 * The genX designation typically refers to the render engine, so render
 * capability related checks should use IS_GEN, while display and other checks
 * have their own (e.g. HAS_PCH_SPLIT for ILK+ display, IS_foo for particular
 * chips, etc.).
 */
#define IS_GEN2(dev_priv)	(!!((dev_priv)->info.gen_mask & BIT(1)))
#define IS_GEN3(dev_priv)	(!!((dev_priv)->info.gen_mask & BIT(2)))
#define IS_GEN4(dev_priv)	(!!((dev_priv)->info.gen_mask & BIT(3)))
#define IS_GEN5(dev_priv)	(!!((dev_priv)->info.gen_mask & BIT(4)))
#define IS_GEN6(dev_priv)	(!!((dev_priv)->info.gen_mask & BIT(5)))
#define IS_GEN7(dev_priv)	(!!((dev_priv)->info.gen_mask & BIT(6)))
#define IS_GEN8(dev_priv)	(!!((dev_priv)->info.gen_mask & BIT(7)))
#define IS_GEN9(dev_priv)	(!!((dev_priv)->info.gen_mask & BIT(8)))
#define IS_GEN10(dev_priv)	(!!((dev_priv)->info.gen_mask & BIT(9)))
#define IS_GEN11(dev_priv)	(!!((dev_priv)->info.gen_mask & BIT(10)))

#define IS_LP(dev_priv)	(INTEL_INFO(dev_priv)->is_lp)
#define IS_GEN9_LP(dev_priv)	(IS_GEN9(dev_priv) && IS_LP(dev_priv))
#define IS_GEN9_BC(dev_priv)	(IS_GEN9(dev_priv) && !IS_LP(dev_priv))

#define ENGINE_MASK(id)	BIT(id)
#define RENDER_RING	ENGINE_MASK(RCS)
#define BSD_RING	ENGINE_MASK(VCS)
#define BLT_RING	ENGINE_MASK(BCS)
#define VEBOX_RING	ENGINE_MASK(VECS)
#define BSD2_RING	ENGINE_MASK(VCS2)
#define BSD3_RING	ENGINE_MASK(VCS3)
#define BSD4_RING	ENGINE_MASK(VCS4)
#define VEBOX2_RING	ENGINE_MASK(VECS2)
#define ALL_ENGINES	(~0)

#define HAS_ENGINE(dev_priv, id) \
	(!!((dev_priv)->info.ring_mask & ENGINE_MASK(id)))

#define HAS_BSD(dev_priv)	HAS_ENGINE(dev_priv, VCS)
#define HAS_BSD2(dev_priv)	HAS_ENGINE(dev_priv, VCS2)
#define HAS_BLT(dev_priv)	HAS_ENGINE(dev_priv, BCS)
#define HAS_VEBOX(dev_priv)	HAS_ENGINE(dev_priv, VECS)

#define HAS_LEGACY_SEMAPHORES(dev_priv) IS_GEN7(dev_priv)

#define HAS_LLC(dev_priv)	((dev_priv)->info.has_llc)
#define HAS_SNOOP(dev_priv)	((dev_priv)->info.has_snoop)
#define HAS_EDRAM(dev_priv)	(!!((dev_priv)->edram_cap & EDRAM_ENABLED))
#define HAS_WT(dev_priv)	((IS_HASWELL(dev_priv) || \
				 IS_BROADWELL(dev_priv)) && HAS_EDRAM(dev_priv))

#define HWS_NEEDS_PHYSICAL(dev_priv)	((dev_priv)->info.hws_needs_physical)

#define HAS_LOGICAL_RING_CONTEXTS(dev_priv) \
		((dev_priv)->info.has_logical_ring_contexts)
#define HAS_LOGICAL_RING_ELSQ(dev_priv) \
		((dev_priv)->info.has_logical_ring_elsq)
#define HAS_LOGICAL_RING_PREEMPTION(dev_priv) \
		((dev_priv)->info.has_logical_ring_preemption)

#define HAS_EXECLISTS(dev_priv) HAS_LOGICAL_RING_CONTEXTS(dev_priv)

#define USES_PPGTT(dev_priv)		(i915_modparams.enable_ppgtt)
#define USES_FULL_PPGTT(dev_priv)	(i915_modparams.enable_ppgtt >= 2)
#define USES_FULL_48BIT_PPGTT(dev_priv)	(i915_modparams.enable_ppgtt == 3)
#define HAS_PAGE_SIZES(dev_priv, sizes) ({ \
	GEM_BUG_ON((sizes) == 0); \
	((sizes) & ~(dev_priv)->info.page_sizes) == 0; \
})

#define HAS_OVERLAY(dev_priv)		 ((dev_priv)->info.has_overlay)
#define OVERLAY_NEEDS_PHYSICAL(dev_priv) \
		((dev_priv)->info.overlay_needs_physical)

/* Early gen2 have a totally busted CS tlb and require pinned batches. */
#define HAS_BROKEN_CS_TLB(dev_priv)	(IS_I830(dev_priv) || IS_I845G(dev_priv))

/* WaRsDisableCoarsePowerGating:skl,cnl */
#define NEEDS_WaRsDisableCoarsePowerGating(dev_priv) \
	(IS_CANNONLAKE(dev_priv) || \
	 IS_SKL_GT3(dev_priv) || IS_SKL_GT4(dev_priv))

/*
 * dp aux and gmbus irq on gen4 seems to be able to generate legacy interrupts
 * even when in MSI mode. This results in spurious interrupt warnings if the
 * legacy irq no. is shared with another device. The kernel then disables that
 * interrupt source and so prevents the other device from working properly.
 *
 * Since we don't enable MSI anymore on gen4, we can always use GMBUS/AUX
 * interrupts.
 */
#define HAS_AUX_IRQ(dev_priv)   true
#define HAS_GMBUS_IRQ(dev_priv) (INTEL_GEN(dev_priv) >= 4)

/* With the 945 and later, Y tiling got adjusted so that it was 32 128-byte
 * rows, which changed the alignment requirements and fence programming.
 */
#define HAS_128_BYTE_Y_TILING(dev_priv) (!IS_GEN2(dev_priv) && \
					 !(IS_I915G(dev_priv) || \
					 IS_I915GM(dev_priv)))
#define SUPPORTS_TV(dev_priv)		((dev_priv)->info.supports_tv)
#define I915_HAS_HOTPLUG(dev_priv)	((dev_priv)->info.has_hotplug)

#define HAS_FW_BLC(dev_priv) 	(INTEL_GEN(dev_priv) > 2)
#define HAS_FBC(dev_priv)	((dev_priv)->info.has_fbc)
#define HAS_CUR_FBC(dev_priv)	(!HAS_GMCH_DISPLAY(dev_priv) && INTEL_GEN(dev_priv) >= 7)

#define HAS_IPS(dev_priv)	(IS_HSW_ULT(dev_priv) || IS_BROADWELL(dev_priv))

#define HAS_DP_MST(dev_priv)	((dev_priv)->info.has_dp_mst)

#define HAS_DDI(dev_priv)		 ((dev_priv)->info.has_ddi)
#define HAS_FPGA_DBG_UNCLAIMED(dev_priv) ((dev_priv)->info.has_fpga_dbg)
#define HAS_PSR(dev_priv)		 ((dev_priv)->info.has_psr)

#define HAS_RC6(dev_priv)		 ((dev_priv)->info.has_rc6)
#define HAS_RC6p(dev_priv)		 ((dev_priv)->info.has_rc6p)
#define HAS_RC6pp(dev_priv)		 (false) /* HW was never validated */

#define HAS_CSR(dev_priv)	((dev_priv)->info.has_csr)

#define HAS_RUNTIME_PM(dev_priv) ((dev_priv)->info.has_runtime_pm)
#define HAS_64BIT_RELOC(dev_priv) ((dev_priv)->info.has_64bit_reloc)

#define HAS_IPC(dev_priv)		 ((dev_priv)->info.has_ipc)

/*
 * For now, anything with a GuC requires uCode loading, and then supports
 * command submission once loaded. But these are logically independent
 * properties, so we have separate macros to test them.
 */
#define HAS_GUC(dev_priv)	((dev_priv)->info.has_guc)
#define HAS_GUC_CT(dev_priv)	((dev_priv)->info.has_guc_ct)
#define HAS_GUC_UCODE(dev_priv)	(HAS_GUC(dev_priv))
#define HAS_GUC_SCHED(dev_priv)	(HAS_GUC(dev_priv))

/* For now, anything with a GuC has also HuC */
#define HAS_HUC(dev_priv)	(HAS_GUC(dev_priv))
#define HAS_HUC_UCODE(dev_priv)	(HAS_GUC(dev_priv))

/* Having a GuC is not the same as using a GuC */
#define USES_GUC(dev_priv)		intel_uc_is_using_guc()
#define USES_GUC_SUBMISSION(dev_priv)	intel_uc_is_using_guc_submission()
#define USES_HUC(dev_priv)		intel_uc_is_using_huc()

#define HAS_RESOURCE_STREAMER(dev_priv) ((dev_priv)->info.has_resource_streamer)

#define HAS_POOLED_EU(dev_priv)	((dev_priv)->info.has_pooled_eu)

#define INTEL_PCH_DEVICE_ID_MASK		0xff80
#define INTEL_PCH_IBX_DEVICE_ID_TYPE		0x3b00
#define INTEL_PCH_CPT_DEVICE_ID_TYPE		0x1c00
#define INTEL_PCH_PPT_DEVICE_ID_TYPE		0x1e00
#define INTEL_PCH_LPT_DEVICE_ID_TYPE		0x8c00
#define INTEL_PCH_LPT_LP_DEVICE_ID_TYPE		0x9c00
#define INTEL_PCH_WPT_DEVICE_ID_TYPE		0x8c80
#define INTEL_PCH_WPT_LP_DEVICE_ID_TYPE		0x9c80
#define INTEL_PCH_SPT_DEVICE_ID_TYPE		0xA100
#define INTEL_PCH_SPT_LP_DEVICE_ID_TYPE		0x9D00
#define INTEL_PCH_KBP_DEVICE_ID_TYPE		0xA280
#define INTEL_PCH_CNP_DEVICE_ID_TYPE		0xA300
#define INTEL_PCH_CNP_LP_DEVICE_ID_TYPE		0x9D80
#define INTEL_PCH_ICP_DEVICE_ID_TYPE		0x3480
#define INTEL_PCH_P2X_DEVICE_ID_TYPE		0x7100
#define INTEL_PCH_P3X_DEVICE_ID_TYPE		0x7000
#define INTEL_PCH_QEMU_DEVICE_ID_TYPE		0x2900 /* qemu q35 has 2918 */

#define INTEL_PCH_TYPE(dev_priv) ((dev_priv)->pch_type)
#define INTEL_PCH_ID(dev_priv) ((dev_priv)->pch_id)
#define HAS_PCH_ICP(dev_priv) (INTEL_PCH_TYPE(dev_priv) == PCH_ICP)
#define HAS_PCH_CNP(dev_priv) (INTEL_PCH_TYPE(dev_priv) == PCH_CNP)
#define HAS_PCH_CNP_LP(dev_priv) \
	(INTEL_PCH_ID(dev_priv) == INTEL_PCH_CNP_LP_DEVICE_ID_TYPE)
#define HAS_PCH_KBP(dev_priv) (INTEL_PCH_TYPE(dev_priv) == PCH_KBP)
#define HAS_PCH_SPT(dev_priv) (INTEL_PCH_TYPE(dev_priv) == PCH_SPT)
#define HAS_PCH_LPT(dev_priv) (INTEL_PCH_TYPE(dev_priv) == PCH_LPT)
#define HAS_PCH_LPT_LP(dev_priv) \
	(INTEL_PCH_ID(dev_priv) == INTEL_PCH_LPT_LP_DEVICE_ID_TYPE || \
	 INTEL_PCH_ID(dev_priv) == INTEL_PCH_WPT_LP_DEVICE_ID_TYPE)
#define HAS_PCH_LPT_H(dev_priv) \
	(INTEL_PCH_ID(dev_priv) == INTEL_PCH_LPT_DEVICE_ID_TYPE || \
	 INTEL_PCH_ID(dev_priv) == INTEL_PCH_WPT_DEVICE_ID_TYPE)
#define HAS_PCH_CPT(dev_priv) (INTEL_PCH_TYPE(dev_priv) == PCH_CPT)
#define HAS_PCH_IBX(dev_priv) (INTEL_PCH_TYPE(dev_priv) == PCH_IBX)
#define HAS_PCH_NOP(dev_priv) (INTEL_PCH_TYPE(dev_priv) == PCH_NOP)
#define HAS_PCH_SPLIT(dev_priv) (INTEL_PCH_TYPE(dev_priv) != PCH_NONE)

#define HAS_GMCH_DISPLAY(dev_priv) ((dev_priv)->info.has_gmch_display)

#define HAS_LSPCON(dev_priv) (INTEL_GEN(dev_priv) >= 9)

/* DPF == dynamic parity feature */
#define HAS_L3_DPF(dev_priv) ((dev_priv)->info.has_l3_dpf)
#define NUM_L3_SLICES(dev_priv) (IS_HSW_GT3(dev_priv) ? \
				 2 : HAS_L3_DPF(dev_priv))

#define GT_FREQUENCY_MULTIPLIER 50
#define GEN9_FREQ_SCALER 3

#include "i915_trace.h"

static inline bool intel_vtd_active(void)
{
#ifdef CONFIG_INTEL_IOMMU
	if (intel_iommu_gfx_mapped)
		return true;
#endif
	return false;
}

static inline bool intel_scanout_needs_vtd_wa(struct drm_i915_private *dev_priv)
{
	return INTEL_GEN(dev_priv) >= 6 && intel_vtd_active();
}

static inline bool
intel_ggtt_update_needs_vtd_wa(struct drm_i915_private *dev_priv)
{
	return IS_BROXTON(dev_priv) && intel_vtd_active();
}

int intel_sanitize_enable_ppgtt(struct drm_i915_private *dev_priv,
				int enable_ppgtt);

/* i915_drv.c */
void __printf(3, 4)
__i915_printk(struct drm_i915_private *dev_priv, const char *level,
	      const char *fmt, ...);

#define i915_report_error(dev_priv, fmt, ...)				   \
	__i915_printk(dev_priv, KERN_ERR, fmt, ##__VA_ARGS__)

#ifdef CONFIG_COMPAT
extern long i915_compat_ioctl(struct file *filp, unsigned int cmd,
			      unsigned long arg);
#else
#define i915_compat_ioctl NULL
#endif
extern const struct dev_pm_ops i915_pm_ops;

extern int i915_driver_load(struct pci_dev *pdev,
			    const struct pci_device_id *ent);
extern void i915_driver_unload(struct drm_device *dev);
extern int intel_gpu_reset(struct drm_i915_private *dev_priv, u32 engine_mask);
extern bool intel_has_gpu_reset(struct drm_i915_private *dev_priv);

extern void i915_reset(struct drm_i915_private *i915,
		       unsigned int stalled_mask,
		       const char *reason);
extern int i915_reset_engine(struct intel_engine_cs *engine,
			     const char *reason);

extern bool intel_has_reset_engine(struct drm_i915_private *dev_priv);
extern int intel_reset_guc(struct drm_i915_private *dev_priv);
extern int intel_guc_reset_engine(struct intel_guc *guc,
				  struct intel_engine_cs *engine);
extern void intel_engine_init_hangcheck(struct intel_engine_cs *engine);
extern void intel_hangcheck_init(struct drm_i915_private *dev_priv);
extern unsigned long i915_chipset_val(struct drm_i915_private *dev_priv);
extern unsigned long i915_mch_val(struct drm_i915_private *dev_priv);
extern unsigned long i915_gfx_val(struct drm_i915_private *dev_priv);
extern void i915_update_gfx_val(struct drm_i915_private *dev_priv);
int vlv_force_gfx_clock(struct drm_i915_private *dev_priv, bool on);

int intel_engines_init_mmio(struct drm_i915_private *dev_priv);
int intel_engines_init(struct drm_i915_private *dev_priv);

/* intel_hotplug.c */
void intel_hpd_irq_handler(struct drm_i915_private *dev_priv,
			   u32 pin_mask, u32 long_mask);
void intel_hpd_init(struct drm_i915_private *dev_priv);
void intel_hpd_init_work(struct drm_i915_private *dev_priv);
void intel_hpd_cancel_work(struct drm_i915_private *dev_priv);
enum port intel_hpd_pin_to_port(struct drm_i915_private *dev_priv,
				enum hpd_pin pin);
enum hpd_pin intel_hpd_pin_default(struct drm_i915_private *dev_priv,
				   enum port port);
bool intel_hpd_disable(struct drm_i915_private *dev_priv, enum hpd_pin pin);
void intel_hpd_enable(struct drm_i915_private *dev_priv, enum hpd_pin pin);

/* i915_irq.c */
static inline void i915_queue_hangcheck(struct drm_i915_private *dev_priv)
{
	unsigned long delay;

	if (unlikely(!i915_modparams.enable_hangcheck))
		return;

	/* Don't continually defer the hangcheck so that it is always run at
	 * least once after work has been scheduled on any ring. Otherwise,
	 * we will ignore a hung ring if a second ring is kept busy.
	 */

	delay = round_jiffies_up_relative(DRM_I915_HANGCHECK_JIFFIES);
	queue_delayed_work(system_long_wq,
			   &dev_priv->gpu_error.hangcheck_work, delay);
}

__printf(4, 5)
void i915_handle_error(struct drm_i915_private *dev_priv,
		       u32 engine_mask,
		       unsigned long flags,
		       const char *fmt, ...);
#define I915_ERROR_CAPTURE BIT(0)

extern void intel_irq_init(struct drm_i915_private *dev_priv);
extern void intel_irq_fini(struct drm_i915_private *dev_priv);
int intel_irq_install(struct drm_i915_private *dev_priv);
void intel_irq_uninstall(struct drm_i915_private *dev_priv);

static inline bool intel_gvt_active(struct drm_i915_private *dev_priv)
{
	return dev_priv->gvt;
}

static inline bool intel_vgpu_active(struct drm_i915_private *dev_priv)
{
	return dev_priv->vgpu.active;
}

u32 i915_pipestat_enable_mask(struct drm_i915_private *dev_priv,
			      enum pipe pipe);
void
i915_enable_pipestat(struct drm_i915_private *dev_priv, enum pipe pipe,
		     u32 status_mask);

void
i915_disable_pipestat(struct drm_i915_private *dev_priv, enum pipe pipe,
		      u32 status_mask);

void valleyview_enable_display_irqs(struct drm_i915_private *dev_priv);
void valleyview_disable_display_irqs(struct drm_i915_private *dev_priv);
void i915_hotplug_interrupt_update(struct drm_i915_private *dev_priv,
				   uint32_t mask,
				   uint32_t bits);
void ilk_update_display_irq(struct drm_i915_private *dev_priv,
			    uint32_t interrupt_mask,
			    uint32_t enabled_irq_mask);
static inline void
ilk_enable_display_irq(struct drm_i915_private *dev_priv, uint32_t bits)
{
	ilk_update_display_irq(dev_priv, bits, bits);
}
static inline void
ilk_disable_display_irq(struct drm_i915_private *dev_priv, uint32_t bits)
{
	ilk_update_display_irq(dev_priv, bits, 0);
}
void bdw_update_pipe_irq(struct drm_i915_private *dev_priv,
			 enum pipe pipe,
			 uint32_t interrupt_mask,
			 uint32_t enabled_irq_mask);
static inline void bdw_enable_pipe_irq(struct drm_i915_private *dev_priv,
				       enum pipe pipe, uint32_t bits)
{
	bdw_update_pipe_irq(dev_priv, pipe, bits, bits);
}
static inline void bdw_disable_pipe_irq(struct drm_i915_private *dev_priv,
					enum pipe pipe, uint32_t bits)
{
	bdw_update_pipe_irq(dev_priv, pipe, bits, 0);
}
void ibx_display_interrupt_update(struct drm_i915_private *dev_priv,
				  uint32_t interrupt_mask,
				  uint32_t enabled_irq_mask);
static inline void
ibx_enable_display_interrupt(struct drm_i915_private *dev_priv, uint32_t bits)
{
	ibx_display_interrupt_update(dev_priv, bits, bits);
}
static inline void
ibx_disable_display_interrupt(struct drm_i915_private *dev_priv, uint32_t bits)
{
	ibx_display_interrupt_update(dev_priv, bits, 0);
}

/* i915_gem.c */
int i915_gem_create_ioctl(struct drm_device *dev, void *data,
			  struct drm_file *file_priv);
int i915_gem_pread_ioctl(struct drm_device *dev, void *data,
			 struct drm_file *file_priv);
int i915_gem_pwrite_ioctl(struct drm_device *dev, void *data,
			  struct drm_file *file_priv);
int i915_gem_mmap_ioctl(struct drm_device *dev, void *data,
			struct drm_file *file_priv);
int i915_gem_mmap_gtt_ioctl(struct drm_device *dev, void *data,
			struct drm_file *file_priv);
int i915_gem_set_domain_ioctl(struct drm_device *dev, void *data,
			      struct drm_file *file_priv);
int i915_gem_sw_finish_ioctl(struct drm_device *dev, void *data,
			     struct drm_file *file_priv);
int i915_gem_execbuffer_ioctl(struct drm_device *dev, void *data,
			      struct drm_file *file_priv);
int i915_gem_execbuffer2_ioctl(struct drm_device *dev, void *data,
			       struct drm_file *file_priv);
int i915_gem_busy_ioctl(struct drm_device *dev, void *data,
			struct drm_file *file_priv);
int i915_gem_get_caching_ioctl(struct drm_device *dev, void *data,
			       struct drm_file *file);
int i915_gem_set_caching_ioctl(struct drm_device *dev, void *data,
			       struct drm_file *file);
int i915_gem_throttle_ioctl(struct drm_device *dev, void *data,
			    struct drm_file *file_priv);
int i915_gem_madvise_ioctl(struct drm_device *dev, void *data,
			   struct drm_file *file_priv);
int i915_gem_set_tiling_ioctl(struct drm_device *dev, void *data,
			      struct drm_file *file_priv);
int i915_gem_get_tiling_ioctl(struct drm_device *dev, void *data,
			      struct drm_file *file_priv);
int i915_gem_init_userptr(struct drm_i915_private *dev_priv);
void i915_gem_cleanup_userptr(struct drm_i915_private *dev_priv);
int i915_gem_userptr_ioctl(struct drm_device *dev, void *data,
			   struct drm_file *file);
int i915_gem_get_aperture_ioctl(struct drm_device *dev, void *data,
				struct drm_file *file_priv);
int i915_gem_wait_ioctl(struct drm_device *dev, void *data,
			struct drm_file *file_priv);
void i915_gem_sanitize(struct drm_i915_private *i915);
int i915_gem_init_early(struct drm_i915_private *dev_priv);
void i915_gem_cleanup_early(struct drm_i915_private *dev_priv);
void i915_gem_load_init_fences(struct drm_i915_private *dev_priv);
int i915_gem_freeze(struct drm_i915_private *dev_priv);
int i915_gem_freeze_late(struct drm_i915_private *dev_priv);

void *i915_gem_object_alloc(struct drm_i915_private *dev_priv);
void i915_gem_object_free(struct drm_i915_gem_object *obj);
void i915_gem_object_init(struct drm_i915_gem_object *obj,
			 const struct drm_i915_gem_object_ops *ops);
struct drm_i915_gem_object *
i915_gem_object_create(struct drm_i915_private *dev_priv, u64 size);
struct drm_i915_gem_object *
i915_gem_object_create_from_data(struct drm_i915_private *dev_priv,
				 const void *data, size_t size);
void i915_gem_close_object(struct drm_gem_object *gem, struct drm_file *file);
void i915_gem_free_object(struct drm_gem_object *obj);

static inline void i915_gem_drain_freed_objects(struct drm_i915_private *i915)
{
	if (!atomic_read(&i915->mm.free_count))
		return;

	/* A single pass should suffice to release all the freed objects (along
	 * most call paths) , but be a little more paranoid in that freeing
	 * the objects does take a little amount of time, during which the rcu
	 * callbacks could have added new objects into the freed list, and
	 * armed the work again.
	 */
	do {
		rcu_barrier();
	} while (flush_work(&i915->mm.free_work));
}

static inline void i915_gem_drain_workqueue(struct drm_i915_private *i915)
{
	/*
	 * Similar to objects above (see i915_gem_drain_freed-objects), in
	 * general we have workers that are armed by RCU and then rearm
	 * themselves in their callbacks. To be paranoid, we need to
	 * drain the workqueue a second time after waiting for the RCU
	 * grace period so that we catch work queued via RCU from the first
	 * pass. As neither drain_workqueue() nor flush_workqueue() report
	 * a result, we make an assumption that we only don't require more
	 * than 2 passes to catch all recursive RCU delayed work.
	 *
	 */
	int pass = 2;
	do {
		rcu_barrier();
		drain_workqueue(i915->wq);
	} while (--pass);
}

struct i915_vma * __must_check
i915_gem_object_ggtt_pin(struct drm_i915_gem_object *obj,
			 const struct i915_ggtt_view *view,
			 u64 size,
			 u64 alignment,
			 u64 flags);

int i915_gem_object_unbind(struct drm_i915_gem_object *obj);
void i915_gem_release_mmap(struct drm_i915_gem_object *obj);

void i915_gem_runtime_suspend(struct drm_i915_private *dev_priv);

static inline int __sg_page_count(const struct scatterlist *sg)
{
	return sg->length >> PAGE_SHIFT;
}

struct scatterlist *
i915_gem_object_get_sg(struct drm_i915_gem_object *obj,
		       unsigned int n, unsigned int *offset);

struct page *
i915_gem_object_get_page(struct drm_i915_gem_object *obj,
			 unsigned int n);

struct page *
i915_gem_object_get_dirty_page(struct drm_i915_gem_object *obj,
			       unsigned int n);

dma_addr_t
i915_gem_object_get_dma_address(struct drm_i915_gem_object *obj,
				unsigned long n);

void __i915_gem_object_set_pages(struct drm_i915_gem_object *obj,
				 struct sg_table *pages,
				 unsigned int sg_page_sizes);
int __i915_gem_object_get_pages(struct drm_i915_gem_object *obj);

static inline int __must_check
i915_gem_object_pin_pages(struct drm_i915_gem_object *obj)
{
	might_lock(&obj->mm.lock);

	if (atomic_inc_not_zero(&obj->mm.pages_pin_count))
		return 0;

	return __i915_gem_object_get_pages(obj);
}

static inline bool
i915_gem_object_has_pages(struct drm_i915_gem_object *obj)
{
	return !IS_ERR_OR_NULL(READ_ONCE(obj->mm.pages));
}

static inline void
__i915_gem_object_pin_pages(struct drm_i915_gem_object *obj)
{
	GEM_BUG_ON(!i915_gem_object_has_pages(obj));

	atomic_inc(&obj->mm.pages_pin_count);
}

static inline bool
i915_gem_object_has_pinned_pages(struct drm_i915_gem_object *obj)
{
	return atomic_read(&obj->mm.pages_pin_count);
}

static inline void
__i915_gem_object_unpin_pages(struct drm_i915_gem_object *obj)
{
	GEM_BUG_ON(!i915_gem_object_has_pages(obj));
	GEM_BUG_ON(!i915_gem_object_has_pinned_pages(obj));

	atomic_dec(&obj->mm.pages_pin_count);
}

static inline void
i915_gem_object_unpin_pages(struct drm_i915_gem_object *obj)
{
	__i915_gem_object_unpin_pages(obj);
}

enum i915_mm_subclass { /* lockdep subclass for obj->mm.lock */
	I915_MM_NORMAL = 0,
	I915_MM_SHRINKER
};

void __i915_gem_object_put_pages(struct drm_i915_gem_object *obj,
				 enum i915_mm_subclass subclass);
void __i915_gem_object_invalidate(struct drm_i915_gem_object *obj);

enum i915_map_type {
	I915_MAP_WB = 0,
	I915_MAP_WC,
#define I915_MAP_OVERRIDE BIT(31)
	I915_MAP_FORCE_WB = I915_MAP_WB | I915_MAP_OVERRIDE,
	I915_MAP_FORCE_WC = I915_MAP_WC | I915_MAP_OVERRIDE,
};

/**
 * i915_gem_object_pin_map - return a contiguous mapping of the entire object
 * @obj: the object to map into kernel address space
 * @type: the type of mapping, used to select pgprot_t
 *
 * Calls i915_gem_object_pin_pages() to prevent reaping of the object's
 * pages and then returns a contiguous mapping of the backing storage into
 * the kernel address space. Based on the @type of mapping, the PTE will be
 * set to either WriteBack or WriteCombine (via pgprot_t).
 *
 * The caller is responsible for calling i915_gem_object_unpin_map() when the
 * mapping is no longer required.
 *
 * Returns the pointer through which to access the mapped object, or an
 * ERR_PTR() on error.
 */
void *__must_check i915_gem_object_pin_map(struct drm_i915_gem_object *obj,
					   enum i915_map_type type);

/**
 * i915_gem_object_unpin_map - releases an earlier mapping
 * @obj: the object to unmap
 *
 * After pinning the object and mapping its pages, once you are finished
 * with your access, call i915_gem_object_unpin_map() to release the pin
 * upon the mapping. Once the pin count reaches zero, that mapping may be
 * removed.
 */
static inline void i915_gem_object_unpin_map(struct drm_i915_gem_object *obj)
{
	i915_gem_object_unpin_pages(obj);
}

int i915_gem_obj_prepare_shmem_read(struct drm_i915_gem_object *obj,
				    unsigned int *needs_clflush);
int i915_gem_obj_prepare_shmem_write(struct drm_i915_gem_object *obj,
				     unsigned int *needs_clflush);
#define CLFLUSH_BEFORE	BIT(0)
#define CLFLUSH_AFTER	BIT(1)
#define CLFLUSH_FLAGS	(CLFLUSH_BEFORE | CLFLUSH_AFTER)

static inline void
i915_gem_obj_finish_shmem_access(struct drm_i915_gem_object *obj)
{
	i915_gem_object_unpin_pages(obj);
}

int __must_check i915_mutex_lock_interruptible(struct drm_device *dev);
void i915_vma_move_to_active(struct i915_vma *vma,
			     struct i915_request *rq,
			     unsigned int flags);
int i915_gem_dumb_create(struct drm_file *file_priv,
			 struct drm_device *dev,
			 struct drm_mode_create_dumb *args);
int i915_gem_mmap_gtt(struct drm_file *file_priv, struct drm_device *dev,
		      uint32_t handle, uint64_t *offset);
int i915_gem_mmap_gtt_version(void);

void i915_gem_track_fb(struct drm_i915_gem_object *old,
		       struct drm_i915_gem_object *new,
		       unsigned frontbuffer_bits);

int __must_check i915_gem_set_global_seqno(struct drm_device *dev, u32 seqno);

struct i915_request *
i915_gem_find_active_request(struct intel_engine_cs *engine);

static inline bool i915_reset_backoff(struct i915_gpu_error *error)
{
	return unlikely(test_bit(I915_RESET_BACKOFF, &error->flags));
}

static inline bool i915_reset_handoff(struct i915_gpu_error *error)
{
	return unlikely(test_bit(I915_RESET_HANDOFF, &error->flags));
}

static inline bool i915_terminally_wedged(struct i915_gpu_error *error)
{
	return unlikely(test_bit(I915_WEDGED, &error->flags));
}

static inline bool i915_reset_backoff_or_wedged(struct i915_gpu_error *error)
{
	return i915_reset_backoff(error) | i915_terminally_wedged(error);
}

static inline u32 i915_reset_count(struct i915_gpu_error *error)
{
	return READ_ONCE(error->reset_count);
}

static inline u32 i915_reset_engine_count(struct i915_gpu_error *error,
					  struct intel_engine_cs *engine)
{
	return READ_ONCE(error->reset_engine_count[engine->id]);
}

struct i915_request *
i915_gem_reset_prepare_engine(struct intel_engine_cs *engine);
int i915_gem_reset_prepare(struct drm_i915_private *dev_priv);
void i915_gem_reset(struct drm_i915_private *dev_priv,
		    unsigned int stalled_mask);
void i915_gem_reset_finish_engine(struct intel_engine_cs *engine);
void i915_gem_reset_finish(struct drm_i915_private *dev_priv);
void i915_gem_set_wedged(struct drm_i915_private *dev_priv);
bool i915_gem_unset_wedged(struct drm_i915_private *dev_priv);
void i915_gem_reset_engine(struct intel_engine_cs *engine,
			   struct i915_request *request,
			   bool stalled);

void i915_gem_init_mmio(struct drm_i915_private *i915);
int __must_check i915_gem_init(struct drm_i915_private *dev_priv);
int __must_check i915_gem_init_hw(struct drm_i915_private *dev_priv);
void i915_gem_init_swizzling(struct drm_i915_private *dev_priv);
void i915_gem_cleanup_engines(struct drm_i915_private *dev_priv);
int i915_gem_wait_for_idle(struct drm_i915_private *dev_priv,
			   unsigned int flags);
int __must_check i915_gem_suspend(struct drm_i915_private *dev_priv);
void i915_gem_resume(struct drm_i915_private *dev_priv);
int i915_gem_fault(struct vm_fault *vmf);
int i915_gem_object_wait(struct drm_i915_gem_object *obj,
			 unsigned int flags,
			 long timeout,
			 struct intel_rps_client *rps);
int i915_gem_object_wait_priority(struct drm_i915_gem_object *obj,
				  unsigned int flags,
				  const struct i915_sched_attr *attr);
#define I915_PRIORITY_DISPLAY I915_PRIORITY_MAX

int __must_check
i915_gem_object_set_to_wc_domain(struct drm_i915_gem_object *obj, bool write);
int __must_check
i915_gem_object_set_to_gtt_domain(struct drm_i915_gem_object *obj, bool write);
int __must_check
i915_gem_object_set_to_cpu_domain(struct drm_i915_gem_object *obj, bool write);
struct i915_vma * __must_check
i915_gem_object_pin_to_display_plane(struct drm_i915_gem_object *obj,
				     u32 alignment,
				     const struct i915_ggtt_view *view,
				     unsigned int flags);
void i915_gem_object_unpin_from_display_plane(struct i915_vma *vma);
int i915_gem_object_attach_phys(struct drm_i915_gem_object *obj,
				int align);
int i915_gem_open(struct drm_i915_private *i915, struct drm_file *file);
void i915_gem_release(struct drm_device *dev, struct drm_file *file);

int i915_gem_object_set_cache_level(struct drm_i915_gem_object *obj,
				    enum i915_cache_level cache_level);

struct drm_gem_object *i915_gem_prime_import(struct drm_device *dev,
				struct dma_buf *dma_buf);

struct dma_buf *i915_gem_prime_export(struct drm_device *dev,
				struct drm_gem_object *gem_obj, int flags);

static inline struct i915_hw_ppgtt *
i915_vm_to_ppgtt(struct i915_address_space *vm)
{
	return container_of(vm, struct i915_hw_ppgtt, base);
}

/* i915_gem_fence_reg.c */
struct drm_i915_fence_reg *
i915_reserve_fence(struct drm_i915_private *dev_priv);
void i915_unreserve_fence(struct drm_i915_fence_reg *fence);

void i915_gem_revoke_fences(struct drm_i915_private *dev_priv);
void i915_gem_restore_fences(struct drm_i915_private *dev_priv);

void i915_gem_detect_bit_6_swizzle(struct drm_i915_private *dev_priv);
void i915_gem_object_do_bit_17_swizzle(struct drm_i915_gem_object *obj,
				       struct sg_table *pages);
void i915_gem_object_save_bit_17_swizzle(struct drm_i915_gem_object *obj,
					 struct sg_table *pages);

static inline struct i915_gem_context *
__i915_gem_context_lookup_rcu(struct drm_i915_file_private *file_priv, u32 id)
{
	return idr_find(&file_priv->context_idr, id);
}

static inline struct i915_gem_context *
i915_gem_context_lookup(struct drm_i915_file_private *file_priv, u32 id)
{
	struct i915_gem_context *ctx;

	rcu_read_lock();
	ctx = __i915_gem_context_lookup_rcu(file_priv, id);
	if (ctx && !kref_get_unless_zero(&ctx->ref))
		ctx = NULL;
	rcu_read_unlock();

	return ctx;
}

int i915_perf_open_ioctl(struct drm_device *dev, void *data,
			 struct drm_file *file);
int i915_perf_add_config_ioctl(struct drm_device *dev, void *data,
			       struct drm_file *file);
int i915_perf_remove_config_ioctl(struct drm_device *dev, void *data,
				  struct drm_file *file);
void i915_oa_init_reg_state(struct intel_engine_cs *engine,
			    struct i915_gem_context *ctx,
			    uint32_t *reg_state);

/* i915_gem_evict.c */
int __must_check i915_gem_evict_something(struct i915_address_space *vm,
					  u64 min_size, u64 alignment,
					  unsigned cache_level,
					  u64 start, u64 end,
					  unsigned flags);
int __must_check i915_gem_evict_for_node(struct i915_address_space *vm,
					 struct drm_mm_node *node,
					 unsigned int flags);
int i915_gem_evict_vm(struct i915_address_space *vm);

void i915_gem_flush_ggtt_writes(struct drm_i915_private *dev_priv);

/* belongs in i915_gem_gtt.h */
static inline void i915_gem_chipset_flush(struct drm_i915_private *dev_priv)
{
	wmb();
	if (INTEL_GEN(dev_priv) < 6)
		intel_gtt_chipset_flush();
}

/* i915_gem_stolen.c */
int i915_gem_stolen_insert_node(struct drm_i915_private *dev_priv,
				struct drm_mm_node *node, u64 size,
				unsigned alignment);
int i915_gem_stolen_insert_node_in_range(struct drm_i915_private *dev_priv,
					 struct drm_mm_node *node, u64 size,
					 unsigned alignment, u64 start,
					 u64 end);
void i915_gem_stolen_remove_node(struct drm_i915_private *dev_priv,
				 struct drm_mm_node *node);
int i915_gem_init_stolen(struct drm_i915_private *dev_priv);
void i915_gem_cleanup_stolen(struct drm_device *dev);
struct drm_i915_gem_object *
i915_gem_object_create_stolen(struct drm_i915_private *dev_priv,
			      resource_size_t size);
struct drm_i915_gem_object *
i915_gem_object_create_stolen_for_preallocated(struct drm_i915_private *dev_priv,
					       resource_size_t stolen_offset,
					       resource_size_t gtt_offset,
					       resource_size_t size);

/* i915_gem_internal.c */
struct drm_i915_gem_object *
i915_gem_object_create_internal(struct drm_i915_private *dev_priv,
				phys_addr_t size);

/* i915_gem_shrinker.c */
unsigned long i915_gem_shrink(struct drm_i915_private *i915,
			      unsigned long target,
			      unsigned long *nr_scanned,
			      unsigned flags);
#define I915_SHRINK_PURGEABLE 0x1
#define I915_SHRINK_UNBOUND 0x2
#define I915_SHRINK_BOUND 0x4
#define I915_SHRINK_ACTIVE 0x8
#define I915_SHRINK_VMAPS 0x10
unsigned long i915_gem_shrink_all(struct drm_i915_private *i915);
void i915_gem_shrinker_register(struct drm_i915_private *i915);
void i915_gem_shrinker_unregister(struct drm_i915_private *i915);


/* i915_gem_tiling.c */
static inline bool i915_gem_object_needs_bit17_swizzle(struct drm_i915_gem_object *obj)
{
	struct drm_i915_private *dev_priv = to_i915(obj->base.dev);

	return dev_priv->mm.bit_6_swizzle_x == I915_BIT_6_SWIZZLE_9_10_17 &&
		i915_gem_object_is_tiled(obj);
}

u32 i915_gem_fence_size(struct drm_i915_private *dev_priv, u32 size,
			unsigned int tiling, unsigned int stride);
u32 i915_gem_fence_alignment(struct drm_i915_private *dev_priv, u32 size,
			     unsigned int tiling, unsigned int stride);

/* i915_debugfs.c */
#ifdef CONFIG_DEBUG_FS
int i915_debugfs_register(struct drm_i915_private *dev_priv);
int i915_debugfs_connector_add(struct drm_connector *connector);
void intel_display_crc_init(struct drm_i915_private *dev_priv);
#else
static inline int i915_debugfs_register(struct drm_i915_private *dev_priv) {return 0;}
static inline int i915_debugfs_connector_add(struct drm_connector *connector)
{ return 0; }
static inline void intel_display_crc_init(struct drm_i915_private *dev_priv) {}
#endif

const char *i915_cache_level_str(struct drm_i915_private *i915, int type);

/* i915_cmd_parser.c */
int i915_cmd_parser_get_version(struct drm_i915_private *dev_priv);
void intel_engine_init_cmd_parser(struct intel_engine_cs *engine);
void intel_engine_cleanup_cmd_parser(struct intel_engine_cs *engine);
int intel_engine_cmd_parser(struct intel_engine_cs *engine,
			    struct drm_i915_gem_object *batch_obj,
			    struct drm_i915_gem_object *shadow_batch_obj,
			    u32 batch_start_offset,
			    u32 batch_len,
			    bool is_master);

/* i915_perf.c */
extern void i915_perf_init(struct drm_i915_private *dev_priv);
extern void i915_perf_fini(struct drm_i915_private *dev_priv);
extern void i915_perf_register(struct drm_i915_private *dev_priv);
extern void i915_perf_unregister(struct drm_i915_private *dev_priv);

/* i915_suspend.c */
extern int i915_save_state(struct drm_i915_private *dev_priv);
extern int i915_restore_state(struct drm_i915_private *dev_priv);

/* i915_sysfs.c */
void i915_setup_sysfs(struct drm_i915_private *dev_priv);
void i915_teardown_sysfs(struct drm_i915_private *dev_priv);

/* intel_lpe_audio.c */
int  intel_lpe_audio_init(struct drm_i915_private *dev_priv);
void intel_lpe_audio_teardown(struct drm_i915_private *dev_priv);
void intel_lpe_audio_irq_handler(struct drm_i915_private *dev_priv);
void intel_lpe_audio_notify(struct drm_i915_private *dev_priv,
			    enum pipe pipe, enum port port,
			    const void *eld, int ls_clock, bool dp_output);

/* intel_i2c.c */
extern int intel_setup_gmbus(struct drm_i915_private *dev_priv);
extern void intel_teardown_gmbus(struct drm_i915_private *dev_priv);
extern bool intel_gmbus_is_valid_pin(struct drm_i915_private *dev_priv,
				     unsigned int pin);
extern int intel_gmbus_output_aksv(struct i2c_adapter *adapter);

extern struct i2c_adapter *
intel_gmbus_get_adapter(struct drm_i915_private *dev_priv, unsigned int pin);
extern void intel_gmbus_set_speed(struct i2c_adapter *adapter, int speed);
extern void intel_gmbus_force_bit(struct i2c_adapter *adapter, bool force_bit);
static inline bool intel_gmbus_is_forced_bit(struct i2c_adapter *adapter)
{
	return container_of(adapter, struct intel_gmbus, adapter)->force_bit;
}
extern void intel_i2c_reset(struct drm_i915_private *dev_priv);

/* intel_bios.c */
void intel_bios_init(struct drm_i915_private *dev_priv);
void intel_bios_cleanup(struct drm_i915_private *dev_priv);
bool intel_bios_is_valid_vbt(const void *buf, size_t size);
bool intel_bios_is_tv_present(struct drm_i915_private *dev_priv);
bool intel_bios_is_lvds_present(struct drm_i915_private *dev_priv, u8 *i2c_pin);
bool intel_bios_is_port_present(struct drm_i915_private *dev_priv, enum port port);
bool intel_bios_is_port_edp(struct drm_i915_private *dev_priv, enum port port);
bool intel_bios_is_port_dp_dual_mode(struct drm_i915_private *dev_priv, enum port port);
bool intel_bios_is_dsi_present(struct drm_i915_private *dev_priv, enum port *port);
bool intel_bios_is_port_hpd_inverted(struct drm_i915_private *dev_priv,
				     enum port port);
bool intel_bios_is_lspcon_present(struct drm_i915_private *dev_priv,
				enum port port);

/* intel_acpi.c */
#ifdef CONFIG_ACPI
extern void intel_register_dsm_handler(void);
extern void intel_unregister_dsm_handler(void);
#else
static inline void intel_register_dsm_handler(void) { return; }
static inline void intel_unregister_dsm_handler(void) { return; }
#endif /* CONFIG_ACPI */

/* intel_device_info.c */
static inline struct intel_device_info *
mkwrite_device_info(struct drm_i915_private *dev_priv)
{
	return (struct intel_device_info *)&dev_priv->info;
}

/* modesetting */
extern void intel_modeset_init_hw(struct drm_device *dev);
extern int intel_modeset_init(struct drm_device *dev);
extern void intel_modeset_cleanup(struct drm_device *dev);
extern int intel_connector_register(struct drm_connector *);
extern void intel_connector_unregister(struct drm_connector *);
extern int intel_modeset_vga_set_state(struct drm_i915_private *dev_priv,
				       bool state);
extern void intel_display_resume(struct drm_device *dev);
extern void i915_redisable_vga(struct drm_i915_private *dev_priv);
extern void i915_redisable_vga_power_on(struct drm_i915_private *dev_priv);
extern bool ironlake_set_drps(struct drm_i915_private *dev_priv, u8 val);
extern void intel_init_pch_refclk(struct drm_i915_private *dev_priv);
extern int intel_set_rps(struct drm_i915_private *dev_priv, u8 val);
extern bool intel_set_memory_cxsr(struct drm_i915_private *dev_priv,
				  bool enable);

int i915_reg_read_ioctl(struct drm_device *dev, void *data,
			struct drm_file *file);

/* overlay */
extern struct intel_overlay_error_state *
intel_overlay_capture_error_state(struct drm_i915_private *dev_priv);
extern void intel_overlay_print_error_state(struct drm_i915_error_state_buf *e,
					    struct intel_overlay_error_state *error);

extern struct intel_display_error_state *
intel_display_capture_error_state(struct drm_i915_private *dev_priv);
extern void intel_display_print_error_state(struct drm_i915_error_state_buf *e,
					    struct intel_display_error_state *error);

int sandybridge_pcode_read(struct drm_i915_private *dev_priv, u32 mbox, u32 *val);
int sandybridge_pcode_write_timeout(struct drm_i915_private *dev_priv, u32 mbox,
				    u32 val, int fast_timeout_us,
				    int slow_timeout_ms);
#define sandybridge_pcode_write(dev_priv, mbox, val)	\
	sandybridge_pcode_write_timeout(dev_priv, mbox, val, 500, 0)

int skl_pcode_request(struct drm_i915_private *dev_priv, u32 mbox, u32 request,
		      u32 reply_mask, u32 reply, int timeout_base_ms);

/* intel_sideband.c */
u32 vlv_punit_read(struct drm_i915_private *dev_priv, u32 addr);
int vlv_punit_write(struct drm_i915_private *dev_priv, u32 addr, u32 val);
u32 vlv_nc_read(struct drm_i915_private *dev_priv, u8 addr);
u32 vlv_iosf_sb_read(struct drm_i915_private *dev_priv, u8 port, u32 reg);
void vlv_iosf_sb_write(struct drm_i915_private *dev_priv, u8 port, u32 reg, u32 val);
u32 vlv_cck_read(struct drm_i915_private *dev_priv, u32 reg);
void vlv_cck_write(struct drm_i915_private *dev_priv, u32 reg, u32 val);
u32 vlv_ccu_read(struct drm_i915_private *dev_priv, u32 reg);
void vlv_ccu_write(struct drm_i915_private *dev_priv, u32 reg, u32 val);
u32 vlv_bunit_read(struct drm_i915_private *dev_priv, u32 reg);
void vlv_bunit_write(struct drm_i915_private *dev_priv, u32 reg, u32 val);
u32 vlv_dpio_read(struct drm_i915_private *dev_priv, enum pipe pipe, int reg);
void vlv_dpio_write(struct drm_i915_private *dev_priv, enum pipe pipe, int reg, u32 val);
u32 intel_sbi_read(struct drm_i915_private *dev_priv, u16 reg,
		   enum intel_sbi_destination destination);
void intel_sbi_write(struct drm_i915_private *dev_priv, u16 reg, u32 value,
		     enum intel_sbi_destination destination);
u32 vlv_flisdsi_read(struct drm_i915_private *dev_priv, u32 reg);
void vlv_flisdsi_write(struct drm_i915_private *dev_priv, u32 reg, u32 val);

/* intel_dpio_phy.c */
void bxt_port_to_phy_channel(struct drm_i915_private *dev_priv, enum port port,
			     enum dpio_phy *phy, enum dpio_channel *ch);
void bxt_ddi_phy_set_signal_level(struct drm_i915_private *dev_priv,
				  enum port port, u32 margin, u32 scale,
				  u32 enable, u32 deemphasis);
void bxt_ddi_phy_init(struct drm_i915_private *dev_priv, enum dpio_phy phy);
void bxt_ddi_phy_uninit(struct drm_i915_private *dev_priv, enum dpio_phy phy);
bool bxt_ddi_phy_is_enabled(struct drm_i915_private *dev_priv,
			    enum dpio_phy phy);
bool bxt_ddi_phy_verify_state(struct drm_i915_private *dev_priv,
			      enum dpio_phy phy);
uint8_t bxt_ddi_phy_calc_lane_lat_optim_mask(uint8_t lane_count);
void bxt_ddi_phy_set_lane_optim_mask(struct intel_encoder *encoder,
				     uint8_t lane_lat_optim_mask);
uint8_t bxt_ddi_phy_get_lane_lat_optim_mask(struct intel_encoder *encoder);

void chv_set_phy_signal_level(struct intel_encoder *encoder,
			      u32 deemph_reg_value, u32 margin_reg_value,
			      bool uniq_trans_scale);
void chv_data_lane_soft_reset(struct intel_encoder *encoder,
			      const struct intel_crtc_state *crtc_state,
			      bool reset);
void chv_phy_pre_pll_enable(struct intel_encoder *encoder,
			    const struct intel_crtc_state *crtc_state);
void chv_phy_pre_encoder_enable(struct intel_encoder *encoder,
				const struct intel_crtc_state *crtc_state);
void chv_phy_release_cl2_override(struct intel_encoder *encoder);
void chv_phy_post_pll_disable(struct intel_encoder *encoder,
			      const struct intel_crtc_state *old_crtc_state);

void vlv_set_phy_signal_level(struct intel_encoder *encoder,
			      u32 demph_reg_value, u32 preemph_reg_value,
			      u32 uniqtranscale_reg_value, u32 tx3_demph);
void vlv_phy_pre_pll_enable(struct intel_encoder *encoder,
			    const struct intel_crtc_state *crtc_state);
void vlv_phy_pre_encoder_enable(struct intel_encoder *encoder,
				const struct intel_crtc_state *crtc_state);
void vlv_phy_reset_lanes(struct intel_encoder *encoder,
			 const struct intel_crtc_state *old_crtc_state);

int intel_gpu_freq(struct drm_i915_private *dev_priv, int val);
int intel_freq_opcode(struct drm_i915_private *dev_priv, int val);
u64 intel_rc6_residency_ns(struct drm_i915_private *dev_priv,
			   const i915_reg_t reg);

u32 intel_get_cagf(struct drm_i915_private *dev_priv, u32 rpstat1);

static inline u64 intel_rc6_residency_us(struct drm_i915_private *dev_priv,
					 const i915_reg_t reg)
{
	return DIV_ROUND_UP_ULL(intel_rc6_residency_ns(dev_priv, reg), 1000);
}

#define I915_READ8(reg)		dev_priv->uncore.funcs.mmio_readb(dev_priv, (reg), true)
#define I915_WRITE8(reg, val)	dev_priv->uncore.funcs.mmio_writeb(dev_priv, (reg), (val), true)

#define I915_READ16(reg)	dev_priv->uncore.funcs.mmio_readw(dev_priv, (reg), true)
#define I915_WRITE16(reg, val)	dev_priv->uncore.funcs.mmio_writew(dev_priv, (reg), (val), true)
#define I915_READ16_NOTRACE(reg)	dev_priv->uncore.funcs.mmio_readw(dev_priv, (reg), false)
#define I915_WRITE16_NOTRACE(reg, val)	dev_priv->uncore.funcs.mmio_writew(dev_priv, (reg), (val), false)

#define I915_READ(reg)		dev_priv->uncore.funcs.mmio_readl(dev_priv, (reg), true)
#define I915_WRITE(reg, val)	dev_priv->uncore.funcs.mmio_writel(dev_priv, (reg), (val), true)
#define I915_READ_NOTRACE(reg)		dev_priv->uncore.funcs.mmio_readl(dev_priv, (reg), false)
#define I915_WRITE_NOTRACE(reg, val)	dev_priv->uncore.funcs.mmio_writel(dev_priv, (reg), (val), false)

/* Be very careful with read/write 64-bit values. On 32-bit machines, they
 * will be implemented using 2 32-bit writes in an arbitrary order with
 * an arbitrary delay between them. This can cause the hardware to
 * act upon the intermediate value, possibly leading to corruption and
 * machine death. For this reason we do not support I915_WRITE64, or
 * dev_priv->uncore.funcs.mmio_writeq.
 *
 * When reading a 64-bit value as two 32-bit values, the delay may cause
 * the two reads to mismatch, e.g. a timestamp overflowing. Also note that
 * occasionally a 64-bit register does not actualy support a full readq
 * and must be read using two 32-bit reads.
 *
 * You have been warned.
 */
#define I915_READ64(reg)	dev_priv->uncore.funcs.mmio_readq(dev_priv, (reg), true)

#define I915_READ64_2x32(lower_reg, upper_reg) ({			\
	u32 upper, lower, old_upper, loop = 0;				\
	upper = I915_READ(upper_reg);					\
	do {								\
		old_upper = upper;					\
		lower = I915_READ(lower_reg);				\
		upper = I915_READ(upper_reg);				\
	} while (upper != old_upper && loop++ < 2);			\
	(u64)upper << 32 | lower; })

#define POSTING_READ(reg)	(void)I915_READ_NOTRACE(reg)
#define POSTING_READ16(reg)	(void)I915_READ16_NOTRACE(reg)

#define __raw_read(x, s) \
static inline uint##x##_t __raw_i915_read##x(const struct drm_i915_private *dev_priv, \
					     i915_reg_t reg) \
{ \
	return read##s(dev_priv->regs + i915_mmio_reg_offset(reg)); \
}

#define __raw_write(x, s) \
static inline void __raw_i915_write##x(const struct drm_i915_private *dev_priv, \
				       i915_reg_t reg, uint##x##_t val) \
{ \
	write##s(val, dev_priv->regs + i915_mmio_reg_offset(reg)); \
}
__raw_read(8, b)
__raw_read(16, w)
__raw_read(32, l)
__raw_read(64, q)

__raw_write(8, b)
__raw_write(16, w)
__raw_write(32, l)
__raw_write(64, q)

#undef __raw_read
#undef __raw_write

/* These are untraced mmio-accessors that are only valid to be used inside
 * critical sections, such as inside IRQ handlers, where forcewake is explicitly
 * controlled.
 *
 * Think twice, and think again, before using these.
 *
 * As an example, these accessors can possibly be used between:
 *
 * spin_lock_irq(&dev_priv->uncore.lock);
 * intel_uncore_forcewake_get__locked();
 *
 * and
 *
 * intel_uncore_forcewake_put__locked();
 * spin_unlock_irq(&dev_priv->uncore.lock);
 *
 *
 * Note: some registers may not need forcewake held, so
 * intel_uncore_forcewake_{get,put} can be omitted, see
 * intel_uncore_forcewake_for_reg().
 *
 * Certain architectures will die if the same cacheline is concurrently accessed
 * by different clients (e.g. on Ivybridge). Access to registers should
 * therefore generally be serialised, by either the dev_priv->uncore.lock or
 * a more localised lock guarding all access to that bank of registers.
 */
#define I915_READ_FW(reg__) __raw_i915_read32(dev_priv, (reg__))
#define I915_WRITE_FW(reg__, val__) __raw_i915_write32(dev_priv, (reg__), (val__))
#define I915_WRITE64_FW(reg__, val__) __raw_i915_write64(dev_priv, (reg__), (val__))
#define POSTING_READ_FW(reg__) (void)I915_READ_FW(reg__)

/* "Broadcast RGB" property */
#define INTEL_BROADCAST_RGB_AUTO 0
#define INTEL_BROADCAST_RGB_FULL 1
#define INTEL_BROADCAST_RGB_LIMITED 2

static inline i915_reg_t i915_vgacntrl_reg(struct drm_i915_private *dev_priv)
{
	if (IS_VALLEYVIEW(dev_priv) || IS_CHERRYVIEW(dev_priv))
		return VLV_VGACNTRL;
	else if (INTEL_GEN(dev_priv) >= 5)
		return CPU_VGACNTRL;
	else
		return VGACNTRL;
}

static inline unsigned long msecs_to_jiffies_timeout(const unsigned int m)
{
	unsigned long j = msecs_to_jiffies(m);

	return min_t(unsigned long, MAX_JIFFY_OFFSET, j + 1);
}

static inline unsigned long nsecs_to_jiffies_timeout(const u64 n)
{
	/* nsecs_to_jiffies64() does not guard against overflow */
	if (NSEC_PER_SEC % HZ &&
	    div_u64(n, NSEC_PER_SEC) >= MAX_JIFFY_OFFSET / HZ)
		return MAX_JIFFY_OFFSET;

        return min_t(u64, MAX_JIFFY_OFFSET, nsecs_to_jiffies64(n) + 1);
}

static inline unsigned long
timespec_to_jiffies_timeout(const struct timespec *value)
{
	unsigned long j = timespec_to_jiffies(value);

	return min_t(unsigned long, MAX_JIFFY_OFFSET, j + 1);
}

/*
 * If you need to wait X milliseconds between events A and B, but event B
 * doesn't happen exactly after event A, you record the timestamp (jiffies) of
 * when event A happened, then just before event B you call this function and
 * pass the timestamp as the first argument, and X as the second argument.
 */
static inline void
wait_remaining_ms_from_jiffies(unsigned long timestamp_jiffies, int to_wait_ms)
{
	unsigned long target_jiffies, tmp_jiffies, remaining_jiffies;

	/*
	 * Don't re-read the value of "jiffies" every time since it may change
	 * behind our back and break the math.
	 */
	tmp_jiffies = jiffies;
	target_jiffies = timestamp_jiffies +
			 msecs_to_jiffies_timeout(to_wait_ms);

	if (time_after(target_jiffies, tmp_jiffies)) {
		remaining_jiffies = target_jiffies - tmp_jiffies;
		while (remaining_jiffies)
			remaining_jiffies =
			    schedule_timeout_uninterruptible(remaining_jiffies);
	}
}

static inline bool
__i915_request_irq_complete(const struct i915_request *rq)
{
	struct intel_engine_cs *engine = rq->engine;
	u32 seqno;

	/* Note that the engine may have wrapped around the seqno, and
	 * so our request->global_seqno will be ahead of the hardware,
	 * even though it completed the request before wrapping. We catch
	 * this by kicking all the waiters before resetting the seqno
	 * in hardware, and also signal the fence.
	 */
	if (test_bit(DMA_FENCE_FLAG_SIGNALED_BIT, &rq->fence.flags))
		return true;

	/* The request was dequeued before we were awoken. We check after
	 * inspecting the hw to confirm that this was the same request
	 * that generated the HWS update. The memory barriers within
	 * the request execution are sufficient to ensure that a check
	 * after reading the value from hw matches this request.
	 */
	seqno = i915_request_global_seqno(rq);
	if (!seqno)
		return false;

	/* Before we do the heavier coherent read of the seqno,
	 * check the value (hopefully) in the CPU cacheline.
	 */
	if (__i915_request_completed(rq, seqno))
		return true;

	/* Ensure our read of the seqno is coherent so that we
	 * do not "miss an interrupt" (i.e. if this is the last
	 * request and the seqno write from the GPU is not visible
	 * by the time the interrupt fires, we will see that the
	 * request is incomplete and go back to sleep awaiting
	 * another interrupt that will never come.)
	 *
	 * Strictly, we only need to do this once after an interrupt,
	 * but it is easier and safer to do it every time the waiter
	 * is woken.
	 */
	if (engine->irq_seqno_barrier &&
	    test_and_clear_bit(ENGINE_IRQ_BREADCRUMB, &engine->irq_posted)) {
		struct intel_breadcrumbs *b = &engine->breadcrumbs;

		/* The ordering of irq_posted versus applying the barrier
		 * is crucial. The clearing of the current irq_posted must
		 * be visible before we perform the barrier operation,
		 * such that if a subsequent interrupt arrives, irq_posted
		 * is reasserted and our task rewoken (which causes us to
		 * do another __i915_request_irq_complete() immediately
		 * and reapply the barrier). Conversely, if the clear
		 * occurs after the barrier, then an interrupt that arrived
		 * whilst we waited on the barrier would not trigger a
		 * barrier on the next pass, and the read may not see the
		 * seqno update.
		 */
		engine->irq_seqno_barrier(engine);

		/* If we consume the irq, but we are no longer the bottom-half,
		 * the real bottom-half may not have serialised their own
		 * seqno check with the irq-barrier (i.e. may have inspected
		 * the seqno before we believe it coherent since they see
		 * irq_posted == false but we are still running).
		 */
		spin_lock_irq(&b->irq_lock);
		if (b->irq_wait && b->irq_wait->tsk != current)
			/* Note that if the bottom-half is changed as we
			 * are sending the wake-up, the new bottom-half will
			 * be woken by whomever made the change. We only have
			 * to worry about when we steal the irq-posted for
			 * ourself.
			 */
			wake_up_process(b->irq_wait->tsk);
		spin_unlock_irq(&b->irq_lock);

		if (__i915_request_completed(rq, seqno))
			return true;
	}

	return false;
}

void i915_memcpy_init_early(struct drm_i915_private *dev_priv);
bool i915_memcpy_from_wc(void *dst, const void *src, unsigned long len);

/* The movntdqa instructions used for memcpy-from-wc require 16-byte alignment,
 * as well as SSE4.1 support. i915_memcpy_from_wc() will report if it cannot
 * perform the operation. To check beforehand, pass in the parameters to
 * to i915_can_memcpy_from_wc() - since we only care about the low 4 bits,
 * you only need to pass in the minor offsets, page-aligned pointers are
 * always valid.
 *
 * For just checking for SSE4.1, in the foreknowledge that the future use
 * will be correctly aligned, just use i915_has_memcpy_from_wc().
 */
#define i915_can_memcpy_from_wc(dst, src, len) \
	i915_memcpy_from_wc((void *)((unsigned long)(dst) | (unsigned long)(src) | (len)), NULL, 0)

#define i915_has_memcpy_from_wc() \
	i915_memcpy_from_wc(NULL, NULL, 0)

/* i915_mm.c */
int remap_io_mapping(struct vm_area_struct *vma,
		     unsigned long addr, unsigned long pfn, unsigned long size,
		     struct io_mapping *iomap);

static inline int intel_hws_csb_write_index(struct drm_i915_private *i915)
{
	if (INTEL_GEN(i915) >= 10)
		return CNL_HWS_CSB_WRITE_INDEX;
	else
		return I915_HWS_CSB_WRITE_INDEX;
}

#endif<|MERGE_RESOLUTION|>--- conflicted
+++ resolved
@@ -72,10 +72,6 @@
 #include "i915_gem_fence_reg.h"
 #include "i915_gem_object.h"
 #include "i915_gem_gtt.h"
-<<<<<<< HEAD
-#include "i915_gem_timeline.h"
-=======
->>>>>>> 01f83786
 #include "i915_gpu_error.h"
 #include "i915_request.h"
 #include "i915_scheduler.h"
@@ -89,13 +85,8 @@
 
 #define DRIVER_NAME		"i915"
 #define DRIVER_DESC		"Intel Graphics"
-<<<<<<< HEAD
-#define DRIVER_DATE		"20180413"
-#define DRIVER_TIMESTAMP	1523611258
-=======
 #define DRIVER_DATE		"20180514"
 #define DRIVER_TIMESTAMP	1526300884
->>>>>>> 01f83786
 
 /* Use I915_STATE_WARN(x) and I915_STATE_WARN_ON() (rather than WARN() and
  * WARN_ON()) for hw state sanity checks to check for unexpected conditions
@@ -619,12 +610,9 @@
 	bool has_hw_tracking;
 	bool psr2_enabled;
 	u8 sink_sync_latency;
-<<<<<<< HEAD
-=======
 	bool debug;
 	ktime_t last_entry_attempt;
 	ktime_t last_exit;
->>>>>>> 01f83786
 
 	void (*enable_source)(struct intel_dp *,
 			      const struct intel_crtc_state *);
@@ -1202,10 +1190,7 @@
 	/* packed/y */
 	struct skl_ddb_entry plane[I915_MAX_PIPES][I915_MAX_PLANES];
 	struct skl_ddb_entry uv_plane[I915_MAX_PIPES][I915_MAX_PLANES];
-<<<<<<< HEAD
-=======
 	u8 enabled_slices; /* GEN11 has configurable 2 slices */
->>>>>>> 01f83786
 };
 
 struct skl_ddb_values {

--- conflicted
+++ resolved
@@ -1021,13 +1021,11 @@
 		if (ret)
 			goto unpin_ctx_obj;
 
-<<<<<<< HEAD
 		ctx_obj->dirty = true;
-=======
+
 		/* Invalidate GuC TLB. */
 		if (i915.enable_guc_submission)
 			I915_WRITE(GEN8_GTCR, GEN8_GTCR_INVALIDATE);
->>>>>>> 66e28066
 	}
 
 	return ret;

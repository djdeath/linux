/*
 * Copyright © 2014 Intel Corporation
 *
 * Permission is hereby granted, free of charge, to any person obtaining a
 * copy of this software and associated documentation files (the "Software"),
 * to deal in the Software without restriction, including without limitation
 * the rights to use, copy, modify, merge, publish, distribute, sublicense,
 * and/or sell copies of the Software, and to permit persons to whom the
 * Software is furnished to do so, subject to the following conditions:
 *
 * The above copyright notice and this permission notice (including the next
 * paragraph) shall be included in all copies or substantial portions of the
 * Software.
 *
 * THE SOFTWARE IS PROVIDED "AS IS", WITHOUT WARRANTY OF ANY KIND, EXPRESS OR
 * IMPLIED, INCLUDING BUT NOT LIMITED TO THE WARRANTIES OF MERCHANTABILITY,
 * FITNESS FOR A PARTICULAR PURPOSE AND NONINFRINGEMENT.  IN NO EVENT SHALL
 * THE AUTHORS OR COPYRIGHT HOLDERS BE LIABLE FOR ANY CLAIM, DAMAGES OR OTHER
 * LIABILITY, WHETHER IN AN ACTION OF CONTRACT, TORT OR OTHERWISE, ARISING
 * FROM, OUT OF OR IN CONNECTION WITH THE SOFTWARE OR THE USE OR OTHER DEALINGS
 * IN THE SOFTWARE.
 *
 * Authors:
 *    Ben Widawsky <ben@bwidawsk.net>
 *    Michel Thierry <michel.thierry@intel.com>
 *    Thomas Daniel <thomas.daniel@intel.com>
 *    Oscar Mateo <oscar.mateo@intel.com>
 *
 */

/**
 * DOC: Logical Rings, Logical Ring Contexts and Execlists
 *
 * Motivation:
 * GEN8 brings an expansion of the HW contexts: "Logical Ring Contexts".
 * These expanded contexts enable a number of new abilities, especially
 * "Execlists" (also implemented in this file).
 *
 * One of the main differences with the legacy HW contexts is that logical
 * ring contexts incorporate many more things to the context's state, like
 * PDPs or ringbuffer control registers:
 *
 * The reason why PDPs are included in the context is straightforward: as
 * PPGTTs (per-process GTTs) are actually per-context, having the PDPs
 * contained there mean you don't need to do a ppgtt->switch_mm yourself,
 * instead, the GPU will do it for you on the context switch.
 *
 * But, what about the ringbuffer control registers (head, tail, etc..)?
 * shouldn't we just need a set of those per engine command streamer? This is
 * where the name "Logical Rings" starts to make sense: by virtualizing the
 * rings, the engine cs shifts to a new "ring buffer" with every context
 * switch. When you want to submit a workload to the GPU you: A) choose your
 * context, B) find its appropriate virtualized ring, C) write commands to it
 * and then, finally, D) tell the GPU to switch to that context.
 *
 * Instead of the legacy MI_SET_CONTEXT, the way you tell the GPU to switch
 * to a contexts is via a context execution list, ergo "Execlists".
 *
 * LRC implementation:
 * Regarding the creation of contexts, we have:
 *
 * - One global default context.
 * - One local default context for each opened fd.
 * - One local extra context for each context create ioctl call.
 *
 * Now that ringbuffers belong per-context (and not per-engine, like before)
 * and that contexts are uniquely tied to a given engine (and not reusable,
 * like before) we need:
 *
 * - One ringbuffer per-engine inside each context.
 * - One backing object per-engine inside each context.
 *
 * The global default context starts its life with these new objects fully
 * allocated and populated. The local default context for each opened fd is
 * more complex, because we don't know at creation time which engine is going
 * to use them. To handle this, we have implemented a deferred creation of LR
 * contexts:
 *
 * The local context starts its life as a hollow or blank holder, that only
 * gets populated for a given engine once we receive an execbuffer. If later
 * on we receive another execbuffer ioctl for the same context but a different
 * engine, we allocate/populate a new ringbuffer and context backing object and
 * so on.
 *
 * Finally, regarding local contexts created using the ioctl call: as they are
 * only allowed with the render ring, we can allocate & populate them right
 * away (no need to defer anything, at least for now).
 *
 * Execlists implementation:
 * Execlists are the new method by which, on gen8+ hardware, workloads are
 * submitted for execution (as opposed to the legacy, ringbuffer-based, method).
 * This method works as follows:
 *
 * When a request is committed, its commands (the BB start and any leading or
 * trailing commands, like the seqno breadcrumbs) are placed in the ringbuffer
 * for the appropriate context. The tail pointer in the hardware context is not
 * updated at this time, but instead, kept by the driver in the ringbuffer
 * structure. A structure representing this request is added to a request queue
 * for the appropriate engine: this structure contains a copy of the context's
 * tail after the request was written to the ring buffer and a pointer to the
 * context itself.
 *
 * If the engine's request queue was empty before the request was added, the
 * queue is processed immediately. Otherwise the queue will be processed during
 * a context switch interrupt. In any case, elements on the queue will get sent
 * (in pairs) to the GPU's ExecLists Submit Port (ELSP, for short) with a
 * globally unique 20-bits submission ID.
 *
 * When execution of a request completes, the GPU updates the context status
 * buffer with a context complete event and generates a context switch interrupt.
 * During the interrupt handling, the driver examines the events in the buffer:
 * for each context complete event, if the announced ID matches that on the head
 * of the request queue, then that request is retired and removed from the queue.
 *
 * After processing, if any requests were retired and the queue is not empty
 * then a new execution list can be submitted. The two requests at the front of
 * the queue are next to be submitted but since a context may not occur twice in
 * an execution list, if subsequent requests have the same ID as the first then
 * the two requests must be combined. This is done simply by discarding requests
 * at the head of the queue until either only one requests is left (in which case
 * we use a NULL second context) or the first two requests have unique IDs.
 *
 * By always executing the first two requests in the queue the driver ensures
 * that the GPU is kept as busy as possible. In the case where a single context
 * completes but a second context is still executing, the request for this second
 * context will be at the head of the queue when we remove the first one. This
 * request will then be resubmitted along with a new request for a different context,
 * which will cause the hardware to continue executing the second request and queue
 * the new request (the GPU detects the condition of a context getting preempted
 * with the same context and optimizes the context switch flow by not doing
 * preemption, but just sampling the new tail pointer).
 *
 */
#include <linux/interrupt.h>

#include "i915_drv.h"
#include "i915_perf.h"
#include "i915_trace.h"
#include "i915_vgpu.h"
#include "intel_context.h"
#include "intel_engine_pm.h"
#include "intel_gt.h"
#include "intel_gt_pm.h"
#include "intel_gt_requests.h"
#include "intel_lrc_reg.h"
#include "intel_mocs.h"
#include "intel_reset.h"
#include "intel_ring.h"
#include "intel_workarounds.h"

#define RING_EXECLIST_QFULL		(1 << 0x2)
#define RING_EXECLIST1_VALID		(1 << 0x3)
#define RING_EXECLIST0_VALID		(1 << 0x4)
#define RING_EXECLIST_ACTIVE_STATUS	(3 << 0xE)
#define RING_EXECLIST1_ACTIVE		(1 << 0x11)
#define RING_EXECLIST0_ACTIVE		(1 << 0x12)

#define GEN8_CTX_STATUS_IDLE_ACTIVE	(1 << 0)
#define GEN8_CTX_STATUS_PREEMPTED	(1 << 1)
#define GEN8_CTX_STATUS_ELEMENT_SWITCH	(1 << 2)
#define GEN8_CTX_STATUS_ACTIVE_IDLE	(1 << 3)
#define GEN8_CTX_STATUS_COMPLETE	(1 << 4)
#define GEN8_CTX_STATUS_LITE_RESTORE	(1 << 15)

#define GEN8_CTX_STATUS_COMPLETED_MASK \
	 (GEN8_CTX_STATUS_COMPLETE | GEN8_CTX_STATUS_PREEMPTED)

#define CTX_DESC_FORCE_RESTORE BIT_ULL(2)

#define GEN12_CTX_STATUS_SWITCHED_TO_NEW_QUEUE	(0x1) /* lower csb dword */
#define GEN12_CTX_SWITCH_DETAIL(csb_dw)	((csb_dw) & 0xF) /* upper csb dword */
#define GEN12_CSB_SW_CTX_ID_MASK		GENMASK(25, 15)
#define GEN12_IDLE_CTX_ID		0x7FF
#define GEN12_CSB_CTX_VALID(csb_dw) \
	(FIELD_GET(GEN12_CSB_SW_CTX_ID_MASK, csb_dw) != GEN12_IDLE_CTX_ID)

/* Typical size of the average request (2 pipecontrols and a MI_BB) */
#define EXECLISTS_REQUEST_SIZE 64 /* bytes */

struct virtual_engine {
	struct intel_engine_cs base;
	struct intel_context context;

	/*
	 * We allow only a single request through the virtual engine at a time
	 * (each request in the timeline waits for the completion fence of
	 * the previous before being submitted). By restricting ourselves to
	 * only submitting a single request, each request is placed on to a
	 * physical to maximise load spreading (by virtue of the late greedy
	 * scheduling -- each real engine takes the next available request
	 * upon idling).
	 */
	struct i915_request *request;

	/*
	 * We keep a rbtree of available virtual engines inside each physical
	 * engine, sorted by priority. Here we preallocate the nodes we need
	 * for the virtual engine, indexed by physical_engine->id.
	 */
	struct ve_node {
		struct rb_node rb;
		int prio;
	} nodes[I915_NUM_ENGINES];

	/*
	 * Keep track of bonded pairs -- restrictions upon on our selection
	 * of physical engines any particular request may be submitted to.
	 * If we receive a submit-fence from a master engine, we will only
	 * use one of sibling_mask physical engines.
	 */
	struct ve_bond {
		const struct intel_engine_cs *master;
		intel_engine_mask_t sibling_mask;
	} *bonds;
	unsigned int num_bonds;

	/* And finally, which physical engines this virtual engine maps onto. */
	unsigned int num_siblings;
	struct intel_engine_cs *siblings[0];
};

static struct virtual_engine *to_virtual_engine(struct intel_engine_cs *engine)
{
	GEM_BUG_ON(!intel_engine_is_virtual(engine));
	return container_of(engine, struct virtual_engine, base);
}

static int __execlists_context_alloc(struct intel_context *ce,
				     struct intel_engine_cs *engine);

static void execlists_init_reg_state(u32 *reg_state,
				     const struct intel_context *ce,
				     const struct intel_engine_cs *engine,
				     const struct intel_ring *ring,
				     bool close);
static void
__execlists_update_reg_state(const struct intel_context *ce,
			     const struct intel_engine_cs *engine,
			     u32 head);

static void mark_eio(struct i915_request *rq)
{
	if (i915_request_completed(rq))
		return;

	GEM_BUG_ON(i915_request_signaled(rq));

	i915_request_set_error_once(rq, -EIO);
	i915_request_mark_complete(rq);
}

static struct i915_request *
active_request(const struct intel_timeline * const tl, struct i915_request *rq)
{
	struct i915_request *active = rq;

	rcu_read_lock();
	list_for_each_entry_continue_reverse(rq, &tl->requests, link) {
		if (i915_request_completed(rq))
			break;

		active = rq;
	}
	rcu_read_unlock();

	return active;
}

static inline u32 intel_hws_preempt_address(struct intel_engine_cs *engine)
{
	return (i915_ggtt_offset(engine->status_page.vma) +
		I915_GEM_HWS_PREEMPT_ADDR);
}

static inline void
ring_set_paused(const struct intel_engine_cs *engine, int state)
{
	/*
	 * We inspect HWS_PREEMPT with a semaphore inside
	 * engine->emit_fini_breadcrumb. If the dword is true,
	 * the ring is paused as the semaphore will busywait
	 * until the dword is false.
	 */
	engine->status_page.addr[I915_GEM_HWS_PREEMPT] = state;
	if (state)
		wmb();
}

static inline struct i915_priolist *to_priolist(struct rb_node *rb)
{
	return rb_entry(rb, struct i915_priolist, node);
}

static inline int rq_prio(const struct i915_request *rq)
{
	return READ_ONCE(rq->sched.attr.priority);
}

static int effective_prio(const struct i915_request *rq)
{
	int prio = rq_prio(rq);

	/*
	 * If this request is special and must not be interrupted at any
	 * cost, so be it. Note we are only checking the most recent request
	 * in the context and so may be masking an earlier vip request. It
	 * is hoped that under the conditions where nopreempt is used, this
	 * will not matter (i.e. all requests to that context will be
	 * nopreempt for as long as desired).
	 */
	if (i915_request_has_nopreempt(rq))
		prio = I915_PRIORITY_UNPREEMPTABLE;

	/*
	 * On unwinding the active request, we give it a priority bump
	 * if it has completed waiting on any semaphore. If we know that
	 * the request has already started, we can prevent an unwanted
	 * preempt-to-idle cycle by taking that into account now.
	 */
	if (__i915_request_has_started(rq))
		prio |= I915_PRIORITY_NOSEMAPHORE;

	/* Restrict mere WAIT boosts from triggering preemption */
	BUILD_BUG_ON(__NO_PREEMPTION & ~I915_PRIORITY_MASK); /* only internal */
	return prio | __NO_PREEMPTION;
}

static int queue_prio(const struct intel_engine_execlists *execlists)
{
	struct i915_priolist *p;
	struct rb_node *rb;

	rb = rb_first_cached(&execlists->queue);
	if (!rb)
		return INT_MIN;

	/*
	 * As the priolist[] are inverted, with the highest priority in [0],
	 * we have to flip the index value to become priority.
	 */
	p = to_priolist(rb);
	return ((p->priority + 1) << I915_USER_PRIORITY_SHIFT) - ffs(p->used);
}

static inline bool need_preempt(const struct intel_engine_cs *engine,
				const struct i915_request *rq,
				struct rb_node *rb)
{
	int last_prio;

	if (!intel_engine_has_semaphores(engine))
		return false;

	/*
	 * Check if the current priority hint merits a preemption attempt.
	 *
	 * We record the highest value priority we saw during rescheduling
	 * prior to this dequeue, therefore we know that if it is strictly
	 * less than the current tail of ESLP[0], we do not need to force
	 * a preempt-to-idle cycle.
	 *
	 * However, the priority hint is a mere hint that we may need to
	 * preempt. If that hint is stale or we may be trying to preempt
	 * ourselves, ignore the request.
	 *
	 * More naturally we would write
	 *      prio >= max(0, last);
	 * except that we wish to prevent triggering preemption at the same
	 * priority level: the task that is running should remain running
	 * to preserve FIFO ordering of dependencies.
	 */
	last_prio = max(effective_prio(rq), I915_PRIORITY_NORMAL - 1);
	if (engine->execlists.queue_priority_hint <= last_prio)
		return false;

	/*
	 * Check against the first request in ELSP[1], it will, thanks to the
	 * power of PI, be the highest priority of that context.
	 */
	if (!list_is_last(&rq->sched.link, &engine->active.requests) &&
	    rq_prio(list_next_entry(rq, sched.link)) > last_prio)
		return true;

	if (rb) {
		struct virtual_engine *ve =
			rb_entry(rb, typeof(*ve), nodes[engine->id].rb);
		bool preempt = false;

		if (engine == ve->siblings[0]) { /* only preempt one sibling */
			struct i915_request *next;

			rcu_read_lock();
			next = READ_ONCE(ve->request);
			if (next)
				preempt = rq_prio(next) > last_prio;
			rcu_read_unlock();
		}

		if (preempt)
			return preempt;
	}

	/*
	 * If the inflight context did not trigger the preemption, then maybe
	 * it was the set of queued requests? Pick the highest priority in
	 * the queue (the first active priolist) and see if it deserves to be
	 * running instead of ELSP[0].
	 *
	 * The highest priority request in the queue can not be either
	 * ELSP[0] or ELSP[1] as, thanks again to PI, if it was the same
	 * context, it's priority would not exceed ELSP[0] aka last_prio.
	 */
	return queue_prio(&engine->execlists) > last_prio;
}

__maybe_unused static inline bool
assert_priority_queue(const struct i915_request *prev,
		      const struct i915_request *next)
{
	/*
	 * Without preemption, the prev may refer to the still active element
	 * which we refuse to let go.
	 *
	 * Even with preemption, there are times when we think it is better not
	 * to preempt and leave an ostensibly lower priority request in flight.
	 */
	if (i915_request_is_active(prev))
		return true;

	return rq_prio(prev) >= rq_prio(next);
}

/*
 * The context descriptor encodes various attributes of a context,
 * including its GTT address and some flags. Because it's fairly
 * expensive to calculate, we'll just do it once and cache the result,
 * which remains valid until the context is unpinned.
 *
 * This is what a descriptor looks like, from LSB to MSB::
 *
 *      bits  0-11:    flags, GEN8_CTX_* (cached in ctx->desc_template)
 *      bits 12-31:    LRCA, GTT address of (the HWSP of) this context
 *      bits 32-52:    ctx ID, a globally unique tag (highest bit used by GuC)
 *      bits 53-54:    mbz, reserved for use by hardware
 *      bits 55-63:    group ID, currently unused and set to 0
 *
 * Starting from Gen11, the upper dword of the descriptor has a new format:
 *
 *      bits 32-36:    reserved
 *      bits 37-47:    SW context ID
 *      bits 48:53:    engine instance
 *      bit 54:        mbz, reserved for use by hardware
 *      bits 55-60:    SW counter
 *      bits 61-63:    engine class
 *
 * engine info, SW context ID and SW counter need to form a unique number
 * (Context ID) per lrc.
 */
static u64
lrc_descriptor(struct intel_context *ce, struct intel_engine_cs *engine)
{
	u64 desc;

	desc = INTEL_LEGACY_32B_CONTEXT;
	if (i915_vm_is_4lvl(ce->vm))
		desc = INTEL_LEGACY_64B_CONTEXT;
	desc <<= GEN8_CTX_ADDRESSING_MODE_SHIFT;

	desc |= GEN8_CTX_VALID | GEN8_CTX_PRIVILEGE;
	if (IS_GEN(engine->i915, 8))
		desc |= GEN8_CTX_L3LLC_COHERENT;

	desc |= i915_ggtt_offset(ce->state); /* bits 12-31 */
	/*
	 * The following 32bits are copied into the OA reports (dword 2).
	 * Consider updating oa_get_render_ctx_id in i915_perf.c when changing
	 * anything below.
	 */
	if (INTEL_GEN(engine->i915) >= 11) {
		desc |= (u64)engine->instance << GEN11_ENGINE_INSTANCE_SHIFT;
								/* bits 48-53 */

		desc |= (u64)engine->class << GEN11_ENGINE_CLASS_SHIFT;
								/* bits 61-63 */
	}

	return desc;
}

static inline unsigned int dword_in_page(void *addr)
{
	return offset_in_page(addr) / sizeof(u32);
}

static void set_offsets(u32 *regs,
			const u8 *data,
			const struct intel_engine_cs *engine,
			bool clear)
#define NOP(x) (BIT(7) | (x))
#define LRI(count, flags) ((flags) << 6 | (count) | BUILD_BUG_ON_ZERO(count >= BIT(6)))
#define POSTED BIT(0)
#define REG(x) (((x) >> 2) | BUILD_BUG_ON_ZERO(x >= 0x200))
#define REG16(x) \
	(((x) >> 9) | BIT(7) | BUILD_BUG_ON_ZERO(x >= 0x10000)), \
	(((x) >> 2) & 0x7f)
#define END(x) 0, (x)
{
	const u32 base = engine->mmio_base;

	while (*data) {
		u8 count, flags;

		if (*data & BIT(7)) { /* skip */
			count = *data++ & ~BIT(7);
			if (clear)
				memset32(regs, MI_NOOP, count);
			regs += count;
			continue;
		}

		count = *data & 0x3f;
		flags = *data >> 6;
		data++;

		*regs = MI_LOAD_REGISTER_IMM(count);
		if (flags & POSTED)
			*regs |= MI_LRI_FORCE_POSTED;
		if (INTEL_GEN(engine->i915) >= 11)
			*regs |= MI_LRI_CS_MMIO;
		regs++;

		GEM_BUG_ON(!count);
		do {
			u32 offset = 0;
			u8 v;

			do {
				v = *data++;
				offset <<= 7;
				offset |= v & ~BIT(7);
			} while (v & BIT(7));

			regs[0] = base + (offset << 2);
			if (clear)
				regs[1] = 0;
			regs += 2;
		} while (--count);
	}

	if (clear) {
		u8 count = *++data;

		/* Clear past the tail for HW access */
		GEM_BUG_ON(dword_in_page(regs) > count);
		memset32(regs, MI_NOOP, count - dword_in_page(regs));

		/* Close the batch; used mainly by live_lrc_layout() */
		*regs = MI_BATCH_BUFFER_END;
		if (INTEL_GEN(engine->i915) >= 10)
			*regs |= BIT(0);
	}
}

static const u8 gen8_xcs_offsets[] = {
	NOP(1),
	LRI(11, 0),
	REG16(0x244),
	REG(0x034),
	REG(0x030),
	REG(0x038),
	REG(0x03c),
	REG(0x168),
	REG(0x140),
	REG(0x110),
	REG(0x11c),
	REG(0x114),
	REG(0x118),

	NOP(9),
	LRI(9, 0),
	REG16(0x3a8),
	REG16(0x28c),
	REG16(0x288),
	REG16(0x284),
	REG16(0x280),
	REG16(0x27c),
	REG16(0x278),
	REG16(0x274),
	REG16(0x270),

	NOP(13),
	LRI(2, 0),
	REG16(0x200),
	REG(0x028),

	END(80)
};

static const u8 gen9_xcs_offsets[] = {
	NOP(1),
	LRI(14, POSTED),
	REG16(0x244),
	REG(0x034),
	REG(0x030),
	REG(0x038),
	REG(0x03c),
	REG(0x168),
	REG(0x140),
	REG(0x110),
	REG(0x11c),
	REG(0x114),
	REG(0x118),
	REG(0x1c0),
	REG(0x1c4),
	REG(0x1c8),

	NOP(3),
	LRI(9, POSTED),
	REG16(0x3a8),
	REG16(0x28c),
	REG16(0x288),
	REG16(0x284),
	REG16(0x280),
	REG16(0x27c),
	REG16(0x278),
	REG16(0x274),
	REG16(0x270),

	NOP(13),
	LRI(1, POSTED),
	REG16(0x200),

	NOP(13),
	LRI(44, POSTED),
	REG(0x028),
	REG(0x09c),
	REG(0x0c0),
	REG(0x178),
	REG(0x17c),
	REG16(0x358),
	REG(0x170),
	REG(0x150),
	REG(0x154),
	REG(0x158),
	REG16(0x41c),
	REG16(0x600),
	REG16(0x604),
	REG16(0x608),
	REG16(0x60c),
	REG16(0x610),
	REG16(0x614),
	REG16(0x618),
	REG16(0x61c),
	REG16(0x620),
	REG16(0x624),
	REG16(0x628),
	REG16(0x62c),
	REG16(0x630),
	REG16(0x634),
	REG16(0x638),
	REG16(0x63c),
	REG16(0x640),
	REG16(0x644),
	REG16(0x648),
	REG16(0x64c),
	REG16(0x650),
	REG16(0x654),
	REG16(0x658),
	REG16(0x65c),
	REG16(0x660),
	REG16(0x664),
	REG16(0x668),
	REG16(0x66c),
	REG16(0x670),
	REG16(0x674),
	REG16(0x678),
	REG16(0x67c),
	REG(0x068),

	END(176)
};

static const u8 gen12_xcs_offsets[] = {
	NOP(1),
	LRI(13, POSTED),
	REG16(0x244),
	REG(0x034),
	REG(0x030),
	REG(0x038),
	REG(0x03c),
	REG(0x168),
	REG(0x140),
	REG(0x110),
	REG(0x1c0),
	REG(0x1c4),
	REG(0x1c8),
	REG(0x180),
	REG16(0x2b4),

	NOP(5),
	LRI(9, POSTED),
	REG16(0x3a8),
	REG16(0x28c),
	REG16(0x288),
	REG16(0x284),
	REG16(0x280),
	REG16(0x27c),
	REG16(0x278),
	REG16(0x274),
	REG16(0x270),

	END(80)
};

static const u8 gen8_rcs_offsets[] = {
	NOP(1),
	LRI(14, POSTED),
	REG16(0x244),
	REG(0x034),
	REG(0x030),
	REG(0x038),
	REG(0x03c),
	REG(0x168),
	REG(0x140),
	REG(0x110),
	REG(0x11c),
	REG(0x114),
	REG(0x118),
	REG(0x1c0),
	REG(0x1c4),
	REG(0x1c8),

	NOP(3),
	LRI(9, POSTED),
	REG16(0x3a8),
	REG16(0x28c),
	REG16(0x288),
	REG16(0x284),
	REG16(0x280),
	REG16(0x27c),
	REG16(0x278),
	REG16(0x274),
	REG16(0x270),

	NOP(13),
	LRI(1, 0),
	REG(0x0c8),

	END(80)
};

static const u8 gen9_rcs_offsets[] = {
	NOP(1),
	LRI(14, POSTED),
	REG16(0x244),
	REG(0x34),
	REG(0x30),
	REG(0x38),
	REG(0x3c),
	REG(0x168),
	REG(0x140),
	REG(0x110),
	REG(0x11c),
	REG(0x114),
	REG(0x118),
	REG(0x1c0),
	REG(0x1c4),
	REG(0x1c8),

	NOP(3),
	LRI(9, POSTED),
	REG16(0x3a8),
	REG16(0x28c),
	REG16(0x288),
	REG16(0x284),
	REG16(0x280),
	REG16(0x27c),
	REG16(0x278),
	REG16(0x274),
	REG16(0x270),

	NOP(13),
	LRI(1, 0),
	REG(0xc8),

	NOP(13),
	LRI(44, POSTED),
	REG(0x28),
	REG(0x9c),
	REG(0xc0),
	REG(0x178),
	REG(0x17c),
	REG16(0x358),
	REG(0x170),
	REG(0x150),
	REG(0x154),
	REG(0x158),
	REG16(0x41c),
	REG16(0x600),
	REG16(0x604),
	REG16(0x608),
	REG16(0x60c),
	REG16(0x610),
	REG16(0x614),
	REG16(0x618),
	REG16(0x61c),
	REG16(0x620),
	REG16(0x624),
	REG16(0x628),
	REG16(0x62c),
	REG16(0x630),
	REG16(0x634),
	REG16(0x638),
	REG16(0x63c),
	REG16(0x640),
	REG16(0x644),
	REG16(0x648),
	REG16(0x64c),
	REG16(0x650),
	REG16(0x654),
	REG16(0x658),
	REG16(0x65c),
	REG16(0x660),
	REG16(0x664),
	REG16(0x668),
	REG16(0x66c),
	REG16(0x670),
	REG16(0x674),
	REG16(0x678),
	REG16(0x67c),
	REG(0x68),

	END(176)
};

static const u8 gen11_rcs_offsets[] = {
	NOP(1),
	LRI(15, POSTED),
	REG16(0x244),
	REG(0x034),
	REG(0x030),
	REG(0x038),
	REG(0x03c),
	REG(0x168),
	REG(0x140),
	REG(0x110),
	REG(0x11c),
	REG(0x114),
	REG(0x118),
	REG(0x1c0),
	REG(0x1c4),
	REG(0x1c8),
	REG(0x180),

	NOP(1),
	LRI(9, POSTED),
	REG16(0x3a8),
	REG16(0x28c),
	REG16(0x288),
	REG16(0x284),
	REG16(0x280),
	REG16(0x27c),
	REG16(0x278),
	REG16(0x274),
	REG16(0x270),

	LRI(1, POSTED),
	REG(0x1b0),

	NOP(10),
	LRI(1, 0),
	REG(0x0c8),

	END(80)
};

static const u8 gen12_rcs_offsets[] = {
	NOP(1),
	LRI(13, POSTED),
	REG16(0x244),
	REG(0x034),
	REG(0x030),
	REG(0x038),
	REG(0x03c),
	REG(0x168),
	REG(0x140),
	REG(0x110),
	REG(0x1c0),
	REG(0x1c4),
	REG(0x1c8),
	REG(0x180),
	REG16(0x2b4),

	NOP(5),
	LRI(9, POSTED),
	REG16(0x3a8),
	REG16(0x28c),
	REG16(0x288),
	REG16(0x284),
	REG16(0x280),
	REG16(0x27c),
	REG16(0x278),
	REG16(0x274),
	REG16(0x270),

	LRI(3, POSTED),
	REG(0x1b0),
	REG16(0x5a8),
	REG16(0x5ac),

	NOP(6),
	LRI(1, 0),
	REG(0x0c8),

	END(80)
};

#undef END
#undef REG16
#undef REG
#undef LRI
#undef NOP

static const u8 *reg_offsets(const struct intel_engine_cs *engine)
{
	/*
	 * The gen12+ lists only have the registers we program in the basic
	 * default state. We rely on the context image using relative
	 * addressing to automatic fixup the register state between the
	 * physical engines for virtual engine.
	 */
	GEM_BUG_ON(INTEL_GEN(engine->i915) >= 12 &&
		   !intel_engine_has_relative_mmio(engine));

	if (engine->class == RENDER_CLASS) {
		if (INTEL_GEN(engine->i915) >= 12)
			return gen12_rcs_offsets;
		else if (INTEL_GEN(engine->i915) >= 11)
			return gen11_rcs_offsets;
		else if (INTEL_GEN(engine->i915) >= 9)
			return gen9_rcs_offsets;
		else
			return gen8_rcs_offsets;
	} else {
		if (INTEL_GEN(engine->i915) >= 12)
			return gen12_xcs_offsets;
		else if (INTEL_GEN(engine->i915) >= 9)
			return gen9_xcs_offsets;
		else
			return gen8_xcs_offsets;
	}
}

static struct i915_request *
__unwind_incomplete_requests(struct intel_engine_cs *engine)
{
	struct i915_request *rq, *rn, *active = NULL;
	struct list_head *uninitialized_var(pl);
	int prio = I915_PRIORITY_INVALID;

	lockdep_assert_held(&engine->active.lock);

	list_for_each_entry_safe_reverse(rq, rn,
					 &engine->active.requests,
					 sched.link) {
		if (i915_request_completed(rq))
			continue; /* XXX */

		__i915_request_unsubmit(rq);

		/*
		 * Push the request back into the queue for later resubmission.
		 * If this request is not native to this physical engine (i.e.
		 * it came from a virtual source), push it back onto the virtual
		 * engine so that it can be moved across onto another physical
		 * engine as load dictates.
		 */
		if (likely(rq->execution_mask == engine->mask)) {
			GEM_BUG_ON(rq_prio(rq) == I915_PRIORITY_INVALID);
			if (rq_prio(rq) != prio) {
				prio = rq_prio(rq);
				pl = i915_sched_lookup_priolist(engine, prio);
			}
			GEM_BUG_ON(RB_EMPTY_ROOT(&engine->execlists.queue.rb_root));

			list_move(&rq->sched.link, pl);
			set_bit(I915_FENCE_FLAG_PQUEUE, &rq->fence.flags);

			active = rq;
		} else {
			struct intel_engine_cs *owner = rq->context->engine;

			/*
			 * Decouple the virtual breadcrumb before moving it
			 * back to the virtual engine -- we don't want the
			 * request to complete in the background and try
			 * and cancel the breadcrumb on the virtual engine
			 * (instead of the old engine where it is linked)!
			 */
			if (test_bit(DMA_FENCE_FLAG_ENABLE_SIGNAL_BIT,
				     &rq->fence.flags)) {
				spin_lock_nested(&rq->lock,
						 SINGLE_DEPTH_NESTING);
				i915_request_cancel_breadcrumb(rq);
				spin_unlock(&rq->lock);
			}
			WRITE_ONCE(rq->engine, owner);
			owner->submit_request(rq);
			active = NULL;
		}
	}

	return active;
}

struct i915_request *
execlists_unwind_incomplete_requests(struct intel_engine_execlists *execlists)
{
	struct intel_engine_cs *engine =
		container_of(execlists, typeof(*engine), execlists);

	return __unwind_incomplete_requests(engine);
}

static inline void
execlists_context_status_change(struct i915_request *rq, unsigned long status)
{
	/*
	 * Only used when GVT-g is enabled now. When GVT-g is disabled,
	 * The compiler should eliminate this function as dead-code.
	 */
	if (!IS_ENABLED(CONFIG_DRM_I915_GVT))
		return;

	atomic_notifier_call_chain(&rq->engine->context_status_notifier,
				   status, rq);
}

static void intel_engine_context_in(struct intel_engine_cs *engine)
{
	unsigned long flags;

	if (READ_ONCE(engine->stats.enabled) == 0)
		return;

	write_seqlock_irqsave(&engine->stats.lock, flags);

	if (engine->stats.enabled > 0) {
		if (engine->stats.active++ == 0)
			engine->stats.start = ktime_get();
		GEM_BUG_ON(engine->stats.active == 0);
	}

	write_sequnlock_irqrestore(&engine->stats.lock, flags);
}

static void intel_engine_context_out(struct intel_engine_cs *engine)
{
	unsigned long flags;

	if (READ_ONCE(engine->stats.enabled) == 0)
		return;

	write_seqlock_irqsave(&engine->stats.lock, flags);

	if (engine->stats.enabled > 0) {
		ktime_t last;

		if (engine->stats.active && --engine->stats.active == 0) {
			/*
			 * Decrement the active context count and in case GPU
			 * is now idle add up to the running total.
			 */
			last = ktime_sub(ktime_get(), engine->stats.start);

			engine->stats.total = ktime_add(engine->stats.total,
							last);
		} else if (engine->stats.active == 0) {
			/*
			 * After turning on engine stats, context out might be
			 * the first event in which case we account from the
			 * time stats gathering was turned on.
			 */
			last = ktime_sub(ktime_get(), engine->stats.enabled_at);

			engine->stats.total = ktime_add(engine->stats.total,
							last);
		}
	}

	write_sequnlock_irqrestore(&engine->stats.lock, flags);
}

static int lrc_ring_mi_mode(const struct intel_engine_cs *engine)
{
	if (INTEL_GEN(engine->i915) >= 12)
		return 0x60;
	else if (INTEL_GEN(engine->i915) >= 9)
		return 0x54;
	else if (engine->class == RENDER_CLASS)
		return 0x58;
	else
		return -1;
}

static void
execlists_check_context(const struct intel_context *ce,
			const struct intel_engine_cs *engine)
{
	const struct intel_ring *ring = ce->ring;
	u32 *regs = ce->lrc_reg_state;
	bool valid = true;
	int x;

	if (regs[CTX_RING_START] != i915_ggtt_offset(ring->vma)) {
		pr_err("%s: context submitted with incorrect RING_START [%08x], expected %08x\n",
		       engine->name,
		       regs[CTX_RING_START],
		       i915_ggtt_offset(ring->vma));
		regs[CTX_RING_START] = i915_ggtt_offset(ring->vma);
		valid = false;
	}

	if ((regs[CTX_RING_CTL] & ~(RING_WAIT | RING_WAIT_SEMAPHORE)) !=
	    (RING_CTL_SIZE(ring->size) | RING_VALID)) {
		pr_err("%s: context submitted with incorrect RING_CTL [%08x], expected %08x\n",
		       engine->name,
		       regs[CTX_RING_CTL],
		       (u32)(RING_CTL_SIZE(ring->size) | RING_VALID));
		regs[CTX_RING_CTL] = RING_CTL_SIZE(ring->size) | RING_VALID;
		valid = false;
	}

	x = lrc_ring_mi_mode(engine);
	if (x != -1 && regs[x + 1] & (regs[x + 1] >> 16) & STOP_RING) {
		pr_err("%s: context submitted with STOP_RING [%08x] in RING_MI_MODE\n",
		       engine->name, regs[x + 1]);
		regs[x + 1] &= ~STOP_RING;
		regs[x + 1] |= STOP_RING << 16;
		valid = false;
	}

	WARN_ONCE(!valid, "Invalid lrc state found before submission\n");
}

static void restore_default_state(struct intel_context *ce,
				  struct intel_engine_cs *engine)
{
	u32 *regs = ce->lrc_reg_state;

	if (engine->pinned_default_state)
		memcpy(regs, /* skip restoring the vanilla PPHWSP */
		       engine->pinned_default_state + LRC_STATE_PN * PAGE_SIZE,
		       engine->context_size - PAGE_SIZE);

	execlists_init_reg_state(regs, ce, engine, ce->ring, false);
}

static void reset_active(struct i915_request *rq,
			 struct intel_engine_cs *engine)
{
	struct intel_context * const ce = rq->context;
	u32 head;

	/*
	 * The executing context has been cancelled. We want to prevent
	 * further execution along this context and propagate the error on
	 * to anything depending on its results.
	 *
	 * In __i915_request_submit(), we apply the -EIO and remove the
	 * requests' payloads for any banned requests. But first, we must
	 * rewind the context back to the start of the incomplete request so
	 * that we do not jump back into the middle of the batch.
	 *
	 * We preserve the breadcrumbs and semaphores of the incomplete
	 * requests so that inter-timeline dependencies (i.e other timelines)
	 * remain correctly ordered. And we defer to __i915_request_submit()
	 * so that all asynchronous waits are correctly handled.
	 */
	ENGINE_TRACE(engine, "{ rq=%llx:%lld }\n",
		     rq->fence.context, rq->fence.seqno);

	/* On resubmission of the active request, payload will be scrubbed */
	if (i915_request_completed(rq))
		head = rq->tail;
	else
		head = active_request(ce->timeline, rq)->head;
	head = intel_ring_wrap(ce->ring, head);

	/* Scrub the context image to prevent replaying the previous batch */
	restore_default_state(ce, engine);
	__execlists_update_reg_state(ce, engine, head);

	/* We've switched away, so this should be a no-op, but intent matters */
	ce->lrc_desc |= CTX_DESC_FORCE_RESTORE;
}

static u32 intel_context_get_runtime(const struct intel_context *ce)
{
	/*
	 * We can use either ppHWSP[16] which is recorded before the context
	 * switch (and so excludes the cost of context switches) or use the
	 * value from the context image itself, which is saved/restored earlier
	 * and so includes the cost of the save.
	 */
	return READ_ONCE(ce->lrc_reg_state[CTX_TIMESTAMP]);
}

static void st_update_runtime_underflow(struct intel_context *ce, s32 dt)
{
#if IS_ENABLED(CONFIG_DRM_I915_SELFTEST)
	ce->runtime.num_underflow += dt < 0;
	ce->runtime.max_underflow = max_t(u32, ce->runtime.max_underflow, -dt);
#endif
}

static void intel_context_update_runtime(struct intel_context *ce)
{
	u32 old;
	s32 dt;

	if (intel_context_is_barrier(ce))
		return;

	old = ce->runtime.last;
	ce->runtime.last = intel_context_get_runtime(ce);
	dt = ce->runtime.last - old;

	if (unlikely(dt <= 0)) {
		CE_TRACE(ce, "runtime underflow: last=%u, new=%u, delta=%d\n",
			 old, ce->runtime.last, dt);
		st_update_runtime_underflow(ce, dt);
		return;
	}

	ewma_runtime_add(&ce->runtime.avg, dt);
	ce->runtime.total += dt;
}

static inline struct intel_engine_cs *
__execlists_schedule_in(struct i915_request *rq)
{
	struct intel_engine_cs * const engine = rq->engine;
	struct intel_context * const ce = rq->context;

	intel_context_get(ce);

	if (unlikely(intel_context_is_banned(ce)))
		reset_active(rq, engine);

	if (IS_ENABLED(CONFIG_DRM_I915_DEBUG_GEM))
		execlists_check_context(ce, engine);

	ce->lrc_desc &= ~GENMASK_ULL(47, 37);
	if (ce->tag) {
		/* Use a fixed tag for OA and friends */
		ce->lrc_desc |= (u64)ce->tag << 32;
	} else {
		/* We don't need a strict matching tag, just different values */
		ce->lrc_desc |=
			(u64)(++engine->context_tag % NUM_CONTEXT_TAG) <<
			GEN11_SW_CTX_ID_SHIFT;
		BUILD_BUG_ON(NUM_CONTEXT_TAG > GEN12_MAX_CONTEXT_HW_ID);
	}

	__intel_gt_pm_get(engine->gt);
	execlists_context_status_change(rq, INTEL_CONTEXT_SCHEDULE_IN);
	intel_engine_context_in(engine);

	return engine;
}

static inline struct i915_request *
execlists_schedule_in(struct i915_request *rq, int idx)
{
	struct intel_context * const ce = rq->context;
	struct intel_engine_cs *old;

	GEM_BUG_ON(!intel_engine_pm_is_awake(rq->engine));
	trace_i915_request_in(rq, idx);

	old = READ_ONCE(ce->inflight);
	do {
		if (!old) {
			WRITE_ONCE(ce->inflight, __execlists_schedule_in(rq));
			break;
		}
	} while (!try_cmpxchg(&ce->inflight, &old, ptr_inc(old)));

	GEM_BUG_ON(intel_context_inflight(ce) != rq->engine);
	return i915_request_get(rq);
}

static void kick_siblings(struct i915_request *rq, struct intel_context *ce)
{
	struct virtual_engine *ve = container_of(ce, typeof(*ve), context);
	struct i915_request *next = READ_ONCE(ve->request);

	if (next && next->execution_mask & ~rq->execution_mask)
		tasklet_schedule(&ve->base.execlists.tasklet);
}

static inline void
__execlists_schedule_out(struct i915_request *rq,
			 struct intel_engine_cs * const engine)
{
	struct intel_context * const ce = rq->context;

	/*
	 * NB process_csb() is not under the engine->active.lock and hence
	 * schedule_out can race with schedule_in meaning that we should
	 * refrain from doing non-trivial work here.
	 */

	/*
	 * If we have just completed this context, the engine may now be
	 * idle and we want to re-enter powersaving.
	 */
	if (list_is_last_rcu(&rq->link, &ce->timeline->requests) &&
	    i915_request_completed(rq))
		intel_engine_add_retire(engine, ce->timeline);

	intel_context_update_runtime(ce);
	intel_engine_context_out(engine);
	execlists_context_status_change(rq, INTEL_CONTEXT_SCHEDULE_OUT);
	intel_gt_pm_put_async(engine->gt);

	/*
	 * If this is part of a virtual engine, its next request may
	 * have been blocked waiting for access to the active context.
	 * We have to kick all the siblings again in case we need to
	 * switch (e.g. the next request is not runnable on this
	 * engine). Hopefully, we will already have submitted the next
	 * request before the tasklet runs and do not need to rebuild
	 * each virtual tree and kick everyone again.
	 */
	if (ce->engine != engine)
		kick_siblings(rq, ce);

	intel_context_put(ce);
}

static inline void
execlists_schedule_out(struct i915_request *rq)
{
	struct intel_context * const ce = rq->context;
	struct intel_engine_cs *cur, *old;

	trace_i915_request_out(rq);

	old = READ_ONCE(ce->inflight);
	do
		cur = ptr_unmask_bits(old, 2) ? ptr_dec(old) : NULL;
	while (!try_cmpxchg(&ce->inflight, &old, cur));
	if (!cur)
		__execlists_schedule_out(rq, old);

	i915_request_put(rq);
}

static u64 execlists_update_context(struct i915_request *rq)
{
	struct intel_context *ce = rq->context;
	u64 desc = ce->lrc_desc;
	u32 tail, prev;

	/*
	 * WaIdleLiteRestore:bdw,skl
	 *
	 * We should never submit the context with the same RING_TAIL twice
	 * just in case we submit an empty ring, which confuses the HW.
	 *
	 * We append a couple of NOOPs (gen8_emit_wa_tail) after the end of
	 * the normal request to be able to always advance the RING_TAIL on
	 * subsequent resubmissions (for lite restore). Should that fail us,
	 * and we try and submit the same tail again, force the context
	 * reload.
	 *
	 * If we need to return to a preempted context, we need to skip the
	 * lite-restore and force it to reload the RING_TAIL. Otherwise, the
	 * HW has a tendency to ignore us rewinding the TAIL to the end of
	 * an earlier request.
	 */
	tail = intel_ring_set_tail(rq->ring, rq->tail);
	prev = ce->lrc_reg_state[CTX_RING_TAIL];
	if (unlikely(intel_ring_direction(rq->ring, tail, prev) <= 0))
		desc |= CTX_DESC_FORCE_RESTORE;
	ce->lrc_reg_state[CTX_RING_TAIL] = tail;
	rq->tail = rq->wa_tail;

	/*
	 * Make sure the context image is complete before we submit it to HW.
	 *
	 * Ostensibly, writes (including the WCB) should be flushed prior to
	 * an uncached write such as our mmio register access, the empirical
	 * evidence (esp. on Braswell) suggests that the WC write into memory
	 * may not be visible to the HW prior to the completion of the UC
	 * register write and that we may begin execution from the context
	 * before its image is complete leading to invalid PD chasing.
	 */
	wmb();

	ce->lrc_desc &= ~CTX_DESC_FORCE_RESTORE;
	return desc;
}

static inline void write_desc(struct intel_engine_execlists *execlists, u64 desc, u32 port)
{
	if (execlists->ctrl_reg) {
		writel(lower_32_bits(desc), execlists->submit_reg + port * 2);
		writel(upper_32_bits(desc), execlists->submit_reg + port * 2 + 1);
	} else {
		writel(upper_32_bits(desc), execlists->submit_reg);
		writel(lower_32_bits(desc), execlists->submit_reg);
	}
}

static __maybe_unused void
trace_ports(const struct intel_engine_execlists *execlists,
	    const char *msg,
	    struct i915_request * const *ports)
{
	const struct intel_engine_cs *engine =
		container_of(execlists, typeof(*engine), execlists);

	if (!ports[0])
		return;

	ENGINE_TRACE(engine, "%s { %llx:%lld%s, %llx:%lld }\n", msg,
		     ports[0]->fence.context,
		     ports[0]->fence.seqno,
		     i915_request_completed(ports[0]) ? "!" :
		     i915_request_started(ports[0]) ? "*" :
		     "",
		     ports[1] ? ports[1]->fence.context : 0,
		     ports[1] ? ports[1]->fence.seqno : 0);
}

static inline bool
reset_in_progress(const struct intel_engine_execlists *execlists)
{
	return unlikely(!__tasklet_is_enabled(&execlists->tasklet));
}

static __maybe_unused bool
assert_pending_valid(const struct intel_engine_execlists *execlists,
		     const char *msg)
{
	struct i915_request * const *port, *rq;
	struct intel_context *ce = NULL;
	bool sentinel = false;

	trace_ports(execlists, msg, execlists->pending);

	/* We may be messing around with the lists during reset, lalala */
	if (reset_in_progress(execlists))
		return true;

	if (!execlists->pending[0]) {
		GEM_TRACE_ERR("Nothing pending for promotion!\n");
		return false;
	}

	if (execlists->pending[execlists_num_ports(execlists)]) {
		GEM_TRACE_ERR("Excess pending[%d] for promotion!\n",
			      execlists_num_ports(execlists));
		return false;
	}

	for (port = execlists->pending; (rq = *port); port++) {
		unsigned long flags;
		bool ok = true;

		GEM_BUG_ON(!kref_read(&rq->fence.refcount));
		GEM_BUG_ON(!i915_request_is_active(rq));

		if (ce == rq->context) {
			GEM_TRACE_ERR("Dup context:%llx in pending[%zd]\n",
				      ce->timeline->fence_context,
				      port - execlists->pending);
			return false;
		}
		ce = rq->context;

		/*
		 * Sentinels are supposed to be lonely so they flush the
		 * current exection off the HW. Check that they are the
		 * only request in the pending submission.
		 */
		if (sentinel) {
			GEM_TRACE_ERR("context:%llx after sentinel in pending[%zd]\n",
				      ce->timeline->fence_context,
				      port - execlists->pending);
			return false;
		}

		sentinel = i915_request_has_sentinel(rq);
		if (sentinel && port != execlists->pending) {
			GEM_TRACE_ERR("sentinel context:%llx not in prime position[%zd]\n",
				      ce->timeline->fence_context,
				      port - execlists->pending);
			return false;
		}

		/* Hold tightly onto the lock to prevent concurrent retires! */
		if (!spin_trylock_irqsave(&rq->lock, flags))
			continue;

		if (i915_request_completed(rq))
			goto unlock;

		if (i915_active_is_idle(&ce->active) &&
		    !intel_context_is_barrier(ce)) {
			GEM_TRACE_ERR("Inactive context:%llx in pending[%zd]\n",
				      ce->timeline->fence_context,
				      port - execlists->pending);
			ok = false;
			goto unlock;
		}

		if (!i915_vma_is_pinned(ce->state)) {
			GEM_TRACE_ERR("Unpinned context:%llx in pending[%zd]\n",
				      ce->timeline->fence_context,
				      port - execlists->pending);
			ok = false;
			goto unlock;
		}

		if (!i915_vma_is_pinned(ce->ring->vma)) {
			GEM_TRACE_ERR("Unpinned ring:%llx in pending[%zd]\n",
				      ce->timeline->fence_context,
				      port - execlists->pending);
			ok = false;
			goto unlock;
		}

unlock:
		spin_unlock_irqrestore(&rq->lock, flags);
		if (!ok)
			return false;
	}

	return ce;
}

static void execlists_submit_ports(struct intel_engine_cs *engine)
{
	struct intel_engine_execlists *execlists = &engine->execlists;
	unsigned int n;

	GEM_BUG_ON(!assert_pending_valid(execlists, "submit"));

	/*
	 * We can skip acquiring intel_runtime_pm_get() here as it was taken
	 * on our behalf by the request (see i915_gem_mark_busy()) and it will
	 * not be relinquished until the device is idle (see
	 * i915_gem_idle_work_handler()). As a precaution, we make sure
	 * that all ELSP are drained i.e. we have processed the CSB,
	 * before allowing ourselves to idle and calling intel_runtime_pm_put().
	 */
	GEM_BUG_ON(!intel_engine_pm_is_awake(engine));

	/*
	 * ELSQ note: the submit queue is not cleared after being submitted
	 * to the HW so we need to make sure we always clean it up. This is
	 * currently ensured by the fact that we always write the same number
	 * of elsq entries, keep this in mind before changing the loop below.
	 */
	for (n = execlists_num_ports(execlists); n--; ) {
		struct i915_request *rq = execlists->pending[n];

		write_desc(execlists,
			   rq ? execlists_update_context(rq) : 0,
			   n);
	}

	/* we need to manually load the submit queue */
	if (execlists->ctrl_reg)
		writel(EL_CTRL_LOAD, execlists->ctrl_reg);
}

static bool ctx_single_port_submission(const struct intel_context *ce)
{
	return (IS_ENABLED(CONFIG_DRM_I915_GVT) &&
		intel_context_force_single_submission(ce));
}

static bool can_merge_ctx(const struct intel_context *prev,
			  const struct intel_context *next)
{
	if (prev != next)
		return false;

	if (ctx_single_port_submission(prev))
		return false;

	return true;
}

static unsigned long i915_request_flags(const struct i915_request *rq)
{
	return READ_ONCE(rq->fence.flags);
}

static bool can_merge_rq(const struct i915_request *prev,
			 const struct i915_request *next)
{
	GEM_BUG_ON(prev == next);
	GEM_BUG_ON(!assert_priority_queue(prev, next));

	/*
	 * We do not submit known completed requests. Therefore if the next
	 * request is already completed, we can pretend to merge it in
	 * with the previous context (and we will skip updating the ELSP
	 * and tracking). Thus hopefully keeping the ELSP full with active
	 * contexts, despite the best efforts of preempt-to-busy to confuse
	 * us.
	 */
	if (i915_request_completed(next))
		return true;

	if (unlikely((i915_request_flags(prev) ^ i915_request_flags(next)) &
		     (BIT(I915_FENCE_FLAG_NOPREEMPT) |
		      BIT(I915_FENCE_FLAG_SENTINEL))))
		return false;

	if (!can_merge_ctx(prev->context, next->context))
		return false;

	GEM_BUG_ON(i915_seqno_passed(prev->fence.seqno, next->fence.seqno));
	return true;
}

static void virtual_update_register_offsets(u32 *regs,
					    struct intel_engine_cs *engine)
{
	set_offsets(regs, reg_offsets(engine), engine, false);
}

static bool virtual_matches(const struct virtual_engine *ve,
			    const struct i915_request *rq,
			    const struct intel_engine_cs *engine)
{
	const struct intel_engine_cs *inflight;

	if (!(rq->execution_mask & engine->mask)) /* We peeked too soon! */
		return false;

	/*
	 * We track when the HW has completed saving the context image
	 * (i.e. when we have seen the final CS event switching out of
	 * the context) and must not overwrite the context image before
	 * then. This restricts us to only using the active engine
	 * while the previous virtualized request is inflight (so
	 * we reuse the register offsets). This is a very small
	 * hystersis on the greedy seelction algorithm.
	 */
	inflight = intel_context_inflight(&ve->context);
	if (inflight && inflight != engine)
		return false;

	return true;
}

static void virtual_xfer_breadcrumbs(struct virtual_engine *ve,
				     struct intel_engine_cs *engine)
{
	struct intel_engine_cs *old = ve->siblings[0];

	/* All unattached (rq->engine == old) must already be completed */

	spin_lock(&old->breadcrumbs.irq_lock);
	if (!list_empty(&ve->context.signal_link)) {
		list_move_tail(&ve->context.signal_link,
			       &engine->breadcrumbs.signalers);
		intel_engine_signal_breadcrumbs(engine);
	}
	spin_unlock(&old->breadcrumbs.irq_lock);
}

#define for_each_waiter(p__, rq__) \
	list_for_each_entry_lockless(p__, \
				     &(rq__)->sched.waiters_list, \
				     wait_link)

#define for_each_signaler(p__, rq__) \
	list_for_each_entry_rcu(p__, \
				&(rq__)->sched.signalers_list, \
				signal_link)

static void defer_request(struct i915_request *rq, struct list_head * const pl)
{
	LIST_HEAD(list);

	/*
	 * We want to move the interrupted request to the back of
	 * the round-robin list (i.e. its priority level), but
	 * in doing so, we must then move all requests that were in
	 * flight and were waiting for the interrupted request to
	 * be run after it again.
	 */
	do {
		struct i915_dependency *p;

		GEM_BUG_ON(i915_request_is_active(rq));
		list_move_tail(&rq->sched.link, pl);

		for_each_waiter(p, rq) {
			struct i915_request *w =
				container_of(p->waiter, typeof(*w), sched);

			/* Leave semaphores spinning on the other engines */
			if (w->engine != rq->engine)
				continue;

			/* No waiter should start before its signaler */
			GEM_BUG_ON(i915_request_started(w) &&
				   !i915_request_completed(rq));

			GEM_BUG_ON(i915_request_is_active(w));
			if (!i915_request_is_ready(w))
				continue;

			if (rq_prio(w) < rq_prio(rq))
				continue;

			GEM_BUG_ON(rq_prio(w) > rq_prio(rq));
			list_move_tail(&w->sched.link, &list);
		}

		rq = list_first_entry_or_null(&list, typeof(*rq), sched.link);
	} while (rq);
}

static void defer_active(struct intel_engine_cs *engine)
{
	struct i915_request *rq;

	rq = __unwind_incomplete_requests(engine);
	if (!rq)
		return;

	defer_request(rq, i915_sched_lookup_priolist(engine, rq_prio(rq)));
}

static bool
need_timeslice(struct intel_engine_cs *engine, const struct i915_request *rq)
{
	int hint;

	if (!intel_engine_has_timeslices(engine))
		return false;

	hint = engine->execlists.queue_priority_hint;
	if (!list_is_last(&rq->sched.link, &engine->active.requests))
		hint = max(hint, rq_prio(list_next_entry(rq, sched.link)));

	return hint >= effective_prio(rq);
}

static int
switch_prio(struct intel_engine_cs *engine, const struct i915_request *rq)
{
	if (list_is_last(&rq->sched.link, &engine->active.requests))
		return INT_MIN;

	return rq_prio(list_next_entry(rq, sched.link));
}

static inline unsigned long
timeslice(const struct intel_engine_cs *engine)
{
	return READ_ONCE(engine->props.timeslice_duration_ms);
}

static unsigned long
active_timeslice(const struct intel_engine_cs *engine)
{
	const struct intel_engine_execlists *execlists = &engine->execlists;
	const struct i915_request *rq = *execlists->active;

	if (!rq || i915_request_completed(rq))
		return 0;

	if (READ_ONCE(execlists->switch_priority_hint) < effective_prio(rq))
		return 0;

	return timeslice(engine);
}

static void set_timeslice(struct intel_engine_cs *engine)
{
	if (!intel_engine_has_timeslices(engine))
		return;

	set_timer_ms(&engine->execlists.timer, active_timeslice(engine));
}

static void start_timeslice(struct intel_engine_cs *engine)
{
	struct intel_engine_execlists *execlists = &engine->execlists;
<<<<<<< HEAD

	execlists->switch_priority_hint = execlists->queue_priority_hint;
=======
	int prio = queue_prio(execlists);

	WRITE_ONCE(execlists->switch_priority_hint, prio);
	if (prio == INT_MIN)
		return;
>>>>>>> a22f3478

	if (timer_pending(&execlists->timer))
		return;

	set_timer_ms(&execlists->timer, timeslice(engine));
}

static void record_preemption(struct intel_engine_execlists *execlists)
{
	(void)I915_SELFTEST_ONLY(execlists->preempt_hang.count++);
}

static unsigned long active_preempt_timeout(struct intel_engine_cs *engine,
					    const struct i915_request *rq)
{
	if (!rq)
		return 0;

	/* Force a fast reset for terminated contexts (ignoring sysfs!) */
	if (unlikely(intel_context_is_banned(rq->context)))
		return 1;

	return READ_ONCE(engine->props.preempt_timeout_ms);
}

static void set_preempt_timeout(struct intel_engine_cs *engine,
				const struct i915_request *rq)
{
	if (!intel_engine_has_preempt_reset(engine))
		return;

	set_timer_ms(&engine->execlists.preempt,
		     active_preempt_timeout(engine, rq));
}

static inline void clear_ports(struct i915_request **ports, int count)
{
	memset_p((void **)ports, NULL, count);
}

static void execlists_dequeue(struct intel_engine_cs *engine)
{
	struct intel_engine_execlists * const execlists = &engine->execlists;
	struct i915_request **port = execlists->pending;
	struct i915_request ** const last_port = port + execlists->port_mask;
	struct i915_request * const *active;
	struct i915_request *last;
	struct rb_node *rb;
	bool submit = false;

	/*
	 * Hardware submission is through 2 ports. Conceptually each port
	 * has a (RING_START, RING_HEAD, RING_TAIL) tuple. RING_START is
	 * static for a context, and unique to each, so we only execute
	 * requests belonging to a single context from each ring. RING_HEAD
	 * is maintained by the CS in the context image, it marks the place
	 * where it got up to last time, and through RING_TAIL we tell the CS
	 * where we want to execute up to this time.
	 *
	 * In this list the requests are in order of execution. Consecutive
	 * requests from the same context are adjacent in the ringbuffer. We
	 * can combine these requests into a single RING_TAIL update:
	 *
	 *              RING_HEAD...req1...req2
	 *                                    ^- RING_TAIL
	 * since to execute req2 the CS must first execute req1.
	 *
	 * Our goal then is to point each port to the end of a consecutive
	 * sequence of requests as being the most optimal (fewest wake ups
	 * and context switches) submission.
	 */

	for (rb = rb_first_cached(&execlists->virtual); rb; ) {
		struct virtual_engine *ve =
			rb_entry(rb, typeof(*ve), nodes[engine->id].rb);
		struct i915_request *rq = READ_ONCE(ve->request);

		if (!rq) { /* lazily cleanup after another engine handled rq */
			rb_erase_cached(rb, &execlists->virtual);
			RB_CLEAR_NODE(rb);
			rb = rb_first_cached(&execlists->virtual);
			continue;
		}

		if (!virtual_matches(ve, rq, engine)) {
			rb = rb_next(rb);
			continue;
		}

		break;
	}

	/*
	 * If the queue is higher priority than the last
	 * request in the currently active context, submit afresh.
	 * We will resubmit again afterwards in case we need to split
	 * the active context to interject the preemption request,
	 * i.e. we will retrigger preemption following the ack in case
	 * of trouble.
	 */
	active = READ_ONCE(execlists->active);
	while ((last = *active) && i915_request_completed(last))
		active++;

	if (last) {
		if (need_preempt(engine, last, rb)) {
			ENGINE_TRACE(engine,
				     "preempting last=%llx:%lld, prio=%d, hint=%d\n",
				     last->fence.context,
				     last->fence.seqno,
				     last->sched.attr.priority,
				     execlists->queue_priority_hint);
			record_preemption(execlists);

			/*
			 * Don't let the RING_HEAD advance past the breadcrumb
			 * as we unwind (and until we resubmit) so that we do
			 * not accidentally tell it to go backwards.
			 */
			ring_set_paused(engine, 1);

			/*
			 * Note that we have not stopped the GPU at this point,
			 * so we are unwinding the incomplete requests as they
			 * remain inflight and so by the time we do complete
			 * the preemption, some of the unwound requests may
			 * complete!
			 */
			__unwind_incomplete_requests(engine);

			last = NULL;
		} else if (need_timeslice(engine, last) &&
			   timer_expired(&engine->execlists.timer)) {
			ENGINE_TRACE(engine,
				     "expired last=%llx:%lld, prio=%d, hint=%d\n",
				     last->fence.context,
				     last->fence.seqno,
				     last->sched.attr.priority,
				     execlists->queue_priority_hint);

			ring_set_paused(engine, 1);
			defer_active(engine);

			/*
			 * Unlike for preemption, if we rewind and continue
			 * executing the same context as previously active,
			 * the order of execution will remain the same and
			 * the tail will only advance. We do not need to
			 * force a full context restore, as a lite-restore
			 * is sufficient to resample the monotonic TAIL.
			 *
			 * If we switch to any other context, similarly we
			 * will not rewind TAIL of current context, and
			 * normal save/restore will preserve state and allow
			 * us to later continue executing the same request.
			 */
			last = NULL;
		} else {
			/*
			 * Otherwise if we already have a request pending
			 * for execution after the current one, we can
			 * just wait until the next CS event before
			 * queuing more. In either case we will force a
			 * lite-restore preemption event, but if we wait
			 * we hopefully coalesce several updates into a single
			 * submission.
			 */
			if (!list_is_last(&last->sched.link,
					  &engine->active.requests)) {
				/*
				 * Even if ELSP[1] is occupied and not worthy
				 * of timeslices, our queue might be.
				 */
				start_timeslice(engine);
				return;
			}
		}
	}

	while (rb) { /* XXX virtual is always taking precedence */
		struct virtual_engine *ve =
			rb_entry(rb, typeof(*ve), nodes[engine->id].rb);
		struct i915_request *rq;

		spin_lock(&ve->base.active.lock);

		rq = ve->request;
		if (unlikely(!rq)) { /* lost the race to a sibling */
			spin_unlock(&ve->base.active.lock);
			rb_erase_cached(rb, &execlists->virtual);
			RB_CLEAR_NODE(rb);
			rb = rb_first_cached(&execlists->virtual);
			continue;
		}

		GEM_BUG_ON(rq != ve->request);
		GEM_BUG_ON(rq->engine != &ve->base);
		GEM_BUG_ON(rq->context != &ve->context);

		if (rq_prio(rq) >= queue_prio(execlists)) {
			if (!virtual_matches(ve, rq, engine)) {
				spin_unlock(&ve->base.active.lock);
				rb = rb_next(rb);
				continue;
			}

			if (last && !can_merge_rq(last, rq)) {
				spin_unlock(&ve->base.active.lock);
				start_timeslice(engine);
				return; /* leave this for another sibling */
			}

			ENGINE_TRACE(engine,
				     "virtual rq=%llx:%lld%s, new engine? %s\n",
				     rq->fence.context,
				     rq->fence.seqno,
				     i915_request_completed(rq) ? "!" :
				     i915_request_started(rq) ? "*" :
				     "",
				     yesno(engine != ve->siblings[0]));

			WRITE_ONCE(ve->request, NULL);
			WRITE_ONCE(ve->base.execlists.queue_priority_hint,
				   INT_MIN);
			rb_erase_cached(rb, &execlists->virtual);
			RB_CLEAR_NODE(rb);

			GEM_BUG_ON(!(rq->execution_mask & engine->mask));
			WRITE_ONCE(rq->engine, engine);

			if (engine != ve->siblings[0]) {
				u32 *regs = ve->context.lrc_reg_state;
				unsigned int n;

				GEM_BUG_ON(READ_ONCE(ve->context.inflight));

				if (!intel_engine_has_relative_mmio(engine))
					virtual_update_register_offsets(regs,
									engine);

				if (!list_empty(&ve->context.signals))
					virtual_xfer_breadcrumbs(ve, engine);

				/*
				 * Move the bound engine to the top of the list
				 * for future execution. We then kick this
				 * tasklet first before checking others, so that
				 * we preferentially reuse this set of bound
				 * registers.
				 */
				for (n = 1; n < ve->num_siblings; n++) {
					if (ve->siblings[n] == engine) {
						swap(ve->siblings[n],
						     ve->siblings[0]);
						break;
					}
				}

				GEM_BUG_ON(ve->siblings[0] != engine);
			}

			if (__i915_request_submit(rq)) {
				submit = true;
				last = rq;
			}
			i915_request_put(rq);

			/*
			 * Hmm, we have a bunch of virtual engine requests,
			 * but the first one was already completed (thanks
			 * preempt-to-busy!). Keep looking at the veng queue
			 * until we have no more relevant requests (i.e.
			 * the normal submit queue has higher priority).
			 */
			if (!submit) {
				spin_unlock(&ve->base.active.lock);
				rb = rb_first_cached(&execlists->virtual);
				continue;
			}
		}

		spin_unlock(&ve->base.active.lock);
		break;
	}

	while ((rb = rb_first_cached(&execlists->queue))) {
		struct i915_priolist *p = to_priolist(rb);
		struct i915_request *rq, *rn;
		int i;

		priolist_for_each_request_consume(rq, rn, p, i) {
			bool merge = true;

			/*
			 * Can we combine this request with the current port?
			 * It has to be the same context/ringbuffer and not
			 * have any exceptions (e.g. GVT saying never to
			 * combine contexts).
			 *
			 * If we can combine the requests, we can execute both
			 * by updating the RING_TAIL to point to the end of the
			 * second request, and so we never need to tell the
			 * hardware about the first.
			 */
			if (last && !can_merge_rq(last, rq)) {
				/*
				 * If we are on the second port and cannot
				 * combine this request with the last, then we
				 * are done.
				 */
				if (port == last_port)
					goto done;

				/*
				 * We must not populate both ELSP[] with the
				 * same LRCA, i.e. we must submit 2 different
				 * contexts if we submit 2 ELSP.
				 */
				if (last->context == rq->context)
					goto done;

				if (i915_request_has_sentinel(last))
					goto done;

				/*
				 * If GVT overrides us we only ever submit
				 * port[0], leaving port[1] empty. Note that we
				 * also have to be careful that we don't queue
				 * the same context (even though a different
				 * request) to the second port.
				 */
				if (ctx_single_port_submission(last->context) ||
				    ctx_single_port_submission(rq->context))
					goto done;

				merge = false;
			}

			if (__i915_request_submit(rq)) {
				if (!merge) {
					*port = execlists_schedule_in(last, port - execlists->pending);
					port++;
					last = NULL;
				}

				GEM_BUG_ON(last &&
					   !can_merge_ctx(last->context,
							  rq->context));
				GEM_BUG_ON(last &&
					   i915_seqno_passed(last->fence.seqno,
							     rq->fence.seqno));

				submit = true;
				last = rq;
			}
		}

		rb_erase_cached(&p->node, &execlists->queue);
		i915_priolist_free(p);
	}

done:
	/*
	 * Here be a bit of magic! Or sleight-of-hand, whichever you prefer.
	 *
	 * We choose the priority hint such that if we add a request of greater
	 * priority than this, we kick the submission tasklet to decide on
	 * the right order of submitting the requests to hardware. We must
	 * also be prepared to reorder requests as they are in-flight on the
	 * HW. We derive the priority hint then as the first "hole" in
	 * the HW submission ports and if there are no available slots,
	 * the priority of the lowest executing request, i.e. last.
	 *
	 * When we do receive a higher priority request ready to run from the
	 * user, see queue_request(), the priority hint is bumped to that
	 * request triggering preemption on the next dequeue (or subsequent
	 * interrupt for secondary ports).
	 */
	execlists->queue_priority_hint = queue_prio(execlists);

	if (submit) {
		*port = execlists_schedule_in(last, port - execlists->pending);
		execlists->switch_priority_hint =
			switch_prio(engine, *execlists->pending);

		/*
		 * Skip if we ended up with exactly the same set of requests,
		 * e.g. trying to timeslice a pair of ordered contexts
		 */
		if (!memcmp(active, execlists->pending,
			    (port - execlists->pending + 1) * sizeof(*port))) {
			do
				execlists_schedule_out(fetch_and_zero(port));
			while (port-- != execlists->pending);

			goto skip_submit;
		}
		clear_ports(port + 1, last_port - port);

		execlists_submit_ports(engine);
		set_preempt_timeout(engine, *active);
	} else {
skip_submit:
		ring_set_paused(engine, 0);
	}
}

static void
cancel_port_requests(struct intel_engine_execlists * const execlists)
{
	struct i915_request * const *port;

	for (port = execlists->pending; *port; port++)
		execlists_schedule_out(*port);
	clear_ports(execlists->pending, ARRAY_SIZE(execlists->pending));

	/* Mark the end of active before we overwrite *active */
	for (port = xchg(&execlists->active, execlists->pending); *port; port++)
		execlists_schedule_out(*port);
	clear_ports(execlists->inflight, ARRAY_SIZE(execlists->inflight));

	smp_wmb(); /* complete the seqlock for execlists_active() */
	WRITE_ONCE(execlists->active, execlists->inflight);
}

static inline void
invalidate_csb_entries(const u32 *first, const u32 *last)
{
	clflush((void *)first);
	clflush((void *)last);
}

/*
 * Starting with Gen12, the status has a new format:
 *
 *     bit  0:     switched to new queue
 *     bit  1:     reserved
 *     bit  2:     semaphore wait mode (poll or signal), only valid when
 *                 switch detail is set to "wait on semaphore"
 *     bits 3-5:   engine class
 *     bits 6-11:  engine instance
 *     bits 12-14: reserved
 *     bits 15-25: sw context id of the lrc the GT switched to
 *     bits 26-31: sw counter of the lrc the GT switched to
 *     bits 32-35: context switch detail
 *                  - 0: ctx complete
 *                  - 1: wait on sync flip
 *                  - 2: wait on vblank
 *                  - 3: wait on scanline
 *                  - 4: wait on semaphore
 *                  - 5: context preempted (not on SEMAPHORE_WAIT or
 *                       WAIT_FOR_EVENT)
 *     bit  36:    reserved
 *     bits 37-43: wait detail (for switch detail 1 to 4)
 *     bits 44-46: reserved
 *     bits 47-57: sw context id of the lrc the GT switched away from
 *     bits 58-63: sw counter of the lrc the GT switched away from
 */
static inline bool
gen12_csb_parse(const struct intel_engine_execlists *execlists, const u32 *csb)
{
	u32 lower_dw = csb[0];
	u32 upper_dw = csb[1];
	bool ctx_to_valid = GEN12_CSB_CTX_VALID(lower_dw);
	bool ctx_away_valid = GEN12_CSB_CTX_VALID(upper_dw);
	bool new_queue = lower_dw & GEN12_CTX_STATUS_SWITCHED_TO_NEW_QUEUE;

	/*
	 * The context switch detail is not guaranteed to be 5 when a preemption
	 * occurs, so we can't just check for that. The check below works for
	 * all the cases we care about, including preemptions of WAIT
	 * instructions and lite-restore. Preempt-to-idle via the CTRL register
	 * would require some extra handling, but we don't support that.
	 */
	if (!ctx_away_valid || new_queue) {
		GEM_BUG_ON(!ctx_to_valid);
		return true;
	}

	/*
	 * switch detail = 5 is covered by the case above and we do not expect a
	 * context switch on an unsuccessful wait instruction since we always
	 * use polling mode.
	 */
	GEM_BUG_ON(GEN12_CTX_SWITCH_DETAIL(upper_dw));
	return false;
}

static inline bool
gen8_csb_parse(const struct intel_engine_execlists *execlists, const u32 *csb)
{
	return *csb & (GEN8_CTX_STATUS_IDLE_ACTIVE | GEN8_CTX_STATUS_PREEMPTED);
}

static void process_csb(struct intel_engine_cs *engine)
{
	struct intel_engine_execlists * const execlists = &engine->execlists;
	const u32 * const buf = execlists->csb_status;
	const u8 num_entries = execlists->csb_size;
	u8 head, tail;

	/*
	 * As we modify our execlists state tracking we require exclusive
	 * access. Either we are inside the tasklet, or the tasklet is disabled
	 * and we assume that is only inside the reset paths and so serialised.
	 */
	GEM_BUG_ON(!tasklet_is_locked(&execlists->tasklet) &&
		   !reset_in_progress(execlists));
	GEM_BUG_ON(!intel_engine_in_execlists_submission_mode(engine));

	/*
	 * Note that csb_write, csb_status may be either in HWSP or mmio.
	 * When reading from the csb_write mmio register, we have to be
	 * careful to only use the GEN8_CSB_WRITE_PTR portion, which is
	 * the low 4bits. As it happens we know the next 4bits are always
	 * zero and so we can simply masked off the low u8 of the register
	 * and treat it identically to reading from the HWSP (without having
	 * to use explicit shifting and masking, and probably bifurcating
	 * the code to handle the legacy mmio read).
	 */
	head = execlists->csb_head;
	tail = READ_ONCE(*execlists->csb_write);
	if (unlikely(head == tail))
		return;

	/*
	 * Hopefully paired with a wmb() in HW!
	 *
	 * We must complete the read of the write pointer before any reads
	 * from the CSB, so that we do not see stale values. Without an rmb
	 * (lfence) the HW may speculatively perform the CSB[] reads *before*
	 * we perform the READ_ONCE(*csb_write).
	 */
	rmb();

	ENGINE_TRACE(engine, "cs-irq head=%d, tail=%d\n", head, tail);
	do {
		bool promote;

		if (++head == num_entries)
			head = 0;

		/*
		 * We are flying near dragons again.
		 *
		 * We hold a reference to the request in execlist_port[]
		 * but no more than that. We are operating in softirq
		 * context and so cannot hold any mutex or sleep. That
		 * prevents us stopping the requests we are processing
		 * in port[] from being retired simultaneously (the
		 * breadcrumb will be complete before we see the
		 * context-switch). As we only hold the reference to the
		 * request, any pointer chasing underneath the request
		 * is subject to a potential use-after-free. Thus we
		 * store all of the bookkeeping within port[] as
		 * required, and avoid using unguarded pointers beneath
		 * request itself. The same applies to the atomic
		 * status notifier.
		 */

		ENGINE_TRACE(engine, "csb[%d]: status=0x%08x:0x%08x\n",
			     head, buf[2 * head + 0], buf[2 * head + 1]);

		if (INTEL_GEN(engine->i915) >= 12)
			promote = gen12_csb_parse(execlists, buf + 2 * head);
		else
			promote = gen8_csb_parse(execlists, buf + 2 * head);
		if (promote) {
			struct i915_request * const *old = execlists->active;

			GEM_BUG_ON(!assert_pending_valid(execlists, "promote"));

			ring_set_paused(engine, 0);

			/* Point active to the new ELSP; prevent overwriting */
			WRITE_ONCE(execlists->active, execlists->pending);
			smp_wmb(); /* notify execlists_active() */

			/* cancel old inflight, prepare for switch */
			trace_ports(execlists, "preempted", old);
			while (*old)
				execlists_schedule_out(*old++);

			/* switch pending to inflight */
			memcpy(execlists->inflight,
			       execlists->pending,
			       execlists_num_ports(execlists) *
			       sizeof(*execlists->pending));
			smp_wmb(); /* complete the seqlock */
			WRITE_ONCE(execlists->active, execlists->inflight);

			WRITE_ONCE(execlists->pending[0], NULL);
		} else {
			GEM_BUG_ON(!*execlists->active);

			/* port0 completed, advanced to port1 */
			trace_ports(execlists, "completed", execlists->active);

			/*
			 * We rely on the hardware being strongly
			 * ordered, that the breadcrumb write is
			 * coherent (visible from the CPU) before the
			 * user interrupt and CSB is processed.
			 */
			if (GEM_SHOW_DEBUG() &&
			    !i915_request_completed(*execlists->active) &&
			    !reset_in_progress(execlists)) {
				struct i915_request *rq __maybe_unused =
					*execlists->active;
				const u32 *regs __maybe_unused =
					rq->context->lrc_reg_state;

				ENGINE_TRACE(engine,
					     "ring:{start:0x%08x, head:%04x, tail:%04x, ctl:%08x, mode:%08x}\n",
					     ENGINE_READ(engine, RING_START),
					     ENGINE_READ(engine, RING_HEAD) & HEAD_ADDR,
					     ENGINE_READ(engine, RING_TAIL) & TAIL_ADDR,
					     ENGINE_READ(engine, RING_CTL),
					     ENGINE_READ(engine, RING_MI_MODE));
				ENGINE_TRACE(engine,
					     "rq:{start:%08x, head:%04x, tail:%04x, seqno:%llx:%d, hwsp:%d}, ",
					     i915_ggtt_offset(rq->ring->vma),
					     rq->head, rq->tail,
					     rq->fence.context,
					     lower_32_bits(rq->fence.seqno),
					     hwsp_seqno(rq));
				ENGINE_TRACE(engine,
					     "ctx:{start:%08x, head:%04x, tail:%04x}, ",
					     regs[CTX_RING_START],
					     regs[CTX_RING_HEAD],
					     regs[CTX_RING_TAIL]);

				GEM_BUG_ON("context completed before request");
			}

			execlists_schedule_out(*execlists->active++);

			GEM_BUG_ON(execlists->active - execlists->inflight >
				   execlists_num_ports(execlists));
		}
	} while (head != tail);

	execlists->csb_head = head;
	set_timeslice(engine);

	/*
	 * Gen11 has proven to fail wrt global observation point between
	 * entry and tail update, failing on the ordering and thus
	 * we see an old entry in the context status buffer.
	 *
	 * Forcibly evict out entries for the next gpu csb update,
	 * to increase the odds that we get a fresh entries with non
	 * working hardware. The cost for doing so comes out mostly with
	 * the wash as hardware, working or not, will need to do the
	 * invalidation before.
	 */
	invalidate_csb_entries(&buf[0], &buf[num_entries - 1]);
}

static void __execlists_submission_tasklet(struct intel_engine_cs *const engine)
{
	lockdep_assert_held(&engine->active.lock);
	if (!READ_ONCE(engine->execlists.pending[0])) {
		rcu_read_lock(); /* protect peeking at execlists->active */
		execlists_dequeue(engine);
		rcu_read_unlock();
	}
}

static void __execlists_hold(struct i915_request *rq)
{
	LIST_HEAD(list);

	do {
		struct i915_dependency *p;

		if (i915_request_is_active(rq))
			__i915_request_unsubmit(rq);

		clear_bit(I915_FENCE_FLAG_PQUEUE, &rq->fence.flags);
		list_move_tail(&rq->sched.link, &rq->engine->active.hold);
		i915_request_set_hold(rq);
		RQ_TRACE(rq, "on hold\n");

		for_each_waiter(p, rq) {
			struct i915_request *w =
				container_of(p->waiter, typeof(*w), sched);

			/* Leave semaphores spinning on the other engines */
			if (w->engine != rq->engine)
				continue;

			if (!i915_request_is_ready(w))
				continue;

			if (i915_request_completed(w))
				continue;

			if (i915_request_on_hold(w))
				continue;

			list_move_tail(&w->sched.link, &list);
		}

		rq = list_first_entry_or_null(&list, typeof(*rq), sched.link);
	} while (rq);
}

static bool execlists_hold(struct intel_engine_cs *engine,
			   struct i915_request *rq)
{
	spin_lock_irq(&engine->active.lock);

	if (i915_request_completed(rq)) { /* too late! */
		rq = NULL;
		goto unlock;
	}

	if (rq->engine != engine) { /* preempted virtual engine */
		struct virtual_engine *ve = to_virtual_engine(rq->engine);

		/*
		 * intel_context_inflight() is only protected by virtue
		 * of process_csb() being called only by the tasklet (or
		 * directly from inside reset while the tasklet is suspended).
		 * Assert that neither of those are allowed to run while we
		 * poke at the request queues.
		 */
		GEM_BUG_ON(!reset_in_progress(&engine->execlists));

		/*
		 * An unsubmitted request along a virtual engine will
		 * remain on the active (this) engine until we are able
		 * to process the context switch away (and so mark the
		 * context as no longer in flight). That cannot have happened
		 * yet, otherwise we would not be hanging!
		 */
		spin_lock(&ve->base.active.lock);
		GEM_BUG_ON(intel_context_inflight(rq->context) != engine);
		GEM_BUG_ON(ve->request != rq);
		ve->request = NULL;
		spin_unlock(&ve->base.active.lock);
		i915_request_put(rq);

		rq->engine = engine;
	}

	/*
	 * Transfer this request onto the hold queue to prevent it
	 * being resumbitted to HW (and potentially completed) before we have
	 * released it. Since we may have already submitted following
	 * requests, we need to remove those as well.
	 */
	GEM_BUG_ON(i915_request_on_hold(rq));
	GEM_BUG_ON(rq->engine != engine);
	__execlists_hold(rq);
	GEM_BUG_ON(list_empty(&engine->active.hold));

unlock:
	spin_unlock_irq(&engine->active.lock);
	return rq;
}

static bool hold_request(const struct i915_request *rq)
{
	struct i915_dependency *p;
	bool result = false;

	/*
	 * If one of our ancestors is on hold, we must also be on hold,
	 * otherwise we will bypass it and execute before it.
	 */
	rcu_read_lock();
	for_each_signaler(p, rq) {
		const struct i915_request *s =
			container_of(p->signaler, typeof(*s), sched);

		if (s->engine != rq->engine)
			continue;

		result = i915_request_on_hold(s);
		if (result)
			break;
	}
	rcu_read_unlock();

	return result;
}

static void __execlists_unhold(struct i915_request *rq)
{
	LIST_HEAD(list);

	do {
		struct i915_dependency *p;

		RQ_TRACE(rq, "hold release\n");

		GEM_BUG_ON(!i915_request_on_hold(rq));
		GEM_BUG_ON(!i915_sw_fence_signaled(&rq->submit));

		i915_request_clear_hold(rq);
		list_move_tail(&rq->sched.link,
			       i915_sched_lookup_priolist(rq->engine,
							  rq_prio(rq)));
		set_bit(I915_FENCE_FLAG_PQUEUE, &rq->fence.flags);

		/* Also release any children on this engine that are ready */
		for_each_waiter(p, rq) {
			struct i915_request *w =
				container_of(p->waiter, typeof(*w), sched);

			/* Propagate any change in error status */
			if (rq->fence.error)
				i915_request_set_error_once(w, rq->fence.error);

			if (w->engine != rq->engine)
				continue;

			if (!i915_request_on_hold(w))
				continue;

			/* Check that no other parents are also on hold */
			if (hold_request(w))
				continue;

			list_move_tail(&w->sched.link, &list);
		}

		rq = list_first_entry_or_null(&list, typeof(*rq), sched.link);
	} while (rq);
}

static void execlists_unhold(struct intel_engine_cs *engine,
			     struct i915_request *rq)
{
	spin_lock_irq(&engine->active.lock);

	/*
	 * Move this request back to the priority queue, and all of its
	 * children and grandchildren that were suspended along with it.
	 */
	__execlists_unhold(rq);

	if (rq_prio(rq) > engine->execlists.queue_priority_hint) {
		engine->execlists.queue_priority_hint = rq_prio(rq);
		tasklet_hi_schedule(&engine->execlists.tasklet);
	}

	spin_unlock_irq(&engine->active.lock);
}

struct execlists_capture {
	struct work_struct work;
	struct i915_request *rq;
	struct i915_gpu_coredump *error;
};

static void execlists_capture_work(struct work_struct *work)
{
	struct execlists_capture *cap = container_of(work, typeof(*cap), work);
	const gfp_t gfp = GFP_KERNEL | __GFP_RETRY_MAYFAIL | __GFP_NOWARN;
	struct intel_engine_cs *engine = cap->rq->engine;
	struct intel_gt_coredump *gt = cap->error->gt;
	struct intel_engine_capture_vma *vma;

	/* Compress all the objects attached to the request, slow! */
	vma = intel_engine_coredump_add_request(gt->engine, cap->rq, gfp);
	if (vma) {
		struct i915_vma_compress *compress =
			i915_vma_capture_prepare(gt);

		intel_engine_coredump_add_vma(gt->engine, vma, compress);
		i915_vma_capture_finish(gt, compress);
	}

	gt->simulated = gt->engine->simulated;
	cap->error->simulated = gt->simulated;

	/* Publish the error state, and announce it to the world */
	i915_error_state_store(cap->error);
	i915_gpu_coredump_put(cap->error);

	/* Return this request and all that depend upon it for signaling */
	execlists_unhold(engine, cap->rq);
	i915_request_put(cap->rq);

	kfree(cap);
}

static struct execlists_capture *capture_regs(struct intel_engine_cs *engine)
{
	const gfp_t gfp = GFP_ATOMIC | __GFP_NOWARN;
	struct execlists_capture *cap;

	cap = kmalloc(sizeof(*cap), gfp);
	if (!cap)
		return NULL;

	cap->error = i915_gpu_coredump_alloc(engine->i915, gfp);
	if (!cap->error)
		goto err_cap;

	cap->error->gt = intel_gt_coredump_alloc(engine->gt, gfp);
	if (!cap->error->gt)
		goto err_gpu;

	cap->error->gt->engine = intel_engine_coredump_alloc(engine, gfp);
	if (!cap->error->gt->engine)
		goto err_gt;

	return cap;

err_gt:
	kfree(cap->error->gt);
err_gpu:
	kfree(cap->error);
err_cap:
	kfree(cap);
	return NULL;
}

static bool execlists_capture(struct intel_engine_cs *engine)
{
	struct execlists_capture *cap;

	if (!IS_ENABLED(CONFIG_DRM_I915_CAPTURE_ERROR))
		return true;

	/*
	 * We need to _quickly_ capture the engine state before we reset.
	 * We are inside an atomic section (softirq) here and we are delaying
	 * the forced preemption event.
	 */
	cap = capture_regs(engine);
	if (!cap)
		return true;

	spin_lock_irq(&engine->active.lock);
	cap->rq = execlists_active(&engine->execlists);
	if (cap->rq) {
		cap->rq = active_request(cap->rq->context->timeline, cap->rq);
		cap->rq = i915_request_get_rcu(cap->rq);
	}
	spin_unlock_irq(&engine->active.lock);
	if (!cap->rq)
		goto err_free;

	/*
	 * Remove the request from the execlists queue, and take ownership
	 * of the request. We pass it to our worker who will _slowly_ compress
	 * all the pages the _user_ requested for debugging their batch, after
	 * which we return it to the queue for signaling.
	 *
	 * By removing them from the execlists queue, we also remove the
	 * requests from being processed by __unwind_incomplete_requests()
	 * during the intel_engine_reset(), and so they will *not* be replayed
	 * afterwards.
	 *
	 * Note that because we have not yet reset the engine at this point,
	 * it is possible for the request that we have identified as being
	 * guilty, did in fact complete and we will then hit an arbitration
	 * point allowing the outstanding preemption to succeed. The likelihood
	 * of that is very low (as capturing of the engine registers should be
	 * fast enough to run inside an irq-off atomic section!), so we will
	 * simply hold that request accountable for being non-preemptible
	 * long enough to force the reset.
	 */
	if (!execlists_hold(engine, cap->rq))
		goto err_rq;

	INIT_WORK(&cap->work, execlists_capture_work);
	schedule_work(&cap->work);
	return true;

err_rq:
	i915_request_put(cap->rq);
err_free:
	i915_gpu_coredump_put(cap->error);
	kfree(cap);
	return false;
}

static void execlists_reset(struct intel_engine_cs *engine, const char *msg)
{
	const unsigned int bit = I915_RESET_ENGINE + engine->id;
	unsigned long *lock = &engine->gt->reset.flags;

	if (!intel_has_reset_engine(engine->gt))
		return;

	if (test_and_set_bit(bit, lock))
		return;

	ENGINE_TRACE(engine, "reset for %s\n", msg);

	/* Mark this tasklet as disabled to avoid waiting for it to complete */
	tasklet_disable_nosync(&engine->execlists.tasklet);

	ring_set_paused(engine, 1); /* Freeze the current request in place */
	if (execlists_capture(engine))
		intel_engine_reset(engine, msg);
	else
		ring_set_paused(engine, 0);

	tasklet_enable(&engine->execlists.tasklet);
	clear_and_wake_up_bit(bit, lock);
}

static bool preempt_timeout(const struct intel_engine_cs *const engine)
{
	const struct timer_list *t = &engine->execlists.preempt;

	if (!CONFIG_DRM_I915_PREEMPT_TIMEOUT)
		return false;

	if (!timer_expired(t))
		return false;

	return READ_ONCE(engine->execlists.pending[0]);
}

/*
 * Check the unread Context Status Buffers and manage the submission of new
 * contexts to the ELSP accordingly.
 */
static void execlists_submission_tasklet(unsigned long data)
{
	struct intel_engine_cs * const engine = (struct intel_engine_cs *)data;
	bool timeout = preempt_timeout(engine);

	process_csb(engine);

	if (unlikely(READ_ONCE(engine->execlists.error_interrupt))) {
		engine->execlists.error_interrupt = 0;
		if (ENGINE_READ(engine, RING_ESR)) /* confirm the error */
			execlists_reset(engine, "CS error");
	}

	if (!READ_ONCE(engine->execlists.pending[0]) || timeout) {
		unsigned long flags;

		spin_lock_irqsave(&engine->active.lock, flags);
		__execlists_submission_tasklet(engine);
		spin_unlock_irqrestore(&engine->active.lock, flags);

		/* Recheck after serialising with direct-submission */
		if (unlikely(timeout && preempt_timeout(engine)))
			execlists_reset(engine, "preemption time out");
	}
}

static void __execlists_kick(struct intel_engine_execlists *execlists)
{
	/* Kick the tasklet for some interrupt coalescing and reset handling */
	tasklet_hi_schedule(&execlists->tasklet);
}

#define execlists_kick(t, member) \
	__execlists_kick(container_of(t, struct intel_engine_execlists, member))

static void execlists_timeslice(struct timer_list *timer)
{
	execlists_kick(timer, timer);
}

static void execlists_preempt(struct timer_list *timer)
{
	execlists_kick(timer, preempt);
}

static void queue_request(struct intel_engine_cs *engine,
			  struct i915_request *rq)
{
	GEM_BUG_ON(!list_empty(&rq->sched.link));
	list_add_tail(&rq->sched.link,
		      i915_sched_lookup_priolist(engine, rq_prio(rq)));
	set_bit(I915_FENCE_FLAG_PQUEUE, &rq->fence.flags);
}

static void __submit_queue_imm(struct intel_engine_cs *engine)
{
	struct intel_engine_execlists * const execlists = &engine->execlists;

	if (reset_in_progress(execlists))
		return; /* defer until we restart the engine following reset */

	if (execlists->tasklet.func == execlists_submission_tasklet)
		__execlists_submission_tasklet(engine);
	else
		tasklet_hi_schedule(&execlists->tasklet);
}

static void submit_queue(struct intel_engine_cs *engine,
			 const struct i915_request *rq)
{
	struct intel_engine_execlists *execlists = &engine->execlists;

	if (rq_prio(rq) <= execlists->queue_priority_hint)
		return;

	execlists->queue_priority_hint = rq_prio(rq);
	__submit_queue_imm(engine);
}

static bool ancestor_on_hold(const struct intel_engine_cs *engine,
			     const struct i915_request *rq)
{
	GEM_BUG_ON(i915_request_on_hold(rq));
	return !list_empty(&engine->active.hold) && hold_request(rq);
}

static void execlists_submit_request(struct i915_request *request)
{
	struct intel_engine_cs *engine = request->engine;
	unsigned long flags;

	/* Will be called from irq-context when using foreign fences. */
	spin_lock_irqsave(&engine->active.lock, flags);

	if (unlikely(ancestor_on_hold(engine, request))) {
		RQ_TRACE(request, "ancestor on hold\n");
		list_add_tail(&request->sched.link, &engine->active.hold);
		i915_request_set_hold(request);
	} else {
		queue_request(engine, request);

		GEM_BUG_ON(RB_EMPTY_ROOT(&engine->execlists.queue.rb_root));
		GEM_BUG_ON(list_empty(&request->sched.link));

		submit_queue(engine, request);
	}

	spin_unlock_irqrestore(&engine->active.lock, flags);
}

static void __execlists_context_fini(struct intel_context *ce)
{
	intel_ring_put(ce->ring);
	i915_vma_put(ce->state);
}

static void execlists_context_destroy(struct kref *kref)
{
	struct intel_context *ce = container_of(kref, typeof(*ce), ref);

	GEM_BUG_ON(!i915_active_is_idle(&ce->active));
	GEM_BUG_ON(intel_context_is_pinned(ce));

	if (ce->state)
		__execlists_context_fini(ce);

	intel_context_fini(ce);
	intel_context_free(ce);
}

static void
set_redzone(void *vaddr, const struct intel_engine_cs *engine)
{
	if (!IS_ENABLED(CONFIG_DRM_I915_DEBUG_GEM))
		return;

	vaddr += engine->context_size;

	memset(vaddr, CONTEXT_REDZONE, I915_GTT_PAGE_SIZE);
}

static void
check_redzone(const void *vaddr, const struct intel_engine_cs *engine)
{
	if (!IS_ENABLED(CONFIG_DRM_I915_DEBUG_GEM))
		return;

	vaddr += engine->context_size;

	if (memchr_inv(vaddr, CONTEXT_REDZONE, I915_GTT_PAGE_SIZE))
		dev_err_once(engine->i915->drm.dev,
			     "%s context redzone overwritten!\n",
			     engine->name);
}

static void execlists_context_unpin(struct intel_context *ce)
{
	check_redzone((void *)ce->lrc_reg_state - LRC_STATE_PN * PAGE_SIZE,
		      ce->engine);

	i915_gem_object_unpin_map(ce->state->obj);
}

static void
__execlists_update_reg_state(const struct intel_context *ce,
			     const struct intel_engine_cs *engine,
			     u32 head)
{
	struct intel_ring *ring = ce->ring;
	u32 *regs = ce->lrc_reg_state;

	GEM_BUG_ON(!intel_ring_offset_valid(ring, head));
	GEM_BUG_ON(!intel_ring_offset_valid(ring, ring->tail));

	regs[CTX_RING_START] = i915_ggtt_offset(ring->vma);
	regs[CTX_RING_HEAD] = head;
	regs[CTX_RING_TAIL] = ring->tail;
	regs[CTX_RING_CTL] = RING_CTL_SIZE(ring->size) | RING_VALID;

	/* RPCS */
	if (engine->class == RENDER_CLASS) {
		regs[CTX_R_PWR_CLK_STATE] =
			intel_sseu_make_rpcs(engine->i915, &ce->sseu);

		i915_oa_init_reg_state(ce, engine);
	}
}

static int
__execlists_context_pin(struct intel_context *ce,
			struct intel_engine_cs *engine)
{
	void *vaddr;

	GEM_BUG_ON(!ce->state);
	GEM_BUG_ON(!i915_vma_is_pinned(ce->state));

	vaddr = i915_gem_object_pin_map(ce->state->obj,
					i915_coherent_map_type(engine->i915) |
					I915_MAP_OVERRIDE);
	if (IS_ERR(vaddr))
		return PTR_ERR(vaddr);

	ce->lrc_desc = lrc_descriptor(ce, engine) | CTX_DESC_FORCE_RESTORE;
	ce->lrc_reg_state = vaddr + LRC_STATE_PN * PAGE_SIZE;
	__execlists_update_reg_state(ce, engine, ce->ring->tail);

	return 0;
}

static int execlists_context_pin(struct intel_context *ce)
{
	return __execlists_context_pin(ce, ce->engine);
}

static int execlists_context_alloc(struct intel_context *ce)
{
	return __execlists_context_alloc(ce, ce->engine);
}

static void execlists_context_reset(struct intel_context *ce)
{
	CE_TRACE(ce, "reset\n");
	GEM_BUG_ON(!intel_context_is_pinned(ce));

	intel_ring_reset(ce->ring, ce->ring->emit);

	/* Scrub away the garbage */
	execlists_init_reg_state(ce->lrc_reg_state,
				 ce, ce->engine, ce->ring, true);
	__execlists_update_reg_state(ce, ce->engine, ce->ring->tail);

	ce->lrc_desc |= CTX_DESC_FORCE_RESTORE;
}

static const struct intel_context_ops execlists_context_ops = {
	.alloc = execlists_context_alloc,

	.pin = execlists_context_pin,
	.unpin = execlists_context_unpin,

	.enter = intel_context_enter_engine,
	.exit = intel_context_exit_engine,

	.reset = execlists_context_reset,
	.destroy = execlists_context_destroy,
};

static int gen8_emit_init_breadcrumb(struct i915_request *rq)
{
	u32 *cs;

	if (!i915_request_timeline(rq)->has_initial_breadcrumb)
		return 0;

	cs = intel_ring_begin(rq, 6);
	if (IS_ERR(cs))
		return PTR_ERR(cs);

	/*
	 * Check if we have been preempted before we even get started.
	 *
	 * After this point i915_request_started() reports true, even if
	 * we get preempted and so are no longer running.
	 */
	*cs++ = MI_ARB_CHECK;
	*cs++ = MI_NOOP;

	*cs++ = MI_STORE_DWORD_IMM_GEN4 | MI_USE_GGTT;
	*cs++ = i915_request_timeline(rq)->hwsp_offset;
	*cs++ = 0;
	*cs++ = rq->fence.seqno - 1;

	intel_ring_advance(rq, cs);

	/* Record the updated position of the request's payload */
	rq->infix = intel_ring_offset(rq, cs);

	return 0;
}

static int execlists_request_alloc(struct i915_request *request)
{
	int ret;

	GEM_BUG_ON(!intel_context_is_pinned(request->context));

	/*
	 * Flush enough space to reduce the likelihood of waiting after
	 * we start building the request - in which case we will just
	 * have to repeat work.
	 */
	request->reserved_space += EXECLISTS_REQUEST_SIZE;

	/*
	 * Note that after this point, we have committed to using
	 * this request as it is being used to both track the
	 * state of engine initialisation and liveness of the
	 * golden renderstate above. Think twice before you try
	 * to cancel/unwind this request now.
	 */

	/* Unconditionally invalidate GPU caches and TLBs. */
	ret = request->engine->emit_flush(request, EMIT_INVALIDATE);
	if (ret)
		return ret;

	request->reserved_space -= EXECLISTS_REQUEST_SIZE;
	return 0;
}

/*
 * In this WA we need to set GEN8_L3SQCREG4[21:21] and reset it after
 * PIPE_CONTROL instruction. This is required for the flush to happen correctly
 * but there is a slight complication as this is applied in WA batch where the
 * values are only initialized once so we cannot take register value at the
 * beginning and reuse it further; hence we save its value to memory, upload a
 * constant value with bit21 set and then we restore it back with the saved value.
 * To simplify the WA, a constant value is formed by using the default value
 * of this register. This shouldn't be a problem because we are only modifying
 * it for a short period and this batch in non-premptible. We can ofcourse
 * use additional instructions that read the actual value of the register
 * at that time and set our bit of interest but it makes the WA complicated.
 *
 * This WA is also required for Gen9 so extracting as a function avoids
 * code duplication.
 */
static u32 *
gen8_emit_flush_coherentl3_wa(struct intel_engine_cs *engine, u32 *batch)
{
	/* NB no one else is allowed to scribble over scratch + 256! */
	*batch++ = MI_STORE_REGISTER_MEM_GEN8 | MI_SRM_LRM_GLOBAL_GTT;
	*batch++ = i915_mmio_reg_offset(GEN8_L3SQCREG4);
	*batch++ = intel_gt_scratch_offset(engine->gt,
					   INTEL_GT_SCRATCH_FIELD_COHERENTL3_WA);
	*batch++ = 0;

	*batch++ = MI_LOAD_REGISTER_IMM(1);
	*batch++ = i915_mmio_reg_offset(GEN8_L3SQCREG4);
	*batch++ = 0x40400000 | GEN8_LQSC_FLUSH_COHERENT_LINES;

	batch = gen8_emit_pipe_control(batch,
				       PIPE_CONTROL_CS_STALL |
				       PIPE_CONTROL_DC_FLUSH_ENABLE,
				       0);

	*batch++ = MI_LOAD_REGISTER_MEM_GEN8 | MI_SRM_LRM_GLOBAL_GTT;
	*batch++ = i915_mmio_reg_offset(GEN8_L3SQCREG4);
	*batch++ = intel_gt_scratch_offset(engine->gt,
					   INTEL_GT_SCRATCH_FIELD_COHERENTL3_WA);
	*batch++ = 0;

	return batch;
}

/*
 * Typically we only have one indirect_ctx and per_ctx batch buffer which are
 * initialized at the beginning and shared across all contexts but this field
 * helps us to have multiple batches at different offsets and select them based
 * on a criteria. At the moment this batch always start at the beginning of the page
 * and at this point we don't have multiple wa_ctx batch buffers.
 *
 * The number of WA applied are not known at the beginning; we use this field
 * to return the no of DWORDS written.
 *
 * It is to be noted that this batch does not contain MI_BATCH_BUFFER_END
 * so it adds NOOPs as padding to make it cacheline aligned.
 * MI_BATCH_BUFFER_END will be added to perctx batch and both of them together
 * makes a complete batch buffer.
 */
static u32 *gen8_init_indirectctx_bb(struct intel_engine_cs *engine, u32 *batch)
{
	/* WaDisableCtxRestoreArbitration:bdw,chv */
	*batch++ = MI_ARB_ON_OFF | MI_ARB_DISABLE;

	/* WaFlushCoherentL3CacheLinesAtContextSwitch:bdw */
	if (IS_BROADWELL(engine->i915))
		batch = gen8_emit_flush_coherentl3_wa(engine, batch);

	/* WaClearSlmSpaceAtContextSwitch:bdw,chv */
	/* Actual scratch location is at 128 bytes offset */
	batch = gen8_emit_pipe_control(batch,
				       PIPE_CONTROL_FLUSH_L3 |
				       PIPE_CONTROL_STORE_DATA_INDEX |
				       PIPE_CONTROL_CS_STALL |
				       PIPE_CONTROL_QW_WRITE,
				       LRC_PPHWSP_SCRATCH_ADDR);

	*batch++ = MI_ARB_ON_OFF | MI_ARB_ENABLE;

	/* Pad to end of cacheline */
	while ((unsigned long)batch % CACHELINE_BYTES)
		*batch++ = MI_NOOP;

	/*
	 * MI_BATCH_BUFFER_END is not required in Indirect ctx BB because
	 * execution depends on the length specified in terms of cache lines
	 * in the register CTX_RCS_INDIRECT_CTX
	 */

	return batch;
}

struct lri {
	i915_reg_t reg;
	u32 value;
};

static u32 *emit_lri(u32 *batch, const struct lri *lri, unsigned int count)
{
	GEM_BUG_ON(!count || count > 63);

	*batch++ = MI_LOAD_REGISTER_IMM(count);
	do {
		*batch++ = i915_mmio_reg_offset(lri->reg);
		*batch++ = lri->value;
	} while (lri++, --count);
	*batch++ = MI_NOOP;

	return batch;
}

static u32 *gen9_init_indirectctx_bb(struct intel_engine_cs *engine, u32 *batch)
{
	static const struct lri lri[] = {
		/* WaDisableGatherAtSetShaderCommonSlice:skl,bxt,kbl,glk */
		{
			COMMON_SLICE_CHICKEN2,
			__MASKED_FIELD(GEN9_DISABLE_GATHER_AT_SET_SHADER_COMMON_SLICE,
				       0),
		},

		/* BSpec: 11391 */
		{
			FF_SLICE_CHICKEN,
			__MASKED_FIELD(FF_SLICE_CHICKEN_CL_PROVOKING_VERTEX_FIX,
				       FF_SLICE_CHICKEN_CL_PROVOKING_VERTEX_FIX),
		},

		/* BSpec: 11299 */
		{
			_3D_CHICKEN3,
			__MASKED_FIELD(_3D_CHICKEN_SF_PROVOKING_VERTEX_FIX,
				       _3D_CHICKEN_SF_PROVOKING_VERTEX_FIX),
		}
	};

	*batch++ = MI_ARB_ON_OFF | MI_ARB_DISABLE;

	/* WaFlushCoherentL3CacheLinesAtContextSwitch:skl,bxt,glk */
	batch = gen8_emit_flush_coherentl3_wa(engine, batch);

	/* WaClearSlmSpaceAtContextSwitch:skl,bxt,kbl,glk,cfl */
	batch = gen8_emit_pipe_control(batch,
				       PIPE_CONTROL_FLUSH_L3 |
				       PIPE_CONTROL_STORE_DATA_INDEX |
				       PIPE_CONTROL_CS_STALL |
				       PIPE_CONTROL_QW_WRITE,
				       LRC_PPHWSP_SCRATCH_ADDR);

	batch = emit_lri(batch, lri, ARRAY_SIZE(lri));

	/* WaMediaPoolStateCmdInWABB:bxt,glk */
	if (HAS_POOLED_EU(engine->i915)) {
		/*
		 * EU pool configuration is setup along with golden context
		 * during context initialization. This value depends on
		 * device type (2x6 or 3x6) and needs to be updated based
		 * on which subslice is disabled especially for 2x6
		 * devices, however it is safe to load default
		 * configuration of 3x6 device instead of masking off
		 * corresponding bits because HW ignores bits of a disabled
		 * subslice and drops down to appropriate config. Please
		 * see render_state_setup() in i915_gem_render_state.c for
		 * possible configurations, to avoid duplication they are
		 * not shown here again.
		 */
		*batch++ = GEN9_MEDIA_POOL_STATE;
		*batch++ = GEN9_MEDIA_POOL_ENABLE;
		*batch++ = 0x00777000;
		*batch++ = 0;
		*batch++ = 0;
		*batch++ = 0;
	}

	*batch++ = MI_ARB_ON_OFF | MI_ARB_ENABLE;

	/* Pad to end of cacheline */
	while ((unsigned long)batch % CACHELINE_BYTES)
		*batch++ = MI_NOOP;

	return batch;
}

static u32 *
gen10_init_indirectctx_bb(struct intel_engine_cs *engine, u32 *batch)
{
	int i;

	/*
	 * WaPipeControlBefore3DStateSamplePattern: cnl
	 *
	 * Ensure the engine is idle prior to programming a
	 * 3DSTATE_SAMPLE_PATTERN during a context restore.
	 */
	batch = gen8_emit_pipe_control(batch,
				       PIPE_CONTROL_CS_STALL,
				       0);
	/*
	 * WaPipeControlBefore3DStateSamplePattern says we need 4 dwords for
	 * the PIPE_CONTROL followed by 12 dwords of 0x0, so 16 dwords in
	 * total. However, a PIPE_CONTROL is 6 dwords long, not 4, which is
	 * confusing. Since gen8_emit_pipe_control() already advances the
	 * batch by 6 dwords, we advance the other 10 here, completing a
	 * cacheline. It's not clear if the workaround requires this padding
	 * before other commands, or if it's just the regular padding we would
	 * already have for the workaround bb, so leave it here for now.
	 */
	for (i = 0; i < 10; i++)
		*batch++ = MI_NOOP;

	/* Pad to end of cacheline */
	while ((unsigned long)batch % CACHELINE_BYTES)
		*batch++ = MI_NOOP;

	return batch;
}

#define CTX_WA_BB_OBJ_SIZE (PAGE_SIZE)

static int lrc_setup_wa_ctx(struct intel_engine_cs *engine)
{
	struct drm_i915_gem_object *obj;
	struct i915_vma *vma;
	int err;

	obj = i915_gem_object_create_shmem(engine->i915, CTX_WA_BB_OBJ_SIZE);
	if (IS_ERR(obj))
		return PTR_ERR(obj);

	vma = i915_vma_instance(obj, &engine->gt->ggtt->vm, NULL);
	if (IS_ERR(vma)) {
		err = PTR_ERR(vma);
		goto err;
	}

	err = i915_ggtt_pin(vma, 0, PIN_HIGH);
	if (err)
		goto err;

	engine->wa_ctx.vma = vma;
	return 0;

err:
	i915_gem_object_put(obj);
	return err;
}

static void lrc_destroy_wa_ctx(struct intel_engine_cs *engine)
{
	i915_vma_unpin_and_release(&engine->wa_ctx.vma, 0);
}

typedef u32 *(*wa_bb_func_t)(struct intel_engine_cs *engine, u32 *batch);

static int intel_init_workaround_bb(struct intel_engine_cs *engine)
{
	struct i915_ctx_workarounds *wa_ctx = &engine->wa_ctx;
	struct i915_wa_ctx_bb *wa_bb[2] = { &wa_ctx->indirect_ctx,
					    &wa_ctx->per_ctx };
	wa_bb_func_t wa_bb_fn[2];
	struct page *page;
	void *batch, *batch_ptr;
	unsigned int i;
	int ret;

	if (engine->class != RENDER_CLASS)
		return 0;

	switch (INTEL_GEN(engine->i915)) {
	case 12:
	case 11:
		return 0;
	case 10:
		wa_bb_fn[0] = gen10_init_indirectctx_bb;
		wa_bb_fn[1] = NULL;
		break;
	case 9:
		wa_bb_fn[0] = gen9_init_indirectctx_bb;
		wa_bb_fn[1] = NULL;
		break;
	case 8:
		wa_bb_fn[0] = gen8_init_indirectctx_bb;
		wa_bb_fn[1] = NULL;
		break;
	default:
		MISSING_CASE(INTEL_GEN(engine->i915));
		return 0;
	}

	ret = lrc_setup_wa_ctx(engine);
	if (ret) {
		DRM_DEBUG_DRIVER("Failed to setup context WA page: %d\n", ret);
		return ret;
	}

	page = i915_gem_object_get_dirty_page(wa_ctx->vma->obj, 0);
	batch = batch_ptr = kmap_atomic(page);

	/*
	 * Emit the two workaround batch buffers, recording the offset from the
	 * start of the workaround batch buffer object for each and their
	 * respective sizes.
	 */
	for (i = 0; i < ARRAY_SIZE(wa_bb_fn); i++) {
		wa_bb[i]->offset = batch_ptr - batch;
		if (GEM_DEBUG_WARN_ON(!IS_ALIGNED(wa_bb[i]->offset,
						  CACHELINE_BYTES))) {
			ret = -EINVAL;
			break;
		}
		if (wa_bb_fn[i])
			batch_ptr = wa_bb_fn[i](engine, batch_ptr);
		wa_bb[i]->size = batch_ptr - (batch + wa_bb[i]->offset);
	}

	BUG_ON(batch_ptr - batch > CTX_WA_BB_OBJ_SIZE);

	kunmap_atomic(batch);
	if (ret)
		lrc_destroy_wa_ctx(engine);

	return ret;
}

static void enable_error_interrupt(struct intel_engine_cs *engine)
{
	u32 status;

	engine->execlists.error_interrupt = 0;
	ENGINE_WRITE(engine, RING_EMR, ~0u);
	ENGINE_WRITE(engine, RING_EIR, ~0u); /* clear all existing errors */

	status = ENGINE_READ(engine, RING_ESR);
	if (unlikely(status)) {
		dev_err(engine->i915->drm.dev,
			"engine '%s' resumed still in error: %08x\n",
			engine->name, status);
		__intel_gt_reset(engine->gt, engine->mask);
	}

	/*
	 * On current gen8+, we have 2 signals to play with
	 *
	 * - I915_ERROR_INSTUCTION (bit 0)
	 *
	 *    Generate an error if the command parser encounters an invalid
	 *    instruction
	 *
	 *    This is a fatal error.
	 *
	 * - CP_PRIV (bit 2)
	 *
	 *    Generate an error on privilege violation (where the CP replaces
	 *    the instruction with a no-op). This also fires for writes into
	 *    read-only scratch pages.
	 *
	 *    This is a non-fatal error, parsing continues.
	 *
	 * * there are a few others defined for odd HW that we do not use
	 *
	 * Since CP_PRIV fires for cases where we have chosen to ignore the
	 * error (as the HW is validating and suppressing the mistakes), we
	 * only unmask the instruction error bit.
	 */
	ENGINE_WRITE(engine, RING_EMR, ~I915_ERROR_INSTRUCTION);
}

static void enable_execlists(struct intel_engine_cs *engine)
{
	u32 mode;

	assert_forcewakes_active(engine->uncore, FORCEWAKE_ALL);

	intel_engine_set_hwsp_writemask(engine, ~0u); /* HWSTAM */

	if (INTEL_GEN(engine->i915) >= 11)
		mode = _MASKED_BIT_ENABLE(GEN11_GFX_DISABLE_LEGACY_MODE);
	else
		mode = _MASKED_BIT_ENABLE(GFX_RUN_LIST_ENABLE);
	ENGINE_WRITE_FW(engine, RING_MODE_GEN7, mode);

	ENGINE_WRITE_FW(engine, RING_MI_MODE, _MASKED_BIT_DISABLE(STOP_RING));

	ENGINE_WRITE_FW(engine,
			RING_HWS_PGA,
			i915_ggtt_offset(engine->status_page.vma));
	ENGINE_POSTING_READ(engine, RING_HWS_PGA);

	enable_error_interrupt(engine);

	engine->context_tag = 0;
}

static bool unexpected_starting_state(struct intel_engine_cs *engine)
{
	bool unexpected = false;

	if (ENGINE_READ_FW(engine, RING_MI_MODE) & STOP_RING) {
		DRM_DEBUG_DRIVER("STOP_RING still set in RING_MI_MODE\n");
		unexpected = true;
	}

	return unexpected;
}

static int execlists_resume(struct intel_engine_cs *engine)
{
	intel_mocs_init_engine(engine);

	intel_engine_reset_breadcrumbs(engine);

	if (GEM_SHOW_DEBUG() && unexpected_starting_state(engine)) {
		struct drm_printer p = drm_debug_printer(__func__);

		intel_engine_dump(engine, &p, NULL);
	}

	enable_execlists(engine);

	return 0;
}

static void execlists_reset_prepare(struct intel_engine_cs *engine)
{
	struct intel_engine_execlists * const execlists = &engine->execlists;
	unsigned long flags;

	ENGINE_TRACE(engine, "depth<-%d\n",
		     atomic_read(&execlists->tasklet.count));

	/*
	 * Prevent request submission to the hardware until we have
	 * completed the reset in i915_gem_reset_finish(). If a request
	 * is completed by one engine, it may then queue a request
	 * to a second via its execlists->tasklet *just* as we are
	 * calling engine->resume() and also writing the ELSP.
	 * Turning off the execlists->tasklet until the reset is over
	 * prevents the race.
	 */
	__tasklet_disable_sync_once(&execlists->tasklet);
	GEM_BUG_ON(!reset_in_progress(execlists));

	/* And flush any current direct submission. */
	spin_lock_irqsave(&engine->active.lock, flags);
	spin_unlock_irqrestore(&engine->active.lock, flags);

	/*
	 * We stop engines, otherwise we might get failed reset and a
	 * dead gpu (on elk). Also as modern gpu as kbl can suffer
	 * from system hang if batchbuffer is progressing when
	 * the reset is issued, regardless of READY_TO_RESET ack.
	 * Thus assume it is best to stop engines on all gens
	 * where we have a gpu reset.
	 *
	 * WaKBLVECSSemaphoreWaitPoll:kbl (on ALL_ENGINES)
	 *
	 * FIXME: Wa for more modern gens needs to be validated
	 */
	intel_engine_stop_cs(engine);
}

static void reset_csb_pointers(struct intel_engine_cs *engine)
{
	struct intel_engine_execlists * const execlists = &engine->execlists;
	const unsigned int reset_value = execlists->csb_size - 1;

	ring_set_paused(engine, 0);

	/*
	 * After a reset, the HW starts writing into CSB entry [0]. We
	 * therefore have to set our HEAD pointer back one entry so that
	 * the *first* entry we check is entry 0. To complicate this further,
	 * as we don't wait for the first interrupt after reset, we have to
	 * fake the HW write to point back to the last entry so that our
	 * inline comparison of our cached head position against the last HW
	 * write works even before the first interrupt.
	 */
	execlists->csb_head = reset_value;
	WRITE_ONCE(*execlists->csb_write, reset_value);
	wmb(); /* Make sure this is visible to HW (paranoia?) */

	/*
	 * Sometimes Icelake forgets to reset its pointers on a GPU reset.
	 * Bludgeon them with a mmio update to be sure.
	 */
	ENGINE_WRITE(engine, RING_CONTEXT_STATUS_PTR,
		     reset_value << 8 | reset_value);
	ENGINE_POSTING_READ(engine, RING_CONTEXT_STATUS_PTR);

	invalidate_csb_entries(&execlists->csb_status[0],
			       &execlists->csb_status[reset_value]);
}

static void __reset_stop_ring(u32 *regs, const struct intel_engine_cs *engine)
{
	int x;

	x = lrc_ring_mi_mode(engine);
	if (x != -1) {
		regs[x + 1] &= ~STOP_RING;
		regs[x + 1] |= STOP_RING << 16;
	}
}

static void __execlists_reset_reg_state(const struct intel_context *ce,
					const struct intel_engine_cs *engine)
{
	u32 *regs = ce->lrc_reg_state;

	__reset_stop_ring(regs, engine);
}

static void __execlists_reset(struct intel_engine_cs *engine, bool stalled)
{
	struct intel_engine_execlists * const execlists = &engine->execlists;
	struct intel_context *ce;
	struct i915_request *rq;
	u32 head;

	mb(); /* paranoia: read the CSB pointers from after the reset */
	clflush(execlists->csb_write);
	mb();

	process_csb(engine); /* drain preemption events */

	/* Following the reset, we need to reload the CSB read/write pointers */
	reset_csb_pointers(engine);

	/*
	 * Save the currently executing context, even if we completed
	 * its request, it was still running at the time of the
	 * reset and will have been clobbered.
	 */
	rq = execlists_active(execlists);
	if (!rq)
		goto unwind;

	ce = rq->context;
	GEM_BUG_ON(!i915_vma_is_pinned(ce->state));

	if (i915_request_completed(rq)) {
		/* Idle context; tidy up the ring so we can restart afresh */
		head = intel_ring_wrap(ce->ring, rq->tail);
		goto out_replay;
	}

	/* We still have requests in-flight; the engine should be active */
	GEM_BUG_ON(!intel_engine_pm_is_awake(engine));

	/* Context has requests still in-flight; it should not be idle! */
	GEM_BUG_ON(i915_active_is_idle(&ce->active));

	rq = active_request(ce->timeline, rq);
	head = intel_ring_wrap(ce->ring, rq->head);
	GEM_BUG_ON(head == ce->ring->tail);

	/*
	 * If this request hasn't started yet, e.g. it is waiting on a
	 * semaphore, we need to avoid skipping the request or else we
	 * break the signaling chain. However, if the context is corrupt
	 * the request will not restart and we will be stuck with a wedged
	 * device. It is quite often the case that if we issue a reset
	 * while the GPU is loading the context image, that the context
	 * image becomes corrupt.
	 *
	 * Otherwise, if we have not started yet, the request should replay
	 * perfectly and we do not need to flag the result as being erroneous.
	 */
	if (!i915_request_started(rq))
		goto out_replay;

	/*
	 * If the request was innocent, we leave the request in the ELSP
	 * and will try to replay it on restarting. The context image may
	 * have been corrupted by the reset, in which case we may have
	 * to service a new GPU hang, but more likely we can continue on
	 * without impact.
	 *
	 * If the request was guilty, we presume the context is corrupt
	 * and have to at least restore the RING register in the context
	 * image back to the expected values to skip over the guilty request.
	 */
	__i915_request_reset(rq, stalled);
	if (!stalled)
		goto out_replay;

	/*
	 * We want a simple context + ring to execute the breadcrumb update.
	 * We cannot rely on the context being intact across the GPU hang,
	 * so clear it and rebuild just what we need for the breadcrumb.
	 * All pending requests for this context will be zapped, and any
	 * future request will be after userspace has had the opportunity
	 * to recreate its own state.
	 */
	GEM_BUG_ON(!intel_context_is_pinned(ce));
	restore_default_state(ce, engine);

out_replay:
	ENGINE_TRACE(engine, "replay {head:%04x, tail:%04x}\n",
		     head, ce->ring->tail);
	__execlists_reset_reg_state(ce, engine);
	__execlists_update_reg_state(ce, engine, head);
	ce->lrc_desc |= CTX_DESC_FORCE_RESTORE; /* paranoid: GPU was reset! */

unwind:
	/* Push back any incomplete requests for replay after the reset. */
	cancel_port_requests(execlists);
	__unwind_incomplete_requests(engine);
}

static void execlists_reset_rewind(struct intel_engine_cs *engine, bool stalled)
{
	unsigned long flags;

	ENGINE_TRACE(engine, "\n");

	spin_lock_irqsave(&engine->active.lock, flags);

	__execlists_reset(engine, stalled);

	spin_unlock_irqrestore(&engine->active.lock, flags);
}

static void nop_submission_tasklet(unsigned long data)
{
	struct intel_engine_cs * const engine = (struct intel_engine_cs *)data;

	/* The driver is wedged; don't process any more events. */
	WRITE_ONCE(engine->execlists.queue_priority_hint, INT_MIN);
}

static void execlists_reset_cancel(struct intel_engine_cs *engine)
{
	struct intel_engine_execlists * const execlists = &engine->execlists;
	struct i915_request *rq, *rn;
	struct rb_node *rb;
	unsigned long flags;

	ENGINE_TRACE(engine, "\n");

	/*
	 * Before we call engine->cancel_requests(), we should have exclusive
	 * access to the submission state. This is arranged for us by the
	 * caller disabling the interrupt generation, the tasklet and other
	 * threads that may then access the same state, giving us a free hand
	 * to reset state. However, we still need to let lockdep be aware that
	 * we know this state may be accessed in hardirq context, so we
	 * disable the irq around this manipulation and we want to keep
	 * the spinlock focused on its duties and not accidentally conflate
	 * coverage to the submission's irq state. (Similarly, although we
	 * shouldn't need to disable irq around the manipulation of the
	 * submission's irq state, we also wish to remind ourselves that
	 * it is irq state.)
	 */
	spin_lock_irqsave(&engine->active.lock, flags);

	__execlists_reset(engine, true);

	/* Mark all executing requests as skipped. */
	list_for_each_entry(rq, &engine->active.requests, sched.link)
		mark_eio(rq);

	/* Flush the queued requests to the timeline list (for retiring). */
	while ((rb = rb_first_cached(&execlists->queue))) {
		struct i915_priolist *p = to_priolist(rb);
		int i;

		priolist_for_each_request_consume(rq, rn, p, i) {
			mark_eio(rq);
			__i915_request_submit(rq);
		}

		rb_erase_cached(&p->node, &execlists->queue);
		i915_priolist_free(p);
	}

	/* On-hold requests will be flushed to timeline upon their release */
	list_for_each_entry(rq, &engine->active.hold, sched.link)
		mark_eio(rq);

	/* Cancel all attached virtual engines */
	while ((rb = rb_first_cached(&execlists->virtual))) {
		struct virtual_engine *ve =
			rb_entry(rb, typeof(*ve), nodes[engine->id].rb);

		rb_erase_cached(rb, &execlists->virtual);
		RB_CLEAR_NODE(rb);

		spin_lock(&ve->base.active.lock);
		rq = fetch_and_zero(&ve->request);
		if (rq) {
			mark_eio(rq);

			rq->engine = engine;
			__i915_request_submit(rq);
			i915_request_put(rq);

			ve->base.execlists.queue_priority_hint = INT_MIN;
		}
		spin_unlock(&ve->base.active.lock);
	}

	/* Remaining _unready_ requests will be nop'ed when submitted */

	execlists->queue_priority_hint = INT_MIN;
	execlists->queue = RB_ROOT_CACHED;

	GEM_BUG_ON(__tasklet_is_enabled(&execlists->tasklet));
	execlists->tasklet.func = nop_submission_tasklet;

	spin_unlock_irqrestore(&engine->active.lock, flags);
}

static void execlists_reset_finish(struct intel_engine_cs *engine)
{
	struct intel_engine_execlists * const execlists = &engine->execlists;

	/*
	 * After a GPU reset, we may have requests to replay. Do so now while
	 * we still have the forcewake to be sure that the GPU is not allowed
	 * to sleep before we restart and reload a context.
	 */
	GEM_BUG_ON(!reset_in_progress(execlists));
	if (!RB_EMPTY_ROOT(&execlists->queue.rb_root))
		execlists->tasklet.func(execlists->tasklet.data);

	if (__tasklet_enable(&execlists->tasklet))
		/* And kick in case we missed a new request submission. */
		tasklet_hi_schedule(&execlists->tasklet);
	ENGINE_TRACE(engine, "depth->%d\n",
		     atomic_read(&execlists->tasklet.count));
}

static int gen8_emit_bb_start_noarb(struct i915_request *rq,
				    u64 offset, u32 len,
				    const unsigned int flags)
{
	u32 *cs;

	cs = intel_ring_begin(rq, 4);
	if (IS_ERR(cs))
		return PTR_ERR(cs);

	/*
	 * WaDisableCtxRestoreArbitration:bdw,chv
	 *
	 * We don't need to perform MI_ARB_ENABLE as often as we do (in
	 * particular all the gen that do not need the w/a at all!), if we
	 * took care to make sure that on every switch into this context
	 * (both ordinary and for preemption) that arbitrartion was enabled
	 * we would be fine.  However, for gen8 there is another w/a that
	 * requires us to not preempt inside GPGPU execution, so we keep
	 * arbitration disabled for gen8 batches. Arbitration will be
	 * re-enabled before we close the request
	 * (engine->emit_fini_breadcrumb).
	 */
	*cs++ = MI_ARB_ON_OFF | MI_ARB_DISABLE;

	/* FIXME(BDW+): Address space and security selectors. */
	*cs++ = MI_BATCH_BUFFER_START_GEN8 |
		(flags & I915_DISPATCH_SECURE ? 0 : BIT(8));
	*cs++ = lower_32_bits(offset);
	*cs++ = upper_32_bits(offset);

	intel_ring_advance(rq, cs);

	return 0;
}

static int gen8_emit_bb_start(struct i915_request *rq,
			      u64 offset, u32 len,
			      const unsigned int flags)
{
	u32 *cs;

	cs = intel_ring_begin(rq, 6);
	if (IS_ERR(cs))
		return PTR_ERR(cs);

	*cs++ = MI_ARB_ON_OFF | MI_ARB_ENABLE;

	*cs++ = MI_BATCH_BUFFER_START_GEN8 |
		(flags & I915_DISPATCH_SECURE ? 0 : BIT(8));
	*cs++ = lower_32_bits(offset);
	*cs++ = upper_32_bits(offset);

	*cs++ = MI_ARB_ON_OFF | MI_ARB_DISABLE;
	*cs++ = MI_NOOP;

	intel_ring_advance(rq, cs);

	return 0;
}

static void gen8_logical_ring_enable_irq(struct intel_engine_cs *engine)
{
	ENGINE_WRITE(engine, RING_IMR,
		     ~(engine->irq_enable_mask | engine->irq_keep_mask));
	ENGINE_POSTING_READ(engine, RING_IMR);
}

static void gen8_logical_ring_disable_irq(struct intel_engine_cs *engine)
{
	ENGINE_WRITE(engine, RING_IMR, ~engine->irq_keep_mask);
}

static int gen8_emit_flush(struct i915_request *request, u32 mode)
{
	u32 cmd, *cs;

	cs = intel_ring_begin(request, 4);
	if (IS_ERR(cs))
		return PTR_ERR(cs);

	cmd = MI_FLUSH_DW + 1;

	/* We always require a command barrier so that subsequent
	 * commands, such as breadcrumb interrupts, are strictly ordered
	 * wrt the contents of the write cache being flushed to memory
	 * (and thus being coherent from the CPU).
	 */
	cmd |= MI_FLUSH_DW_STORE_INDEX | MI_FLUSH_DW_OP_STOREDW;

	if (mode & EMIT_INVALIDATE) {
		cmd |= MI_INVALIDATE_TLB;
		if (request->engine->class == VIDEO_DECODE_CLASS)
			cmd |= MI_INVALIDATE_BSD;
	}

	*cs++ = cmd;
	*cs++ = LRC_PPHWSP_SCRATCH_ADDR;
	*cs++ = 0; /* upper addr */
	*cs++ = 0; /* value */
	intel_ring_advance(request, cs);

	return 0;
}

static int gen8_emit_flush_render(struct i915_request *request,
				  u32 mode)
{
	bool vf_flush_wa = false, dc_flush_wa = false;
	u32 *cs, flags = 0;
	int len;

	flags |= PIPE_CONTROL_CS_STALL;

	if (mode & EMIT_FLUSH) {
		flags |= PIPE_CONTROL_RENDER_TARGET_CACHE_FLUSH;
		flags |= PIPE_CONTROL_DEPTH_CACHE_FLUSH;
		flags |= PIPE_CONTROL_DC_FLUSH_ENABLE;
		flags |= PIPE_CONTROL_FLUSH_ENABLE;
	}

	if (mode & EMIT_INVALIDATE) {
		flags |= PIPE_CONTROL_TLB_INVALIDATE;
		flags |= PIPE_CONTROL_INSTRUCTION_CACHE_INVALIDATE;
		flags |= PIPE_CONTROL_TEXTURE_CACHE_INVALIDATE;
		flags |= PIPE_CONTROL_VF_CACHE_INVALIDATE;
		flags |= PIPE_CONTROL_CONST_CACHE_INVALIDATE;
		flags |= PIPE_CONTROL_STATE_CACHE_INVALIDATE;
		flags |= PIPE_CONTROL_QW_WRITE;
		flags |= PIPE_CONTROL_STORE_DATA_INDEX;

		/*
		 * On GEN9: before VF_CACHE_INVALIDATE we need to emit a NULL
		 * pipe control.
		 */
		if (IS_GEN(request->i915, 9))
			vf_flush_wa = true;

		/* WaForGAMHang:kbl */
		if (IS_KBL_REVID(request->i915, 0, KBL_REVID_B0))
			dc_flush_wa = true;
	}

	len = 6;

	if (vf_flush_wa)
		len += 6;

	if (dc_flush_wa)
		len += 12;

	cs = intel_ring_begin(request, len);
	if (IS_ERR(cs))
		return PTR_ERR(cs);

	if (vf_flush_wa)
		cs = gen8_emit_pipe_control(cs, 0, 0);

	if (dc_flush_wa)
		cs = gen8_emit_pipe_control(cs, PIPE_CONTROL_DC_FLUSH_ENABLE,
					    0);

	cs = gen8_emit_pipe_control(cs, flags, LRC_PPHWSP_SCRATCH_ADDR);

	if (dc_flush_wa)
		cs = gen8_emit_pipe_control(cs, PIPE_CONTROL_CS_STALL, 0);

	intel_ring_advance(request, cs);

	return 0;
}

static int gen11_emit_flush_render(struct i915_request *request,
				   u32 mode)
{
	if (mode & EMIT_FLUSH) {
		u32 *cs;
		u32 flags = 0;

		flags |= PIPE_CONTROL_CS_STALL;

		flags |= PIPE_CONTROL_TILE_CACHE_FLUSH;
		flags |= PIPE_CONTROL_RENDER_TARGET_CACHE_FLUSH;
		flags |= PIPE_CONTROL_DEPTH_CACHE_FLUSH;
		flags |= PIPE_CONTROL_DC_FLUSH_ENABLE;
		flags |= PIPE_CONTROL_FLUSH_ENABLE;
		flags |= PIPE_CONTROL_QW_WRITE;
		flags |= PIPE_CONTROL_STORE_DATA_INDEX;

		cs = intel_ring_begin(request, 6);
		if (IS_ERR(cs))
			return PTR_ERR(cs);

		cs = gen8_emit_pipe_control(cs, flags, LRC_PPHWSP_SCRATCH_ADDR);
		intel_ring_advance(request, cs);
	}

	if (mode & EMIT_INVALIDATE) {
		u32 *cs;
		u32 flags = 0;

		flags |= PIPE_CONTROL_CS_STALL;

		flags |= PIPE_CONTROL_COMMAND_CACHE_INVALIDATE;
		flags |= PIPE_CONTROL_TLB_INVALIDATE;
		flags |= PIPE_CONTROL_INSTRUCTION_CACHE_INVALIDATE;
		flags |= PIPE_CONTROL_TEXTURE_CACHE_INVALIDATE;
		flags |= PIPE_CONTROL_VF_CACHE_INVALIDATE;
		flags |= PIPE_CONTROL_CONST_CACHE_INVALIDATE;
		flags |= PIPE_CONTROL_STATE_CACHE_INVALIDATE;
		flags |= PIPE_CONTROL_QW_WRITE;
		flags |= PIPE_CONTROL_STORE_DATA_INDEX;

		cs = intel_ring_begin(request, 6);
		if (IS_ERR(cs))
			return PTR_ERR(cs);

		cs = gen8_emit_pipe_control(cs, flags, LRC_PPHWSP_SCRATCH_ADDR);
		intel_ring_advance(request, cs);
	}

	return 0;
}

static u32 preparser_disable(bool state)
{
	return MI_ARB_CHECK | 1 << 8 | state;
}

static int gen12_emit_flush_render(struct i915_request *request,
				   u32 mode)
{
	if (mode & EMIT_FLUSH) {
		u32 flags = 0;
		u32 *cs;

		flags |= PIPE_CONTROL_TILE_CACHE_FLUSH;
		flags |= PIPE_CONTROL_RENDER_TARGET_CACHE_FLUSH;
		flags |= PIPE_CONTROL_DEPTH_CACHE_FLUSH;
		/* Wa_1409600907:tgl */
		flags |= PIPE_CONTROL_DEPTH_STALL;
		flags |= PIPE_CONTROL_DC_FLUSH_ENABLE;
		flags |= PIPE_CONTROL_FLUSH_ENABLE;
		flags |= PIPE_CONTROL_HDC_PIPELINE_FLUSH;

		flags |= PIPE_CONTROL_STORE_DATA_INDEX;
		flags |= PIPE_CONTROL_QW_WRITE;

		flags |= PIPE_CONTROL_CS_STALL;

		cs = intel_ring_begin(request, 6);
		if (IS_ERR(cs))
			return PTR_ERR(cs);

		cs = gen8_emit_pipe_control(cs, flags, LRC_PPHWSP_SCRATCH_ADDR);
		intel_ring_advance(request, cs);
	}

	if (mode & EMIT_INVALIDATE) {
		u32 flags = 0;
		u32 *cs;

		flags |= PIPE_CONTROL_COMMAND_CACHE_INVALIDATE;
		flags |= PIPE_CONTROL_TLB_INVALIDATE;
		flags |= PIPE_CONTROL_INSTRUCTION_CACHE_INVALIDATE;
		flags |= PIPE_CONTROL_TEXTURE_CACHE_INVALIDATE;
		flags |= PIPE_CONTROL_VF_CACHE_INVALIDATE;
		flags |= PIPE_CONTROL_CONST_CACHE_INVALIDATE;
		flags |= PIPE_CONTROL_STATE_CACHE_INVALIDATE;
		flags |= PIPE_CONTROL_L3_RO_CACHE_INVALIDATE;

		flags |= PIPE_CONTROL_STORE_DATA_INDEX;
		flags |= PIPE_CONTROL_QW_WRITE;

		flags |= PIPE_CONTROL_CS_STALL;

		cs = intel_ring_begin(request, 8);
		if (IS_ERR(cs))
			return PTR_ERR(cs);

		/*
		 * Prevent the pre-parser from skipping past the TLB
		 * invalidate and loading a stale page for the batch
		 * buffer / request payload.
		 */
		*cs++ = preparser_disable(true);

		cs = gen8_emit_pipe_control(cs, flags, LRC_PPHWSP_SCRATCH_ADDR);

		*cs++ = preparser_disable(false);
		intel_ring_advance(request, cs);
	}

	return 0;
}

/*
 * Reserve space for 2 NOOPs at the end of each request to be
 * used as a workaround for not being allowed to do lite
 * restore with HEAD==TAIL (WaIdleLiteRestore).
 */
static u32 *gen8_emit_wa_tail(struct i915_request *request, u32 *cs)
{
	/* Ensure there's always at least one preemption point per-request. */
	*cs++ = MI_ARB_CHECK;
	*cs++ = MI_NOOP;
	request->wa_tail = intel_ring_offset(request, cs);

	return cs;
}

static u32 *emit_preempt_busywait(struct i915_request *request, u32 *cs)
{
	*cs++ = MI_SEMAPHORE_WAIT |
		MI_SEMAPHORE_GLOBAL_GTT |
		MI_SEMAPHORE_POLL |
		MI_SEMAPHORE_SAD_EQ_SDD;
	*cs++ = 0;
	*cs++ = intel_hws_preempt_address(request->engine);
	*cs++ = 0;

	return cs;
}

static __always_inline u32*
gen8_emit_fini_breadcrumb_footer(struct i915_request *request,
				 u32 *cs)
{
	*cs++ = MI_USER_INTERRUPT;

	*cs++ = MI_ARB_ON_OFF | MI_ARB_ENABLE;
	if (intel_engine_has_semaphores(request->engine))
		cs = emit_preempt_busywait(request, cs);

	request->tail = intel_ring_offset(request, cs);
	assert_ring_tail_valid(request->ring, request->tail);

	return gen8_emit_wa_tail(request, cs);
}

static u32 *gen8_emit_fini_breadcrumb(struct i915_request *request, u32 *cs)
{
	cs = gen8_emit_ggtt_write(cs,
				  request->fence.seqno,
				  i915_request_active_timeline(request)->hwsp_offset,
				  0);

	return gen8_emit_fini_breadcrumb_footer(request, cs);
}

static u32 *gen8_emit_fini_breadcrumb_rcs(struct i915_request *request, u32 *cs)
{
	cs = gen8_emit_pipe_control(cs,
				    PIPE_CONTROL_RENDER_TARGET_CACHE_FLUSH |
				    PIPE_CONTROL_DEPTH_CACHE_FLUSH |
				    PIPE_CONTROL_DC_FLUSH_ENABLE,
				    0);

	/* XXX flush+write+CS_STALL all in one upsets gem_concurrent_blt:kbl */
	cs = gen8_emit_ggtt_write_rcs(cs,
				      request->fence.seqno,
				      i915_request_active_timeline(request)->hwsp_offset,
				      PIPE_CONTROL_FLUSH_ENABLE |
				      PIPE_CONTROL_CS_STALL);

	return gen8_emit_fini_breadcrumb_footer(request, cs);
}

static u32 *
gen11_emit_fini_breadcrumb_rcs(struct i915_request *request, u32 *cs)
{
	cs = gen8_emit_ggtt_write_rcs(cs,
				      request->fence.seqno,
				      i915_request_active_timeline(request)->hwsp_offset,
				      PIPE_CONTROL_CS_STALL |
				      PIPE_CONTROL_TILE_CACHE_FLUSH |
				      PIPE_CONTROL_RENDER_TARGET_CACHE_FLUSH |
				      PIPE_CONTROL_DEPTH_CACHE_FLUSH |
				      PIPE_CONTROL_DC_FLUSH_ENABLE |
				      PIPE_CONTROL_FLUSH_ENABLE);

	return gen8_emit_fini_breadcrumb_footer(request, cs);
}

/*
 * Note that the CS instruction pre-parser will not stall on the breadcrumb
 * flush and will continue pre-fetching the instructions after it before the
 * memory sync is completed. On pre-gen12 HW, the pre-parser will stop at
 * BB_START/END instructions, so, even though we might pre-fetch the pre-amble
 * of the next request before the memory has been flushed, we're guaranteed that
 * we won't access the batch itself too early.
 * However, on gen12+ the parser can pre-fetch across the BB_START/END commands,
 * so, if the current request is modifying an instruction in the next request on
 * the same intel_context, we might pre-fetch and then execute the pre-update
 * instruction. To avoid this, the users of self-modifying code should either
 * disable the parser around the code emitting the memory writes, via a new flag
 * added to MI_ARB_CHECK, or emit the writes from a different intel_context. For
 * the in-kernel use-cases we've opted to use a separate context, see
 * reloc_gpu() as an example.
 * All the above applies only to the instructions themselves. Non-inline data
 * used by the instructions is not pre-fetched.
 */

static u32 *gen12_emit_preempt_busywait(struct i915_request *request, u32 *cs)
{
	*cs++ = MI_SEMAPHORE_WAIT_TOKEN |
		MI_SEMAPHORE_GLOBAL_GTT |
		MI_SEMAPHORE_POLL |
		MI_SEMAPHORE_SAD_EQ_SDD;
	*cs++ = 0;
	*cs++ = intel_hws_preempt_address(request->engine);
	*cs++ = 0;
	*cs++ = 0;
	*cs++ = MI_NOOP;

	return cs;
}

static __always_inline u32*
gen12_emit_fini_breadcrumb_footer(struct i915_request *request, u32 *cs)
{
	*cs++ = MI_USER_INTERRUPT;

	*cs++ = MI_ARB_ON_OFF | MI_ARB_ENABLE;
	if (intel_engine_has_semaphores(request->engine))
		cs = gen12_emit_preempt_busywait(request, cs);

	request->tail = intel_ring_offset(request, cs);
	assert_ring_tail_valid(request->ring, request->tail);

	return gen8_emit_wa_tail(request, cs);
}

static u32 *gen12_emit_fini_breadcrumb(struct i915_request *request, u32 *cs)
{
	cs = gen8_emit_ggtt_write(cs,
				  request->fence.seqno,
				  i915_request_active_timeline(request)->hwsp_offset,
				  0);

	return gen12_emit_fini_breadcrumb_footer(request, cs);
}

static u32 *
gen12_emit_fini_breadcrumb_rcs(struct i915_request *request, u32 *cs)
{
	cs = gen8_emit_ggtt_write_rcs(cs,
				      request->fence.seqno,
				      i915_request_active_timeline(request)->hwsp_offset,
				      PIPE_CONTROL_CS_STALL |
				      PIPE_CONTROL_TILE_CACHE_FLUSH |
				      PIPE_CONTROL_RENDER_TARGET_CACHE_FLUSH |
				      PIPE_CONTROL_DEPTH_CACHE_FLUSH |
				      /* Wa_1409600907:tgl */
				      PIPE_CONTROL_DEPTH_STALL |
				      PIPE_CONTROL_DC_FLUSH_ENABLE |
				      PIPE_CONTROL_FLUSH_ENABLE |
				      PIPE_CONTROL_HDC_PIPELINE_FLUSH);

	return gen12_emit_fini_breadcrumb_footer(request, cs);
}

static void execlists_park(struct intel_engine_cs *engine)
{
	cancel_timer(&engine->execlists.timer);
	cancel_timer(&engine->execlists.preempt);
}

void intel_execlists_set_default_submission(struct intel_engine_cs *engine)
{
	engine->submit_request = execlists_submit_request;
	engine->schedule = i915_schedule;
	engine->execlists.tasklet.func = execlists_submission_tasklet;

	engine->reset.prepare = execlists_reset_prepare;
	engine->reset.rewind = execlists_reset_rewind;
	engine->reset.cancel = execlists_reset_cancel;
	engine->reset.finish = execlists_reset_finish;

	engine->park = execlists_park;
	engine->unpark = NULL;

	engine->flags |= I915_ENGINE_SUPPORTS_STATS;
	if (!intel_vgpu_active(engine->i915)) {
		engine->flags |= I915_ENGINE_HAS_SEMAPHORES;
		if (HAS_LOGICAL_RING_PREEMPTION(engine->i915))
			engine->flags |= I915_ENGINE_HAS_PREEMPTION;
	}

	if (INTEL_GEN(engine->i915) >= 12)
		engine->flags |= I915_ENGINE_HAS_RELATIVE_MMIO;

	if (intel_engine_has_preemption(engine))
		engine->emit_bb_start = gen8_emit_bb_start;
	else
		engine->emit_bb_start = gen8_emit_bb_start_noarb;
}

static void execlists_shutdown(struct intel_engine_cs *engine)
{
	/* Synchronise with residual timers and any softirq they raise */
	del_timer_sync(&engine->execlists.timer);
	del_timer_sync(&engine->execlists.preempt);
	tasklet_kill(&engine->execlists.tasklet);
}

static void execlists_release(struct intel_engine_cs *engine)
{
	execlists_shutdown(engine);

	intel_engine_cleanup_common(engine);
	lrc_destroy_wa_ctx(engine);
}

static void
logical_ring_default_vfuncs(struct intel_engine_cs *engine)
{
	/* Default vfuncs which can be overriden by each engine. */

	engine->resume = execlists_resume;

	engine->cops = &execlists_context_ops;
	engine->request_alloc = execlists_request_alloc;

	engine->emit_flush = gen8_emit_flush;
	engine->emit_init_breadcrumb = gen8_emit_init_breadcrumb;
	engine->emit_fini_breadcrumb = gen8_emit_fini_breadcrumb;
	if (INTEL_GEN(engine->i915) >= 12)
		engine->emit_fini_breadcrumb = gen12_emit_fini_breadcrumb;

	engine->set_default_submission = intel_execlists_set_default_submission;

	if (INTEL_GEN(engine->i915) < 11) {
		engine->irq_enable = gen8_logical_ring_enable_irq;
		engine->irq_disable = gen8_logical_ring_disable_irq;
	} else {
		/*
		 * TODO: On Gen11 interrupt masks need to be clear
		 * to allow C6 entry. Keep interrupts enabled at
		 * and take the hit of generating extra interrupts
		 * until a more refined solution exists.
		 */
	}
}

static inline void
logical_ring_default_irqs(struct intel_engine_cs *engine)
{
	unsigned int shift = 0;

	if (INTEL_GEN(engine->i915) < 11) {
		const u8 irq_shifts[] = {
			[RCS0]  = GEN8_RCS_IRQ_SHIFT,
			[BCS0]  = GEN8_BCS_IRQ_SHIFT,
			[VCS0]  = GEN8_VCS0_IRQ_SHIFT,
			[VCS1]  = GEN8_VCS1_IRQ_SHIFT,
			[VECS0] = GEN8_VECS_IRQ_SHIFT,
		};

		shift = irq_shifts[engine->id];
	}

	engine->irq_enable_mask = GT_RENDER_USER_INTERRUPT << shift;
	engine->irq_keep_mask = GT_CONTEXT_SWITCH_INTERRUPT << shift;
	engine->irq_keep_mask |= GT_CS_MASTER_ERROR_INTERRUPT << shift;
}

static void rcs_submission_override(struct intel_engine_cs *engine)
{
	switch (INTEL_GEN(engine->i915)) {
	case 12:
		engine->emit_flush = gen12_emit_flush_render;
		engine->emit_fini_breadcrumb = gen12_emit_fini_breadcrumb_rcs;
		break;
	case 11:
		engine->emit_flush = gen11_emit_flush_render;
		engine->emit_fini_breadcrumb = gen11_emit_fini_breadcrumb_rcs;
		break;
	default:
		engine->emit_flush = gen8_emit_flush_render;
		engine->emit_fini_breadcrumb = gen8_emit_fini_breadcrumb_rcs;
		break;
	}
}

int intel_execlists_submission_setup(struct intel_engine_cs *engine)
{
	struct intel_engine_execlists * const execlists = &engine->execlists;
	struct drm_i915_private *i915 = engine->i915;
	struct intel_uncore *uncore = engine->uncore;
	u32 base = engine->mmio_base;

	tasklet_init(&engine->execlists.tasklet,
		     execlists_submission_tasklet, (unsigned long)engine);
	timer_setup(&engine->execlists.timer, execlists_timeslice, 0);
	timer_setup(&engine->execlists.preempt, execlists_preempt, 0);

	logical_ring_default_vfuncs(engine);
	logical_ring_default_irqs(engine);

	if (engine->class == RENDER_CLASS)
		rcs_submission_override(engine);

	if (intel_init_workaround_bb(engine))
		/*
		 * We continue even if we fail to initialize WA batch
		 * because we only expect rare glitches but nothing
		 * critical to prevent us from using GPU
		 */
		DRM_ERROR("WA batch buffer initialization failed\n");

	if (HAS_LOGICAL_RING_ELSQ(i915)) {
		execlists->submit_reg = uncore->regs +
			i915_mmio_reg_offset(RING_EXECLIST_SQ_CONTENTS(base));
		execlists->ctrl_reg = uncore->regs +
			i915_mmio_reg_offset(RING_EXECLIST_CONTROL(base));
	} else {
		execlists->submit_reg = uncore->regs +
			i915_mmio_reg_offset(RING_ELSP(base));
	}

	execlists->csb_status =
		&engine->status_page.addr[I915_HWS_CSB_BUF0_INDEX];

	execlists->csb_write =
		&engine->status_page.addr[intel_hws_csb_write_index(i915)];

	if (INTEL_GEN(i915) < 11)
		execlists->csb_size = GEN8_CSB_ENTRIES;
	else
		execlists->csb_size = GEN11_CSB_ENTRIES;

	reset_csb_pointers(engine);

	/* Finally, take ownership and responsibility for cleanup! */
	engine->release = execlists_release;

	return 0;
}

static u32 intel_lr_indirect_ctx_offset(const struct intel_engine_cs *engine)
{
	u32 indirect_ctx_offset;

	switch (INTEL_GEN(engine->i915)) {
	default:
		MISSING_CASE(INTEL_GEN(engine->i915));
		/* fall through */
	case 12:
		indirect_ctx_offset =
			GEN12_CTX_RCS_INDIRECT_CTX_OFFSET_DEFAULT;
		break;
	case 11:
		indirect_ctx_offset =
			GEN11_CTX_RCS_INDIRECT_CTX_OFFSET_DEFAULT;
		break;
	case 10:
		indirect_ctx_offset =
			GEN10_CTX_RCS_INDIRECT_CTX_OFFSET_DEFAULT;
		break;
	case 9:
		indirect_ctx_offset =
			GEN9_CTX_RCS_INDIRECT_CTX_OFFSET_DEFAULT;
		break;
	case 8:
		indirect_ctx_offset =
			GEN8_CTX_RCS_INDIRECT_CTX_OFFSET_DEFAULT;
		break;
	}

	return indirect_ctx_offset;
}


static void init_common_reg_state(u32 * const regs,
				  const struct intel_engine_cs *engine,
				  const struct intel_ring *ring,
				  bool inhibit)
{
	u32 ctl;

	ctl = _MASKED_BIT_ENABLE(CTX_CTRL_INHIBIT_SYN_CTX_SWITCH);
	ctl |= _MASKED_BIT_DISABLE(CTX_CTRL_ENGINE_CTX_RESTORE_INHIBIT);
	if (inhibit)
		ctl |= CTX_CTRL_ENGINE_CTX_RESTORE_INHIBIT;
	if (INTEL_GEN(engine->i915) < 11)
		ctl |= _MASKED_BIT_DISABLE(CTX_CTRL_ENGINE_CTX_SAVE_INHIBIT |
					   CTX_CTRL_RS_CTX_ENABLE);
	regs[CTX_CONTEXT_CONTROL] = ctl;

	regs[CTX_RING_CTL] = RING_CTL_SIZE(ring->size) | RING_VALID;
}

static void init_wa_bb_reg_state(u32 * const regs,
				 const struct intel_engine_cs *engine,
				 u32 pos_bb_per_ctx)
{
	const struct i915_ctx_workarounds * const wa_ctx = &engine->wa_ctx;

	if (wa_ctx->per_ctx.size) {
		const u32 ggtt_offset = i915_ggtt_offset(wa_ctx->vma);

		regs[pos_bb_per_ctx] =
			(ggtt_offset + wa_ctx->per_ctx.offset) | 0x01;
	}

	if (wa_ctx->indirect_ctx.size) {
		const u32 ggtt_offset = i915_ggtt_offset(wa_ctx->vma);

		regs[pos_bb_per_ctx + 2] =
			(ggtt_offset + wa_ctx->indirect_ctx.offset) |
			(wa_ctx->indirect_ctx.size / CACHELINE_BYTES);

		regs[pos_bb_per_ctx + 4] =
			intel_lr_indirect_ctx_offset(engine) << 6;
	}
}

static void init_ppgtt_reg_state(u32 *regs, const struct i915_ppgtt *ppgtt)
{
	if (i915_vm_is_4lvl(&ppgtt->vm)) {
		/* 64b PPGTT (48bit canonical)
		 * PDP0_DESCRIPTOR contains the base address to PML4 and
		 * other PDP Descriptors are ignored.
		 */
		ASSIGN_CTX_PML4(ppgtt, regs);
	} else {
		ASSIGN_CTX_PDP(ppgtt, regs, 3);
		ASSIGN_CTX_PDP(ppgtt, regs, 2);
		ASSIGN_CTX_PDP(ppgtt, regs, 1);
		ASSIGN_CTX_PDP(ppgtt, regs, 0);
	}
}

static struct i915_ppgtt *vm_alias(struct i915_address_space *vm)
{
	if (i915_is_ggtt(vm))
		return i915_vm_to_ggtt(vm)->alias;
	else
		return i915_vm_to_ppgtt(vm);
}

static void execlists_init_reg_state(u32 *regs,
				     const struct intel_context *ce,
				     const struct intel_engine_cs *engine,
				     const struct intel_ring *ring,
				     bool inhibit)
{
	/*
	 * A context is actually a big batch buffer with several
	 * MI_LOAD_REGISTER_IMM commands followed by (reg, value) pairs. The
	 * values we are setting here are only for the first context restore:
	 * on a subsequent save, the GPU will recreate this batchbuffer with new
	 * values (including all the missing MI_LOAD_REGISTER_IMM commands that
	 * we are not initializing here).
	 *
	 * Must keep consistent with virtual_update_register_offsets().
	 */
	set_offsets(regs, reg_offsets(engine), engine, inhibit);

	init_common_reg_state(regs, engine, ring, inhibit);
	init_ppgtt_reg_state(regs, vm_alias(ce->vm));

	init_wa_bb_reg_state(regs, engine,
			     INTEL_GEN(engine->i915) >= 12 ?
			     GEN12_CTX_BB_PER_CTX_PTR :
			     CTX_BB_PER_CTX_PTR);

	__reset_stop_ring(regs, engine);
}

static int
populate_lr_context(struct intel_context *ce,
		    struct drm_i915_gem_object *ctx_obj,
		    struct intel_engine_cs *engine,
		    struct intel_ring *ring)
{
	bool inhibit = true;
	void *vaddr;
	int ret;

	vaddr = i915_gem_object_pin_map(ctx_obj, I915_MAP_WB);
	if (IS_ERR(vaddr)) {
		ret = PTR_ERR(vaddr);
		DRM_DEBUG_DRIVER("Could not map object pages! (%d)\n", ret);
		return ret;
	}

	set_redzone(vaddr, engine);

	if (engine->default_state) {
		void *defaults;

		defaults = i915_gem_object_pin_map(engine->default_state,
						   I915_MAP_WB);
		if (IS_ERR(defaults)) {
			ret = PTR_ERR(defaults);
			goto err_unpin_ctx;
		}

		memcpy(vaddr, defaults, engine->context_size);
		i915_gem_object_unpin_map(engine->default_state);
		__set_bit(CONTEXT_VALID_BIT, &ce->flags);
		inhibit = false;
	}

	/* Clear the ppHWSP (inc. per-context counters) */
	memset(vaddr, 0, PAGE_SIZE);

	/*
	 * The second page of the context object contains some registers which
	 * must be set up prior to the first execution.
	 */
	execlists_init_reg_state(vaddr + LRC_STATE_PN * PAGE_SIZE,
				 ce, engine, ring, inhibit);

	ret = 0;
err_unpin_ctx:
	__i915_gem_object_flush_map(ctx_obj, 0, engine->context_size);
	i915_gem_object_unpin_map(ctx_obj);
	return ret;
}

static int __execlists_context_alloc(struct intel_context *ce,
				     struct intel_engine_cs *engine)
{
	struct drm_i915_gem_object *ctx_obj;
	struct intel_ring *ring;
	struct i915_vma *vma;
	u32 context_size;
	int ret;

	GEM_BUG_ON(ce->state);
	context_size = round_up(engine->context_size, I915_GTT_PAGE_SIZE);

	if (IS_ENABLED(CONFIG_DRM_I915_DEBUG_GEM))
		context_size += I915_GTT_PAGE_SIZE; /* for redzone */

	ctx_obj = i915_gem_object_create_shmem(engine->i915, context_size);
	if (IS_ERR(ctx_obj))
		return PTR_ERR(ctx_obj);

	vma = i915_vma_instance(ctx_obj, &engine->gt->ggtt->vm, NULL);
	if (IS_ERR(vma)) {
		ret = PTR_ERR(vma);
		goto error_deref_obj;
	}

	if (!ce->timeline) {
		struct intel_timeline *tl;
		struct i915_vma *hwsp;

		/*
		 * Use the static global HWSP for the kernel context, and
		 * a dynamically allocated cacheline for everyone else.
		 */
		hwsp = NULL;
		if (unlikely(intel_context_is_barrier(ce)))
			hwsp = engine->status_page.vma;

		tl = intel_timeline_create(engine->gt, hwsp);
		if (IS_ERR(tl)) {
			ret = PTR_ERR(tl);
			goto error_deref_obj;
		}

		ce->timeline = tl;
	}

	ring = intel_engine_create_ring(engine, (unsigned long)ce->ring);
	if (IS_ERR(ring)) {
		ret = PTR_ERR(ring);
		goto error_deref_obj;
	}

	ret = populate_lr_context(ce, ctx_obj, engine, ring);
	if (ret) {
		DRM_DEBUG_DRIVER("Failed to populate LRC: %d\n", ret);
		goto error_ring_free;
	}

	ce->ring = ring;
	ce->state = vma;

	return 0;

error_ring_free:
	intel_ring_put(ring);
error_deref_obj:
	i915_gem_object_put(ctx_obj);
	return ret;
}

static struct list_head *virtual_queue(struct virtual_engine *ve)
{
	return &ve->base.execlists.default_priolist.requests[0];
}

static void virtual_context_destroy(struct kref *kref)
{
	struct virtual_engine *ve =
		container_of(kref, typeof(*ve), context.ref);
	unsigned int n;

	GEM_BUG_ON(!list_empty(virtual_queue(ve)));
	GEM_BUG_ON(ve->request);
	GEM_BUG_ON(ve->context.inflight);

	for (n = 0; n < ve->num_siblings; n++) {
		struct intel_engine_cs *sibling = ve->siblings[n];
		struct rb_node *node = &ve->nodes[sibling->id].rb;
		unsigned long flags;

		if (RB_EMPTY_NODE(node))
			continue;

		spin_lock_irqsave(&sibling->active.lock, flags);

		/* Detachment is lazily performed in the execlists tasklet */
		if (!RB_EMPTY_NODE(node))
			rb_erase_cached(node, &sibling->execlists.virtual);

		spin_unlock_irqrestore(&sibling->active.lock, flags);
	}
	GEM_BUG_ON(__tasklet_is_scheduled(&ve->base.execlists.tasklet));

	if (ve->context.state)
		__execlists_context_fini(&ve->context);
	intel_context_fini(&ve->context);

	kfree(ve->bonds);
	kfree(ve);
}

static void virtual_engine_initial_hint(struct virtual_engine *ve)
{
	int swp;

	/*
	 * Pick a random sibling on starting to help spread the load around.
	 *
	 * New contexts are typically created with exactly the same order
	 * of siblings, and often started in batches. Due to the way we iterate
	 * the array of sibling when submitting requests, sibling[0] is
	 * prioritised for dequeuing. If we make sure that sibling[0] is fairly
	 * randomised across the system, we also help spread the load by the
	 * first engine we inspect being different each time.
	 *
	 * NB This does not force us to execute on this engine, it will just
	 * typically be the first we inspect for submission.
	 */
	swp = prandom_u32_max(ve->num_siblings);
	if (!swp)
		return;

	swap(ve->siblings[swp], ve->siblings[0]);
	if (!intel_engine_has_relative_mmio(ve->siblings[0]))
		virtual_update_register_offsets(ve->context.lrc_reg_state,
						ve->siblings[0]);
}

static int virtual_context_alloc(struct intel_context *ce)
{
	struct virtual_engine *ve = container_of(ce, typeof(*ve), context);

	return __execlists_context_alloc(ce, ve->siblings[0]);
}

static int virtual_context_pin(struct intel_context *ce)
{
	struct virtual_engine *ve = container_of(ce, typeof(*ve), context);
	int err;

	/* Note: we must use a real engine class for setting up reg state */
	err = __execlists_context_pin(ce, ve->siblings[0]);
	if (err)
		return err;

	virtual_engine_initial_hint(ve);
	return 0;
}

static void virtual_context_enter(struct intel_context *ce)
{
	struct virtual_engine *ve = container_of(ce, typeof(*ve), context);
	unsigned int n;

	for (n = 0; n < ve->num_siblings; n++)
		intel_engine_pm_get(ve->siblings[n]);

	intel_timeline_enter(ce->timeline);
}

static void virtual_context_exit(struct intel_context *ce)
{
	struct virtual_engine *ve = container_of(ce, typeof(*ve), context);
	unsigned int n;

	intel_timeline_exit(ce->timeline);

	for (n = 0; n < ve->num_siblings; n++)
		intel_engine_pm_put(ve->siblings[n]);
}

static const struct intel_context_ops virtual_context_ops = {
	.alloc = virtual_context_alloc,

	.pin = virtual_context_pin,
	.unpin = execlists_context_unpin,

	.enter = virtual_context_enter,
	.exit = virtual_context_exit,

	.destroy = virtual_context_destroy,
};

static intel_engine_mask_t virtual_submission_mask(struct virtual_engine *ve)
{
	struct i915_request *rq;
	intel_engine_mask_t mask;

	rq = READ_ONCE(ve->request);
	if (!rq)
		return 0;

	/* The rq is ready for submission; rq->execution_mask is now stable. */
	mask = rq->execution_mask;
	if (unlikely(!mask)) {
		/* Invalid selection, submit to a random engine in error */
		i915_request_set_error_once(rq, -ENODEV);
		mask = ve->siblings[0]->mask;
	}

	ENGINE_TRACE(&ve->base, "rq=%llx:%lld, mask=%x, prio=%d\n",
		     rq->fence.context, rq->fence.seqno,
		     mask, ve->base.execlists.queue_priority_hint);

	return mask;
}

static void virtual_submission_tasklet(unsigned long data)
{
	struct virtual_engine * const ve = (struct virtual_engine *)data;
	const int prio = READ_ONCE(ve->base.execlists.queue_priority_hint);
	intel_engine_mask_t mask;
	unsigned int n;

	rcu_read_lock();
	mask = virtual_submission_mask(ve);
	rcu_read_unlock();
	if (unlikely(!mask))
		return;

	local_irq_disable();
	for (n = 0; READ_ONCE(ve->request) && n < ve->num_siblings; n++) {
		struct intel_engine_cs *sibling = ve->siblings[n];
		struct ve_node * const node = &ve->nodes[sibling->id];
		struct rb_node **parent, *rb;
		bool first;

		if (unlikely(!(mask & sibling->mask))) {
			if (!RB_EMPTY_NODE(&node->rb)) {
				spin_lock(&sibling->active.lock);
				rb_erase_cached(&node->rb,
						&sibling->execlists.virtual);
				RB_CLEAR_NODE(&node->rb);
				spin_unlock(&sibling->active.lock);
			}
			continue;
		}

		spin_lock(&sibling->active.lock);

		if (!RB_EMPTY_NODE(&node->rb)) {
			/*
			 * Cheat and avoid rebalancing the tree if we can
			 * reuse this node in situ.
			 */
			first = rb_first_cached(&sibling->execlists.virtual) ==
				&node->rb;
			if (prio == node->prio || (prio > node->prio && first))
				goto submit_engine;

			rb_erase_cached(&node->rb, &sibling->execlists.virtual);
		}

		rb = NULL;
		first = true;
		parent = &sibling->execlists.virtual.rb_root.rb_node;
		while (*parent) {
			struct ve_node *other;

			rb = *parent;
			other = rb_entry(rb, typeof(*other), rb);
			if (prio > other->prio) {
				parent = &rb->rb_left;
			} else {
				parent = &rb->rb_right;
				first = false;
			}
		}

		rb_link_node(&node->rb, rb, parent);
		rb_insert_color_cached(&node->rb,
				       &sibling->execlists.virtual,
				       first);

submit_engine:
		GEM_BUG_ON(RB_EMPTY_NODE(&node->rb));
		node->prio = prio;
		if (first && prio > sibling->execlists.queue_priority_hint) {
			sibling->execlists.queue_priority_hint = prio;
			tasklet_hi_schedule(&sibling->execlists.tasklet);
		}

		spin_unlock(&sibling->active.lock);
	}
	local_irq_enable();
}

static void virtual_submit_request(struct i915_request *rq)
{
	struct virtual_engine *ve = to_virtual_engine(rq->engine);
	struct i915_request *old;
	unsigned long flags;

	ENGINE_TRACE(&ve->base, "rq=%llx:%lld\n",
		     rq->fence.context,
		     rq->fence.seqno);

	GEM_BUG_ON(ve->base.submit_request != virtual_submit_request);

	spin_lock_irqsave(&ve->base.active.lock, flags);

	old = ve->request;
	if (old) { /* background completion event from preempt-to-busy */
		GEM_BUG_ON(!i915_request_completed(old));
		__i915_request_submit(old);
		i915_request_put(old);
	}

	if (i915_request_completed(rq)) {
		__i915_request_submit(rq);

		ve->base.execlists.queue_priority_hint = INT_MIN;
		ve->request = NULL;
	} else {
		ve->base.execlists.queue_priority_hint = rq_prio(rq);
		ve->request = i915_request_get(rq);

		GEM_BUG_ON(!list_empty(virtual_queue(ve)));
		list_move_tail(&rq->sched.link, virtual_queue(ve));

		tasklet_schedule(&ve->base.execlists.tasklet);
	}

	spin_unlock_irqrestore(&ve->base.active.lock, flags);
}

static struct ve_bond *
virtual_find_bond(struct virtual_engine *ve,
		  const struct intel_engine_cs *master)
{
	int i;

	for (i = 0; i < ve->num_bonds; i++) {
		if (ve->bonds[i].master == master)
			return &ve->bonds[i];
	}

	return NULL;
}

static void
virtual_bond_execute(struct i915_request *rq, struct dma_fence *signal)
{
	struct virtual_engine *ve = to_virtual_engine(rq->engine);
	intel_engine_mask_t allowed, exec;
	struct ve_bond *bond;

	allowed = ~to_request(signal)->engine->mask;

	bond = virtual_find_bond(ve, to_request(signal)->engine);
	if (bond)
		allowed &= bond->sibling_mask;

	/* Restrict the bonded request to run on only the available engines */
	exec = READ_ONCE(rq->execution_mask);
	while (!try_cmpxchg(&rq->execution_mask, &exec, exec & allowed))
		;

	/* Prevent the master from being re-run on the bonded engines */
	to_request(signal)->execution_mask &= ~allowed;
}

struct intel_context *
intel_execlists_create_virtual(struct intel_engine_cs **siblings,
			       unsigned int count)
{
	struct virtual_engine *ve;
	unsigned int n;
	int err;

	if (count == 0)
		return ERR_PTR(-EINVAL);

	if (count == 1)
		return intel_context_create(siblings[0]);

	ve = kzalloc(struct_size(ve, siblings, count), GFP_KERNEL);
	if (!ve)
		return ERR_PTR(-ENOMEM);

	ve->base.i915 = siblings[0]->i915;
	ve->base.gt = siblings[0]->gt;
	ve->base.uncore = siblings[0]->uncore;
	ve->base.id = -1;

	ve->base.class = OTHER_CLASS;
	ve->base.uabi_class = I915_ENGINE_CLASS_INVALID;
	ve->base.instance = I915_ENGINE_CLASS_INVALID_VIRTUAL;
	ve->base.uabi_instance = I915_ENGINE_CLASS_INVALID_VIRTUAL;

	/*
	 * The decision on whether to submit a request using semaphores
	 * depends on the saturated state of the engine. We only compute
	 * this during HW submission of the request, and we need for this
	 * state to be globally applied to all requests being submitted
	 * to this engine. Virtual engines encompass more than one physical
	 * engine and so we cannot accurately tell in advance if one of those
	 * engines is already saturated and so cannot afford to use a semaphore
	 * and be pessimized in priority for doing so -- if we are the only
	 * context using semaphores after all other clients have stopped, we
	 * will be starved on the saturated system. Such a global switch for
	 * semaphores is less than ideal, but alas is the current compromise.
	 */
	ve->base.saturated = ALL_ENGINES;

	snprintf(ve->base.name, sizeof(ve->base.name), "virtual");

	intel_engine_init_active(&ve->base, ENGINE_VIRTUAL);
	intel_engine_init_breadcrumbs(&ve->base);
	intel_engine_init_execlists(&ve->base);

	ve->base.cops = &virtual_context_ops;
	ve->base.request_alloc = execlists_request_alloc;

	ve->base.schedule = i915_schedule;
	ve->base.submit_request = virtual_submit_request;
	ve->base.bond_execute = virtual_bond_execute;

	INIT_LIST_HEAD(virtual_queue(ve));
	ve->base.execlists.queue_priority_hint = INT_MIN;
	tasklet_init(&ve->base.execlists.tasklet,
		     virtual_submission_tasklet,
		     (unsigned long)ve);

	intel_context_init(&ve->context, &ve->base);

	for (n = 0; n < count; n++) {
		struct intel_engine_cs *sibling = siblings[n];

		GEM_BUG_ON(!is_power_of_2(sibling->mask));
		if (sibling->mask & ve->base.mask) {
			DRM_DEBUG("duplicate %s entry in load balancer\n",
				  sibling->name);
			err = -EINVAL;
			goto err_put;
		}

		/*
		 * The virtual engine implementation is tightly coupled to
		 * the execlists backend -- we push out request directly
		 * into a tree inside each physical engine. We could support
		 * layering if we handle cloning of the requests and
		 * submitting a copy into each backend.
		 */
		if (sibling->execlists.tasklet.func !=
		    execlists_submission_tasklet) {
			err = -ENODEV;
			goto err_put;
		}

		GEM_BUG_ON(RB_EMPTY_NODE(&ve->nodes[sibling->id].rb));
		RB_CLEAR_NODE(&ve->nodes[sibling->id].rb);

		ve->siblings[ve->num_siblings++] = sibling;
		ve->base.mask |= sibling->mask;

		/*
		 * All physical engines must be compatible for their emission
		 * functions (as we build the instructions during request
		 * construction and do not alter them before submission
		 * on the physical engine). We use the engine class as a guide
		 * here, although that could be refined.
		 */
		if (ve->base.class != OTHER_CLASS) {
			if (ve->base.class != sibling->class) {
				DRM_DEBUG("invalid mixing of engine class, sibling %d, already %d\n",
					  sibling->class, ve->base.class);
				err = -EINVAL;
				goto err_put;
			}
			continue;
		}

		ve->base.class = sibling->class;
		ve->base.uabi_class = sibling->uabi_class;
		snprintf(ve->base.name, sizeof(ve->base.name),
			 "v%dx%d", ve->base.class, count);
		ve->base.context_size = sibling->context_size;

		ve->base.emit_bb_start = sibling->emit_bb_start;
		ve->base.emit_flush = sibling->emit_flush;
		ve->base.emit_init_breadcrumb = sibling->emit_init_breadcrumb;
		ve->base.emit_fini_breadcrumb = sibling->emit_fini_breadcrumb;
		ve->base.emit_fini_breadcrumb_dw =
			sibling->emit_fini_breadcrumb_dw;

		ve->base.flags = sibling->flags;
	}

	ve->base.flags |= I915_ENGINE_IS_VIRTUAL;

	return &ve->context;

err_put:
	intel_context_put(&ve->context);
	return ERR_PTR(err);
}

struct intel_context *
intel_execlists_clone_virtual(struct intel_engine_cs *src)
{
	struct virtual_engine *se = to_virtual_engine(src);
	struct intel_context *dst;

	dst = intel_execlists_create_virtual(se->siblings,
					     se->num_siblings);
	if (IS_ERR(dst))
		return dst;

	if (se->num_bonds) {
		struct virtual_engine *de = to_virtual_engine(dst->engine);

		de->bonds = kmemdup(se->bonds,
				    sizeof(*se->bonds) * se->num_bonds,
				    GFP_KERNEL);
		if (!de->bonds) {
			intel_context_put(dst);
			return ERR_PTR(-ENOMEM);
		}

		de->num_bonds = se->num_bonds;
	}

	return dst;
}

int intel_virtual_engine_attach_bond(struct intel_engine_cs *engine,
				     const struct intel_engine_cs *master,
				     const struct intel_engine_cs *sibling)
{
	struct virtual_engine *ve = to_virtual_engine(engine);
	struct ve_bond *bond;
	int n;

	/* Sanity check the sibling is part of the virtual engine */
	for (n = 0; n < ve->num_siblings; n++)
		if (sibling == ve->siblings[n])
			break;
	if (n == ve->num_siblings)
		return -EINVAL;

	bond = virtual_find_bond(ve, master);
	if (bond) {
		bond->sibling_mask |= sibling->mask;
		return 0;
	}

	bond = krealloc(ve->bonds,
			sizeof(*bond) * (ve->num_bonds + 1),
			GFP_KERNEL);
	if (!bond)
		return -ENOMEM;

	bond[ve->num_bonds].master = master;
	bond[ve->num_bonds].sibling_mask = sibling->mask;

	ve->bonds = bond;
	ve->num_bonds++;

	return 0;
}

struct intel_engine_cs *
intel_virtual_engine_get_sibling(struct intel_engine_cs *engine,
				 unsigned int sibling)
{
	struct virtual_engine *ve = to_virtual_engine(engine);

	if (sibling >= ve->num_siblings)
		return NULL;

	return ve->siblings[sibling];
}

void intel_execlists_show_requests(struct intel_engine_cs *engine,
				   struct drm_printer *m,
				   void (*show_request)(struct drm_printer *m,
							struct i915_request *rq,
							const char *prefix),
				   unsigned int max)
{
	const struct intel_engine_execlists *execlists = &engine->execlists;
	struct i915_request *rq, *last;
	unsigned long flags;
	unsigned int count;
	struct rb_node *rb;

	spin_lock_irqsave(&engine->active.lock, flags);

	last = NULL;
	count = 0;
	list_for_each_entry(rq, &engine->active.requests, sched.link) {
		if (count++ < max - 1)
			show_request(m, rq, "\t\tE ");
		else
			last = rq;
	}
	if (last) {
		if (count > max) {
			drm_printf(m,
				   "\t\t...skipping %d executing requests...\n",
				   count - max);
		}
		show_request(m, last, "\t\tE ");
	}

	if (execlists->switch_priority_hint != INT_MIN)
		drm_printf(m, "\t\tSwitch priority hint: %d\n",
			   READ_ONCE(execlists->switch_priority_hint));
	if (execlists->queue_priority_hint != INT_MIN)
		drm_printf(m, "\t\tQueue priority hint: %d\n",
			   READ_ONCE(execlists->queue_priority_hint));

	last = NULL;
	count = 0;
	for (rb = rb_first_cached(&execlists->queue); rb; rb = rb_next(rb)) {
		struct i915_priolist *p = rb_entry(rb, typeof(*p), node);
		int i;

		priolist_for_each_request(rq, p, i) {
			if (count++ < max - 1)
				show_request(m, rq, "\t\tQ ");
			else
				last = rq;
		}
	}
	if (last) {
		if (count > max) {
			drm_printf(m,
				   "\t\t...skipping %d queued requests...\n",
				   count - max);
		}
		show_request(m, last, "\t\tQ ");
	}

	last = NULL;
	count = 0;
	for (rb = rb_first_cached(&execlists->virtual); rb; rb = rb_next(rb)) {
		struct virtual_engine *ve =
			rb_entry(rb, typeof(*ve), nodes[engine->id].rb);
		struct i915_request *rq = READ_ONCE(ve->request);

		if (rq) {
			if (count++ < max - 1)
				show_request(m, rq, "\t\tV ");
			else
				last = rq;
		}
	}
	if (last) {
		if (count > max) {
			drm_printf(m,
				   "\t\t...skipping %d virtual requests...\n",
				   count - max);
		}
		show_request(m, last, "\t\tV ");
	}

	spin_unlock_irqrestore(&engine->active.lock, flags);
}

void intel_lr_context_reset(struct intel_engine_cs *engine,
			    struct intel_context *ce,
			    u32 head,
			    bool scrub)
{
	GEM_BUG_ON(!intel_context_is_pinned(ce));

	/*
	 * We want a simple context + ring to execute the breadcrumb update.
	 * We cannot rely on the context being intact across the GPU hang,
	 * so clear it and rebuild just what we need for the breadcrumb.
	 * All pending requests for this context will be zapped, and any
	 * future request will be after userspace has had the opportunity
	 * to recreate its own state.
	 */
	if (scrub)
		restore_default_state(ce, engine);

	/* Rerun the request; its payload has been neutered (if guilty). */
	__execlists_update_reg_state(ce, engine, head);
}

bool
intel_engine_in_execlists_submission_mode(const struct intel_engine_cs *engine)
{
	return engine->set_default_submission ==
	       intel_execlists_set_default_submission;
}

#if IS_ENABLED(CONFIG_DRM_I915_SELFTEST)
#include "selftest_lrc.c"
#endif<|MERGE_RESOLUTION|>--- conflicted
+++ resolved
@@ -1799,16 +1799,11 @@
 static void start_timeslice(struct intel_engine_cs *engine)
 {
 	struct intel_engine_execlists *execlists = &engine->execlists;
-<<<<<<< HEAD
-
-	execlists->switch_priority_hint = execlists->queue_priority_hint;
-=======
 	int prio = queue_prio(execlists);
 
 	WRITE_ONCE(execlists->switch_priority_hint, prio);
 	if (prio == INT_MIN)
 		return;
->>>>>>> a22f3478
 
 	if (timer_pending(&execlists->timer))
 		return;

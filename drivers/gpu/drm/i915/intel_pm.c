/*
 * Copyright © 2012 Intel Corporation
 *
 * Permission is hereby granted, free of charge, to any person obtaining a
 * copy of this software and associated documentation files (the "Software"),
 * to deal in the Software without restriction, including without limitation
 * the rights to use, copy, modify, merge, publish, distribute, sublicense,
 * and/or sell copies of the Software, and to permit persons to whom the
 * Software is furnished to do so, subject to the following conditions:
 *
 * The above copyright notice and this permission notice (including the next
 * paragraph) shall be included in all copies or substantial portions of the
 * Software.
 *
 * THE SOFTWARE IS PROVIDED "AS IS", WITHOUT WARRANTY OF ANY KIND, EXPRESS OR
 * IMPLIED, INCLUDING BUT NOT LIMITED TO THE WARRANTIES OF MERCHANTABILITY,
 * FITNESS FOR A PARTICULAR PURPOSE AND NONINFRINGEMENT.  IN NO EVENT SHALL
 * THE AUTHORS OR COPYRIGHT HOLDERS BE LIABLE FOR ANY CLAIM, DAMAGES OR OTHER
 * LIABILITY, WHETHER IN AN ACTION OF CONTRACT, TORT OR OTHERWISE, ARISING
 * FROM, OUT OF OR IN CONNECTION WITH THE SOFTWARE OR THE USE OR OTHER DEALINGS
 * IN THE SOFTWARE.
 *
 * Authors:
 *    Eugeni Dodonov <eugeni.dodonov@intel.com>
 *
 */

#include <linux/cpufreq.h>
#include <drm/drm_plane_helper.h>
#include "i915_drv.h"
#include "intel_drv.h"
#include "../../../platform/x86/intel_ips.h"
#include <linux/module.h>

/**
 * DOC: RC6
 *
 * RC6 is a special power stage which allows the GPU to enter an very
 * low-voltage mode when idle, using down to 0V while at this stage.  This
 * stage is entered automatically when the GPU is idle when RC6 support is
 * enabled, and as soon as new workload arises GPU wakes up automatically as well.
 *
 * There are different RC6 modes available in Intel GPU, which differentiate
 * among each other with the latency required to enter and leave RC6 and
 * voltage consumed by the GPU in different states.
 *
 * The combination of the following flags define which states GPU is allowed
 * to enter, while RC6 is the normal RC6 state, RC6p is the deep RC6, and
 * RC6pp is deepest RC6. Their support by hardware varies according to the
 * GPU, BIOS, chipset and platform. RC6 is usually the safest one and the one
 * which brings the most power savings; deeper states save more power, but
 * require higher latency to switch to and wake up.
 */
#define INTEL_RC6_ENABLE			(1<<0)
#define INTEL_RC6p_ENABLE			(1<<1)
#define INTEL_RC6pp_ENABLE			(1<<2)

static void gen9_init_clock_gating(struct drm_device *dev)
{
	struct drm_i915_private *dev_priv = dev->dev_private;

	/* See Bspec note for PSR2_CTL bit 31, Wa#828:skl,bxt,kbl */
	I915_WRITE(CHICKEN_PAR1_1,
		   I915_READ(CHICKEN_PAR1_1) | SKL_EDP_PSR_FIX_RDWRAP);

	I915_WRITE(GEN8_CONFIG0,
		   I915_READ(GEN8_CONFIG0) | GEN9_DEFAULT_FIXES);

	/* WaEnableChickenDCPR:skl,bxt,kbl */
	I915_WRITE(GEN8_CHICKEN_DCPR_1,
		   I915_READ(GEN8_CHICKEN_DCPR_1) | MASK_WAKEMEM);

	/* WaFbcTurnOffFbcWatermark:skl,bxt,kbl */
	/* WaFbcWakeMemOn:skl,bxt,kbl */
	I915_WRITE(DISP_ARB_CTL, I915_READ(DISP_ARB_CTL) |
		   DISP_FBC_WM_DIS |
		   DISP_FBC_MEMORY_WAKE);

	/* WaFbcHighMemBwCorruptionAvoidance:skl,bxt,kbl */
	I915_WRITE(ILK_DPFC_CHICKEN, I915_READ(ILK_DPFC_CHICKEN) |
		   ILK_DPFC_DISABLE_DUMMY0);
}

static void bxt_init_clock_gating(struct drm_device *dev)
{
	struct drm_i915_private *dev_priv = to_i915(dev);

	gen9_init_clock_gating(dev);

	/* WaDisableSDEUnitClockGating:bxt */
	I915_WRITE(GEN8_UCGCTL6, I915_READ(GEN8_UCGCTL6) |
		   GEN8_SDEUNIT_CLOCK_GATE_DISABLE);

	/*
	 * FIXME:
	 * GEN8_HDCUNIT_CLOCK_GATE_DISABLE_HDCREQ applies on 3x6 GT SKUs only.
	 */
	I915_WRITE(GEN8_UCGCTL6, I915_READ(GEN8_UCGCTL6) |
		   GEN8_HDCUNIT_CLOCK_GATE_DISABLE_HDCREQ);

	/*
	 * Wa: Backlight PWM may stop in the asserted state, causing backlight
	 * to stay fully on.
	 */
	if (IS_BXT_REVID(dev_priv, BXT_REVID_B0, REVID_FOREVER))
		I915_WRITE(GEN9_CLKGATE_DIS_0, I915_READ(GEN9_CLKGATE_DIS_0) |
			   PWM1_GATING_DIS | PWM2_GATING_DIS);
}

static void i915_pineview_get_mem_freq(struct drm_device *dev)
{
	struct drm_i915_private *dev_priv = to_i915(dev);
	u32 tmp;

	tmp = I915_READ(CLKCFG);

	switch (tmp & CLKCFG_FSB_MASK) {
	case CLKCFG_FSB_533:
		dev_priv->fsb_freq = 533; /* 133*4 */
		break;
	case CLKCFG_FSB_800:
		dev_priv->fsb_freq = 800; /* 200*4 */
		break;
	case CLKCFG_FSB_667:
		dev_priv->fsb_freq =  667; /* 167*4 */
		break;
	case CLKCFG_FSB_400:
		dev_priv->fsb_freq = 400; /* 100*4 */
		break;
	}

	switch (tmp & CLKCFG_MEM_MASK) {
	case CLKCFG_MEM_533:
		dev_priv->mem_freq = 533;
		break;
	case CLKCFG_MEM_667:
		dev_priv->mem_freq = 667;
		break;
	case CLKCFG_MEM_800:
		dev_priv->mem_freq = 800;
		break;
	}

	/* detect pineview DDR3 setting */
	tmp = I915_READ(CSHRDDR3CTL);
	dev_priv->is_ddr3 = (tmp & CSHRDDR3CTL_DDR3) ? 1 : 0;
}

static void i915_ironlake_get_mem_freq(struct drm_device *dev)
{
	struct drm_i915_private *dev_priv = to_i915(dev);
	u16 ddrpll, csipll;

	ddrpll = I915_READ16(DDRMPLL1);
	csipll = I915_READ16(CSIPLL0);

	switch (ddrpll & 0xff) {
	case 0xc:
		dev_priv->mem_freq = 800;
		break;
	case 0x10:
		dev_priv->mem_freq = 1066;
		break;
	case 0x14:
		dev_priv->mem_freq = 1333;
		break;
	case 0x18:
		dev_priv->mem_freq = 1600;
		break;
	default:
		DRM_DEBUG_DRIVER("unknown memory frequency 0x%02x\n",
				 ddrpll & 0xff);
		dev_priv->mem_freq = 0;
		break;
	}

	dev_priv->ips.r_t = dev_priv->mem_freq;

	switch (csipll & 0x3ff) {
	case 0x00c:
		dev_priv->fsb_freq = 3200;
		break;
	case 0x00e:
		dev_priv->fsb_freq = 3733;
		break;
	case 0x010:
		dev_priv->fsb_freq = 4266;
		break;
	case 0x012:
		dev_priv->fsb_freq = 4800;
		break;
	case 0x014:
		dev_priv->fsb_freq = 5333;
		break;
	case 0x016:
		dev_priv->fsb_freq = 5866;
		break;
	case 0x018:
		dev_priv->fsb_freq = 6400;
		break;
	default:
		DRM_DEBUG_DRIVER("unknown fsb frequency 0x%04x\n",
				 csipll & 0x3ff);
		dev_priv->fsb_freq = 0;
		break;
	}

	if (dev_priv->fsb_freq == 3200) {
		dev_priv->ips.c_m = 0;
	} else if (dev_priv->fsb_freq > 3200 && dev_priv->fsb_freq <= 4800) {
		dev_priv->ips.c_m = 1;
	} else {
		dev_priv->ips.c_m = 2;
	}
}

static const struct cxsr_latency cxsr_latency_table[] = {
	{1, 0, 800, 400, 3382, 33382, 3983, 33983},    /* DDR2-400 SC */
	{1, 0, 800, 667, 3354, 33354, 3807, 33807},    /* DDR2-667 SC */
	{1, 0, 800, 800, 3347, 33347, 3763, 33763},    /* DDR2-800 SC */
	{1, 1, 800, 667, 6420, 36420, 6873, 36873},    /* DDR3-667 SC */
	{1, 1, 800, 800, 5902, 35902, 6318, 36318},    /* DDR3-800 SC */

	{1, 0, 667, 400, 3400, 33400, 4021, 34021},    /* DDR2-400 SC */
	{1, 0, 667, 667, 3372, 33372, 3845, 33845},    /* DDR2-667 SC */
	{1, 0, 667, 800, 3386, 33386, 3822, 33822},    /* DDR2-800 SC */
	{1, 1, 667, 667, 6438, 36438, 6911, 36911},    /* DDR3-667 SC */
	{1, 1, 667, 800, 5941, 35941, 6377, 36377},    /* DDR3-800 SC */

	{1, 0, 400, 400, 3472, 33472, 4173, 34173},    /* DDR2-400 SC */
	{1, 0, 400, 667, 3443, 33443, 3996, 33996},    /* DDR2-667 SC */
	{1, 0, 400, 800, 3430, 33430, 3946, 33946},    /* DDR2-800 SC */
	{1, 1, 400, 667, 6509, 36509, 7062, 37062},    /* DDR3-667 SC */
	{1, 1, 400, 800, 5985, 35985, 6501, 36501},    /* DDR3-800 SC */

	{0, 0, 800, 400, 3438, 33438, 4065, 34065},    /* DDR2-400 SC */
	{0, 0, 800, 667, 3410, 33410, 3889, 33889},    /* DDR2-667 SC */
	{0, 0, 800, 800, 3403, 33403, 3845, 33845},    /* DDR2-800 SC */
	{0, 1, 800, 667, 6476, 36476, 6955, 36955},    /* DDR3-667 SC */
	{0, 1, 800, 800, 5958, 35958, 6400, 36400},    /* DDR3-800 SC */

	{0, 0, 667, 400, 3456, 33456, 4103, 34106},    /* DDR2-400 SC */
	{0, 0, 667, 667, 3428, 33428, 3927, 33927},    /* DDR2-667 SC */
	{0, 0, 667, 800, 3443, 33443, 3905, 33905},    /* DDR2-800 SC */
	{0, 1, 667, 667, 6494, 36494, 6993, 36993},    /* DDR3-667 SC */
	{0, 1, 667, 800, 5998, 35998, 6460, 36460},    /* DDR3-800 SC */

	{0, 0, 400, 400, 3528, 33528, 4255, 34255},    /* DDR2-400 SC */
	{0, 0, 400, 667, 3500, 33500, 4079, 34079},    /* DDR2-667 SC */
	{0, 0, 400, 800, 3487, 33487, 4029, 34029},    /* DDR2-800 SC */
	{0, 1, 400, 667, 6566, 36566, 7145, 37145},    /* DDR3-667 SC */
	{0, 1, 400, 800, 6042, 36042, 6584, 36584},    /* DDR3-800 SC */
};

static const struct cxsr_latency *intel_get_cxsr_latency(int is_desktop,
							 int is_ddr3,
							 int fsb,
							 int mem)
{
	const struct cxsr_latency *latency;
	int i;

	if (fsb == 0 || mem == 0)
		return NULL;

	for (i = 0; i < ARRAY_SIZE(cxsr_latency_table); i++) {
		latency = &cxsr_latency_table[i];
		if (is_desktop == latency->is_desktop &&
		    is_ddr3 == latency->is_ddr3 &&
		    fsb == latency->fsb_freq && mem == latency->mem_freq)
			return latency;
	}

	DRM_DEBUG_KMS("Unknown FSB/MEM found, disable CxSR\n");

	return NULL;
}

static void chv_set_memory_dvfs(struct drm_i915_private *dev_priv, bool enable)
{
	u32 val;

	mutex_lock(&dev_priv->rps.hw_lock);

	val = vlv_punit_read(dev_priv, PUNIT_REG_DDR_SETUP2);
	if (enable)
		val &= ~FORCE_DDR_HIGH_FREQ;
	else
		val |= FORCE_DDR_HIGH_FREQ;
	val &= ~FORCE_DDR_LOW_FREQ;
	val |= FORCE_DDR_FREQ_REQ_ACK;
	vlv_punit_write(dev_priv, PUNIT_REG_DDR_SETUP2, val);

	if (wait_for((vlv_punit_read(dev_priv, PUNIT_REG_DDR_SETUP2) &
		      FORCE_DDR_FREQ_REQ_ACK) == 0, 3))
		DRM_ERROR("timed out waiting for Punit DDR DVFS request\n");

	mutex_unlock(&dev_priv->rps.hw_lock);
}

static void chv_set_memory_pm5(struct drm_i915_private *dev_priv, bool enable)
{
	u32 val;

	mutex_lock(&dev_priv->rps.hw_lock);

	val = vlv_punit_read(dev_priv, PUNIT_REG_DSPFREQ);
	if (enable)
		val |= DSP_MAXFIFO_PM5_ENABLE;
	else
		val &= ~DSP_MAXFIFO_PM5_ENABLE;
	vlv_punit_write(dev_priv, PUNIT_REG_DSPFREQ, val);

	mutex_unlock(&dev_priv->rps.hw_lock);
}

#define FW_WM(value, plane) \
	(((value) << DSPFW_ ## plane ## _SHIFT) & DSPFW_ ## plane ## _MASK)

void intel_set_memory_cxsr(struct drm_i915_private *dev_priv, bool enable)
{
	struct drm_device *dev = &dev_priv->drm;
	u32 val;

	if (IS_VALLEYVIEW(dev) || IS_CHERRYVIEW(dev)) {
		I915_WRITE(FW_BLC_SELF_VLV, enable ? FW_CSPWRDWNEN : 0);
		POSTING_READ(FW_BLC_SELF_VLV);
		dev_priv->wm.vlv.cxsr = enable;
	} else if (IS_G4X(dev) || IS_CRESTLINE(dev)) {
		I915_WRITE(FW_BLC_SELF, enable ? FW_BLC_SELF_EN : 0);
		POSTING_READ(FW_BLC_SELF);
	} else if (IS_PINEVIEW(dev)) {
		val = I915_READ(DSPFW3) & ~PINEVIEW_SELF_REFRESH_EN;
		val |= enable ? PINEVIEW_SELF_REFRESH_EN : 0;
		I915_WRITE(DSPFW3, val);
		POSTING_READ(DSPFW3);
	} else if (IS_I945G(dev) || IS_I945GM(dev)) {
		val = enable ? _MASKED_BIT_ENABLE(FW_BLC_SELF_EN) :
			       _MASKED_BIT_DISABLE(FW_BLC_SELF_EN);
		I915_WRITE(FW_BLC_SELF, val);
		POSTING_READ(FW_BLC_SELF);
	} else if (IS_I915GM(dev)) {
		/*
		 * FIXME can't find a bit like this for 915G, and
		 * and yet it does have the related watermark in
		 * FW_BLC_SELF. What's going on?
		 */
		val = enable ? _MASKED_BIT_ENABLE(INSTPM_SELF_EN) :
			       _MASKED_BIT_DISABLE(INSTPM_SELF_EN);
		I915_WRITE(INSTPM, val);
		POSTING_READ(INSTPM);
	} else {
		return;
	}

	DRM_DEBUG_KMS("memory self-refresh is %s\n",
		      enable ? "enabled" : "disabled");
}


/*
 * Latency for FIFO fetches is dependent on several factors:
 *   - memory configuration (speed, channels)
 *   - chipset
 *   - current MCH state
 * It can be fairly high in some situations, so here we assume a fairly
 * pessimal value.  It's a tradeoff between extra memory fetches (if we
 * set this value too high, the FIFO will fetch frequently to stay full)
 * and power consumption (set it too low to save power and we might see
 * FIFO underruns and display "flicker").
 *
 * A value of 5us seems to be a good balance; safe for very low end
 * platforms but not overly aggressive on lower latency configs.
 */
static const int pessimal_latency_ns = 5000;

#define VLV_FIFO_START(dsparb, dsparb2, lo_shift, hi_shift) \
	((((dsparb) >> (lo_shift)) & 0xff) | ((((dsparb2) >> (hi_shift)) & 0x1) << 8))

static int vlv_get_fifo_size(struct drm_device *dev,
			      enum pipe pipe, int plane)
{
	struct drm_i915_private *dev_priv = to_i915(dev);
	int sprite0_start, sprite1_start, size;

	switch (pipe) {
		uint32_t dsparb, dsparb2, dsparb3;
	case PIPE_A:
		dsparb = I915_READ(DSPARB);
		dsparb2 = I915_READ(DSPARB2);
		sprite0_start = VLV_FIFO_START(dsparb, dsparb2, 0, 0);
		sprite1_start = VLV_FIFO_START(dsparb, dsparb2, 8, 4);
		break;
	case PIPE_B:
		dsparb = I915_READ(DSPARB);
		dsparb2 = I915_READ(DSPARB2);
		sprite0_start = VLV_FIFO_START(dsparb, dsparb2, 16, 8);
		sprite1_start = VLV_FIFO_START(dsparb, dsparb2, 24, 12);
		break;
	case PIPE_C:
		dsparb2 = I915_READ(DSPARB2);
		dsparb3 = I915_READ(DSPARB3);
		sprite0_start = VLV_FIFO_START(dsparb3, dsparb2, 0, 16);
		sprite1_start = VLV_FIFO_START(dsparb3, dsparb2, 8, 20);
		break;
	default:
		return 0;
	}

	switch (plane) {
	case 0:
		size = sprite0_start;
		break;
	case 1:
		size = sprite1_start - sprite0_start;
		break;
	case 2:
		size = 512 - 1 - sprite1_start;
		break;
	default:
		return 0;
	}

	DRM_DEBUG_KMS("Pipe %c %s %c FIFO size: %d\n",
		      pipe_name(pipe), plane == 0 ? "primary" : "sprite",
		      plane == 0 ? plane_name(pipe) : sprite_name(pipe, plane - 1),
		      size);

	return size;
}

static int i9xx_get_fifo_size(struct drm_device *dev, int plane)
{
	struct drm_i915_private *dev_priv = to_i915(dev);
	uint32_t dsparb = I915_READ(DSPARB);
	int size;

	size = dsparb & 0x7f;
	if (plane)
		size = ((dsparb >> DSPARB_CSTART_SHIFT) & 0x7f) - size;

	DRM_DEBUG_KMS("FIFO size - (0x%08x) %s: %d\n", dsparb,
		      plane ? "B" : "A", size);

	return size;
}

static int i830_get_fifo_size(struct drm_device *dev, int plane)
{
	struct drm_i915_private *dev_priv = to_i915(dev);
	uint32_t dsparb = I915_READ(DSPARB);
	int size;

	size = dsparb & 0x1ff;
	if (plane)
		size = ((dsparb >> DSPARB_BEND_SHIFT) & 0x1ff) - size;
	size >>= 1; /* Convert to cachelines */

	DRM_DEBUG_KMS("FIFO size - (0x%08x) %s: %d\n", dsparb,
		      plane ? "B" : "A", size);

	return size;
}

static int i845_get_fifo_size(struct drm_device *dev, int plane)
{
	struct drm_i915_private *dev_priv = to_i915(dev);
	uint32_t dsparb = I915_READ(DSPARB);
	int size;

	size = dsparb & 0x7f;
	size >>= 2; /* Convert to cachelines */

	DRM_DEBUG_KMS("FIFO size - (0x%08x) %s: %d\n", dsparb,
		      plane ? "B" : "A",
		      size);

	return size;
}

/* Pineview has different values for various configs */
static const struct intel_watermark_params pineview_display_wm = {
	.fifo_size = PINEVIEW_DISPLAY_FIFO,
	.max_wm = PINEVIEW_MAX_WM,
	.default_wm = PINEVIEW_DFT_WM,
	.guard_size = PINEVIEW_GUARD_WM,
	.cacheline_size = PINEVIEW_FIFO_LINE_SIZE,
};
static const struct intel_watermark_params pineview_display_hplloff_wm = {
	.fifo_size = PINEVIEW_DISPLAY_FIFO,
	.max_wm = PINEVIEW_MAX_WM,
	.default_wm = PINEVIEW_DFT_HPLLOFF_WM,
	.guard_size = PINEVIEW_GUARD_WM,
	.cacheline_size = PINEVIEW_FIFO_LINE_SIZE,
};
static const struct intel_watermark_params pineview_cursor_wm = {
	.fifo_size = PINEVIEW_CURSOR_FIFO,
	.max_wm = PINEVIEW_CURSOR_MAX_WM,
	.default_wm = PINEVIEW_CURSOR_DFT_WM,
	.guard_size = PINEVIEW_CURSOR_GUARD_WM,
	.cacheline_size = PINEVIEW_FIFO_LINE_SIZE,
};
static const struct intel_watermark_params pineview_cursor_hplloff_wm = {
	.fifo_size = PINEVIEW_CURSOR_FIFO,
	.max_wm = PINEVIEW_CURSOR_MAX_WM,
	.default_wm = PINEVIEW_CURSOR_DFT_WM,
	.guard_size = PINEVIEW_CURSOR_GUARD_WM,
	.cacheline_size = PINEVIEW_FIFO_LINE_SIZE,
};
static const struct intel_watermark_params g4x_wm_info = {
	.fifo_size = G4X_FIFO_SIZE,
	.max_wm = G4X_MAX_WM,
	.default_wm = G4X_MAX_WM,
	.guard_size = 2,
	.cacheline_size = G4X_FIFO_LINE_SIZE,
};
static const struct intel_watermark_params g4x_cursor_wm_info = {
	.fifo_size = I965_CURSOR_FIFO,
	.max_wm = I965_CURSOR_MAX_WM,
	.default_wm = I965_CURSOR_DFT_WM,
	.guard_size = 2,
	.cacheline_size = G4X_FIFO_LINE_SIZE,
};
static const struct intel_watermark_params i965_cursor_wm_info = {
	.fifo_size = I965_CURSOR_FIFO,
	.max_wm = I965_CURSOR_MAX_WM,
	.default_wm = I965_CURSOR_DFT_WM,
	.guard_size = 2,
	.cacheline_size = I915_FIFO_LINE_SIZE,
};
static const struct intel_watermark_params i945_wm_info = {
	.fifo_size = I945_FIFO_SIZE,
	.max_wm = I915_MAX_WM,
	.default_wm = 1,
	.guard_size = 2,
	.cacheline_size = I915_FIFO_LINE_SIZE,
};
static const struct intel_watermark_params i915_wm_info = {
	.fifo_size = I915_FIFO_SIZE,
	.max_wm = I915_MAX_WM,
	.default_wm = 1,
	.guard_size = 2,
	.cacheline_size = I915_FIFO_LINE_SIZE,
};
static const struct intel_watermark_params i830_a_wm_info = {
	.fifo_size = I855GM_FIFO_SIZE,
	.max_wm = I915_MAX_WM,
	.default_wm = 1,
	.guard_size = 2,
	.cacheline_size = I830_FIFO_LINE_SIZE,
};
static const struct intel_watermark_params i830_bc_wm_info = {
	.fifo_size = I855GM_FIFO_SIZE,
	.max_wm = I915_MAX_WM/2,
	.default_wm = 1,
	.guard_size = 2,
	.cacheline_size = I830_FIFO_LINE_SIZE,
};
static const struct intel_watermark_params i845_wm_info = {
	.fifo_size = I830_FIFO_SIZE,
	.max_wm = I915_MAX_WM,
	.default_wm = 1,
	.guard_size = 2,
	.cacheline_size = I830_FIFO_LINE_SIZE,
};

/**
 * intel_calculate_wm - calculate watermark level
 * @clock_in_khz: pixel clock
 * @wm: chip FIFO params
 * @cpp: bytes per pixel
 * @latency_ns: memory latency for the platform
 *
 * Calculate the watermark level (the level at which the display plane will
 * start fetching from memory again).  Each chip has a different display
 * FIFO size and allocation, so the caller needs to figure that out and pass
 * in the correct intel_watermark_params structure.
 *
 * As the pixel clock runs, the FIFO will be drained at a rate that depends
 * on the pixel size.  When it reaches the watermark level, it'll start
 * fetching FIFO line sized based chunks from memory until the FIFO fills
 * past the watermark point.  If the FIFO drains completely, a FIFO underrun
 * will occur, and a display engine hang could result.
 */
static unsigned long intel_calculate_wm(unsigned long clock_in_khz,
					const struct intel_watermark_params *wm,
					int fifo_size, int cpp,
					unsigned long latency_ns)
{
	long entries_required, wm_size;

	/*
	 * Note: we need to make sure we don't overflow for various clock &
	 * latency values.
	 * clocks go from a few thousand to several hundred thousand.
	 * latency is usually a few thousand
	 */
	entries_required = ((clock_in_khz / 1000) * cpp * latency_ns) /
		1000;
	entries_required = DIV_ROUND_UP(entries_required, wm->cacheline_size);

	DRM_DEBUG_KMS("FIFO entries required for mode: %ld\n", entries_required);

	wm_size = fifo_size - (entries_required + wm->guard_size);

	DRM_DEBUG_KMS("FIFO watermark level: %ld\n", wm_size);

	/* Don't promote wm_size to unsigned... */
	if (wm_size > (long)wm->max_wm)
		wm_size = wm->max_wm;
	if (wm_size <= 0)
		wm_size = wm->default_wm;

	/*
	 * Bspec seems to indicate that the value shouldn't be lower than
	 * 'burst size + 1'. Certainly 830 is quite unhappy with low values.
	 * Lets go for 8 which is the burst size since certain platforms
	 * already use a hardcoded 8 (which is what the spec says should be
	 * done).
	 */
	if (wm_size <= 8)
		wm_size = 8;

	return wm_size;
}

static struct drm_crtc *single_enabled_crtc(struct drm_device *dev)
{
	struct drm_crtc *crtc, *enabled = NULL;

	for_each_crtc(dev, crtc) {
		if (intel_crtc_active(crtc)) {
			if (enabled)
				return NULL;
			enabled = crtc;
		}
	}

	return enabled;
}

static void pineview_update_wm(struct drm_crtc *unused_crtc)
{
	struct drm_device *dev = unused_crtc->dev;
	struct drm_i915_private *dev_priv = to_i915(dev);
	struct drm_crtc *crtc;
	const struct cxsr_latency *latency;
	u32 reg;
	unsigned long wm;

	latency = intel_get_cxsr_latency(IS_PINEVIEW_G(dev), dev_priv->is_ddr3,
					 dev_priv->fsb_freq, dev_priv->mem_freq);
	if (!latency) {
		DRM_DEBUG_KMS("Unknown FSB/MEM found, disable CxSR\n");
		intel_set_memory_cxsr(dev_priv, false);
		return;
	}

	crtc = single_enabled_crtc(dev);
	if (crtc) {
		const struct drm_display_mode *adjusted_mode = &to_intel_crtc(crtc)->config->base.adjusted_mode;
		int cpp = drm_format_plane_cpp(crtc->primary->state->fb->pixel_format, 0);
		int clock = adjusted_mode->crtc_clock;

		/* Display SR */
		wm = intel_calculate_wm(clock, &pineview_display_wm,
					pineview_display_wm.fifo_size,
					cpp, latency->display_sr);
		reg = I915_READ(DSPFW1);
		reg &= ~DSPFW_SR_MASK;
		reg |= FW_WM(wm, SR);
		I915_WRITE(DSPFW1, reg);
		DRM_DEBUG_KMS("DSPFW1 register is %x\n", reg);

		/* cursor SR */
		wm = intel_calculate_wm(clock, &pineview_cursor_wm,
					pineview_display_wm.fifo_size,
					cpp, latency->cursor_sr);
		reg = I915_READ(DSPFW3);
		reg &= ~DSPFW_CURSOR_SR_MASK;
		reg |= FW_WM(wm, CURSOR_SR);
		I915_WRITE(DSPFW3, reg);

		/* Display HPLL off SR */
		wm = intel_calculate_wm(clock, &pineview_display_hplloff_wm,
					pineview_display_hplloff_wm.fifo_size,
					cpp, latency->display_hpll_disable);
		reg = I915_READ(DSPFW3);
		reg &= ~DSPFW_HPLL_SR_MASK;
		reg |= FW_WM(wm, HPLL_SR);
		I915_WRITE(DSPFW3, reg);

		/* cursor HPLL off SR */
		wm = intel_calculate_wm(clock, &pineview_cursor_hplloff_wm,
					pineview_display_hplloff_wm.fifo_size,
					cpp, latency->cursor_hpll_disable);
		reg = I915_READ(DSPFW3);
		reg &= ~DSPFW_HPLL_CURSOR_MASK;
		reg |= FW_WM(wm, HPLL_CURSOR);
		I915_WRITE(DSPFW3, reg);
		DRM_DEBUG_KMS("DSPFW3 register is %x\n", reg);

		intel_set_memory_cxsr(dev_priv, true);
	} else {
		intel_set_memory_cxsr(dev_priv, false);
	}
}

static bool g4x_compute_wm0(struct drm_device *dev,
			    int plane,
			    const struct intel_watermark_params *display,
			    int display_latency_ns,
			    const struct intel_watermark_params *cursor,
			    int cursor_latency_ns,
			    int *plane_wm,
			    int *cursor_wm)
{
	struct drm_crtc *crtc;
	const struct drm_display_mode *adjusted_mode;
	int htotal, hdisplay, clock, cpp;
	int line_time_us, line_count;
	int entries, tlb_miss;

	crtc = intel_get_crtc_for_plane(dev, plane);
	if (!intel_crtc_active(crtc)) {
		*cursor_wm = cursor->guard_size;
		*plane_wm = display->guard_size;
		return false;
	}

	adjusted_mode = &to_intel_crtc(crtc)->config->base.adjusted_mode;
	clock = adjusted_mode->crtc_clock;
	htotal = adjusted_mode->crtc_htotal;
	hdisplay = to_intel_crtc(crtc)->config->pipe_src_w;
	cpp = drm_format_plane_cpp(crtc->primary->state->fb->pixel_format, 0);

	/* Use the small buffer method to calculate plane watermark */
	entries = ((clock * cpp / 1000) * display_latency_ns) / 1000;
	tlb_miss = display->fifo_size*display->cacheline_size - hdisplay * 8;
	if (tlb_miss > 0)
		entries += tlb_miss;
	entries = DIV_ROUND_UP(entries, display->cacheline_size);
	*plane_wm = entries + display->guard_size;
	if (*plane_wm > (int)display->max_wm)
		*plane_wm = display->max_wm;

	/* Use the large buffer method to calculate cursor watermark */
	line_time_us = max(htotal * 1000 / clock, 1);
	line_count = (cursor_latency_ns / line_time_us + 1000) / 1000;
	entries = line_count * crtc->cursor->state->crtc_w * cpp;
	tlb_miss = cursor->fifo_size*cursor->cacheline_size - hdisplay * 8;
	if (tlb_miss > 0)
		entries += tlb_miss;
	entries = DIV_ROUND_UP(entries, cursor->cacheline_size);
	*cursor_wm = entries + cursor->guard_size;
	if (*cursor_wm > (int)cursor->max_wm)
		*cursor_wm = (int)cursor->max_wm;

	return true;
}

/*
 * Check the wm result.
 *
 * If any calculated watermark values is larger than the maximum value that
 * can be programmed into the associated watermark register, that watermark
 * must be disabled.
 */
static bool g4x_check_srwm(struct drm_device *dev,
			   int display_wm, int cursor_wm,
			   const struct intel_watermark_params *display,
			   const struct intel_watermark_params *cursor)
{
	DRM_DEBUG_KMS("SR watermark: display plane %d, cursor %d\n",
		      display_wm, cursor_wm);

	if (display_wm > display->max_wm) {
		DRM_DEBUG_KMS("display watermark is too large(%d/%ld), disabling\n",
			      display_wm, display->max_wm);
		return false;
	}

	if (cursor_wm > cursor->max_wm) {
		DRM_DEBUG_KMS("cursor watermark is too large(%d/%ld), disabling\n",
			      cursor_wm, cursor->max_wm);
		return false;
	}

	if (!(display_wm || cursor_wm)) {
		DRM_DEBUG_KMS("SR latency is 0, disabling\n");
		return false;
	}

	return true;
}

static bool g4x_compute_srwm(struct drm_device *dev,
			     int plane,
			     int latency_ns,
			     const struct intel_watermark_params *display,
			     const struct intel_watermark_params *cursor,
			     int *display_wm, int *cursor_wm)
{
	struct drm_crtc *crtc;
	const struct drm_display_mode *adjusted_mode;
	int hdisplay, htotal, cpp, clock;
	unsigned long line_time_us;
	int line_count, line_size;
	int small, large;
	int entries;

	if (!latency_ns) {
		*display_wm = *cursor_wm = 0;
		return false;
	}

	crtc = intel_get_crtc_for_plane(dev, plane);
	adjusted_mode = &to_intel_crtc(crtc)->config->base.adjusted_mode;
	clock = adjusted_mode->crtc_clock;
	htotal = adjusted_mode->crtc_htotal;
	hdisplay = to_intel_crtc(crtc)->config->pipe_src_w;
	cpp = drm_format_plane_cpp(crtc->primary->state->fb->pixel_format, 0);

	line_time_us = max(htotal * 1000 / clock, 1);
	line_count = (latency_ns / line_time_us + 1000) / 1000;
	line_size = hdisplay * cpp;

	/* Use the minimum of the small and large buffer method for primary */
	small = ((clock * cpp / 1000) * latency_ns) / 1000;
	large = line_count * line_size;

	entries = DIV_ROUND_UP(min(small, large), display->cacheline_size);
	*display_wm = entries + display->guard_size;

	/* calculate the self-refresh watermark for display cursor */
	entries = line_count * cpp * crtc->cursor->state->crtc_w;
	entries = DIV_ROUND_UP(entries, cursor->cacheline_size);
	*cursor_wm = entries + cursor->guard_size;

	return g4x_check_srwm(dev,
			      *display_wm, *cursor_wm,
			      display, cursor);
}

#define FW_WM_VLV(value, plane) \
	(((value) << DSPFW_ ## plane ## _SHIFT) & DSPFW_ ## plane ## _MASK_VLV)

static void vlv_write_wm_values(struct intel_crtc *crtc,
				const struct vlv_wm_values *wm)
{
	struct drm_i915_private *dev_priv = to_i915(crtc->base.dev);
	enum pipe pipe = crtc->pipe;

	I915_WRITE(VLV_DDL(pipe),
		   (wm->ddl[pipe].cursor << DDL_CURSOR_SHIFT) |
		   (wm->ddl[pipe].sprite[1] << DDL_SPRITE_SHIFT(1)) |
		   (wm->ddl[pipe].sprite[0] << DDL_SPRITE_SHIFT(0)) |
		   (wm->ddl[pipe].primary << DDL_PLANE_SHIFT));

	I915_WRITE(DSPFW1,
		   FW_WM(wm->sr.plane, SR) |
		   FW_WM(wm->pipe[PIPE_B].cursor, CURSORB) |
		   FW_WM_VLV(wm->pipe[PIPE_B].primary, PLANEB) |
		   FW_WM_VLV(wm->pipe[PIPE_A].primary, PLANEA));
	I915_WRITE(DSPFW2,
		   FW_WM_VLV(wm->pipe[PIPE_A].sprite[1], SPRITEB) |
		   FW_WM(wm->pipe[PIPE_A].cursor, CURSORA) |
		   FW_WM_VLV(wm->pipe[PIPE_A].sprite[0], SPRITEA));
	I915_WRITE(DSPFW3,
		   FW_WM(wm->sr.cursor, CURSOR_SR));

	if (IS_CHERRYVIEW(dev_priv)) {
		I915_WRITE(DSPFW7_CHV,
			   FW_WM_VLV(wm->pipe[PIPE_B].sprite[1], SPRITED) |
			   FW_WM_VLV(wm->pipe[PIPE_B].sprite[0], SPRITEC));
		I915_WRITE(DSPFW8_CHV,
			   FW_WM_VLV(wm->pipe[PIPE_C].sprite[1], SPRITEF) |
			   FW_WM_VLV(wm->pipe[PIPE_C].sprite[0], SPRITEE));
		I915_WRITE(DSPFW9_CHV,
			   FW_WM_VLV(wm->pipe[PIPE_C].primary, PLANEC) |
			   FW_WM(wm->pipe[PIPE_C].cursor, CURSORC));
		I915_WRITE(DSPHOWM,
			   FW_WM(wm->sr.plane >> 9, SR_HI) |
			   FW_WM(wm->pipe[PIPE_C].sprite[1] >> 8, SPRITEF_HI) |
			   FW_WM(wm->pipe[PIPE_C].sprite[0] >> 8, SPRITEE_HI) |
			   FW_WM(wm->pipe[PIPE_C].primary >> 8, PLANEC_HI) |
			   FW_WM(wm->pipe[PIPE_B].sprite[1] >> 8, SPRITED_HI) |
			   FW_WM(wm->pipe[PIPE_B].sprite[0] >> 8, SPRITEC_HI) |
			   FW_WM(wm->pipe[PIPE_B].primary >> 8, PLANEB_HI) |
			   FW_WM(wm->pipe[PIPE_A].sprite[1] >> 8, SPRITEB_HI) |
			   FW_WM(wm->pipe[PIPE_A].sprite[0] >> 8, SPRITEA_HI) |
			   FW_WM(wm->pipe[PIPE_A].primary >> 8, PLANEA_HI));
	} else {
		I915_WRITE(DSPFW7,
			   FW_WM_VLV(wm->pipe[PIPE_B].sprite[1], SPRITED) |
			   FW_WM_VLV(wm->pipe[PIPE_B].sprite[0], SPRITEC));
		I915_WRITE(DSPHOWM,
			   FW_WM(wm->sr.plane >> 9, SR_HI) |
			   FW_WM(wm->pipe[PIPE_B].sprite[1] >> 8, SPRITED_HI) |
			   FW_WM(wm->pipe[PIPE_B].sprite[0] >> 8, SPRITEC_HI) |
			   FW_WM(wm->pipe[PIPE_B].primary >> 8, PLANEB_HI) |
			   FW_WM(wm->pipe[PIPE_A].sprite[1] >> 8, SPRITEB_HI) |
			   FW_WM(wm->pipe[PIPE_A].sprite[0] >> 8, SPRITEA_HI) |
			   FW_WM(wm->pipe[PIPE_A].primary >> 8, PLANEA_HI));
	}

	/* zero (unused) WM1 watermarks */
	I915_WRITE(DSPFW4, 0);
	I915_WRITE(DSPFW5, 0);
	I915_WRITE(DSPFW6, 0);
	I915_WRITE(DSPHOWM1, 0);

	POSTING_READ(DSPFW1);
}

#undef FW_WM_VLV

enum vlv_wm_level {
	VLV_WM_LEVEL_PM2,
	VLV_WM_LEVEL_PM5,
	VLV_WM_LEVEL_DDR_DVFS,
};

/* latency must be in 0.1us units. */
static unsigned int vlv_wm_method2(unsigned int pixel_rate,
				   unsigned int pipe_htotal,
				   unsigned int horiz_pixels,
				   unsigned int cpp,
				   unsigned int latency)
{
	unsigned int ret;

	ret = (latency * pixel_rate) / (pipe_htotal * 10000);
	ret = (ret + 1) * horiz_pixels * cpp;
	ret = DIV_ROUND_UP(ret, 64);

	return ret;
}

static void vlv_setup_wm_latency(struct drm_device *dev)
{
	struct drm_i915_private *dev_priv = to_i915(dev);

	/* all latencies in usec */
	dev_priv->wm.pri_latency[VLV_WM_LEVEL_PM2] = 3;

	dev_priv->wm.max_level = VLV_WM_LEVEL_PM2;

	if (IS_CHERRYVIEW(dev_priv)) {
		dev_priv->wm.pri_latency[VLV_WM_LEVEL_PM5] = 12;
		dev_priv->wm.pri_latency[VLV_WM_LEVEL_DDR_DVFS] = 33;

		dev_priv->wm.max_level = VLV_WM_LEVEL_DDR_DVFS;
	}
}

static uint16_t vlv_compute_wm_level(struct intel_plane *plane,
				     struct intel_crtc *crtc,
				     const struct intel_plane_state *state,
				     int level)
{
	struct drm_i915_private *dev_priv = to_i915(plane->base.dev);
	int clock, htotal, cpp, width, wm;

	if (dev_priv->wm.pri_latency[level] == 0)
		return USHRT_MAX;

	if (!state->base.visible)
		return 0;

	cpp = drm_format_plane_cpp(state->base.fb->pixel_format, 0);
	clock = crtc->config->base.adjusted_mode.crtc_clock;
	htotal = crtc->config->base.adjusted_mode.crtc_htotal;
	width = crtc->config->pipe_src_w;
	if (WARN_ON(htotal == 0))
		htotal = 1;

	if (plane->base.type == DRM_PLANE_TYPE_CURSOR) {
		/*
		 * FIXME the formula gives values that are
		 * too big for the cursor FIFO, and hence we
		 * would never be able to use cursors. For
		 * now just hardcode the watermark.
		 */
		wm = 63;
	} else {
		wm = vlv_wm_method2(clock, htotal, width, cpp,
				    dev_priv->wm.pri_latency[level] * 10);
	}

	return min_t(int, wm, USHRT_MAX);
}

static void vlv_compute_fifo(struct intel_crtc *crtc)
{
	struct drm_device *dev = crtc->base.dev;
	struct vlv_wm_state *wm_state = &crtc->wm_state;
	struct intel_plane *plane;
	unsigned int total_rate = 0;
	const int fifo_size = 512 - 1;
	int fifo_extra, fifo_left = fifo_size;

	for_each_intel_plane_on_crtc(dev, crtc, plane) {
		struct intel_plane_state *state =
			to_intel_plane_state(plane->base.state);

		if (plane->base.type == DRM_PLANE_TYPE_CURSOR)
			continue;

		if (state->base.visible) {
			wm_state->num_active_planes++;
			total_rate += drm_format_plane_cpp(state->base.fb->pixel_format, 0);
		}
	}

	for_each_intel_plane_on_crtc(dev, crtc, plane) {
		struct intel_plane_state *state =
			to_intel_plane_state(plane->base.state);
		unsigned int rate;

		if (plane->base.type == DRM_PLANE_TYPE_CURSOR) {
			plane->wm.fifo_size = 63;
			continue;
		}

		if (!state->base.visible) {
			plane->wm.fifo_size = 0;
			continue;
		}

		rate = drm_format_plane_cpp(state->base.fb->pixel_format, 0);
		plane->wm.fifo_size = fifo_size * rate / total_rate;
		fifo_left -= plane->wm.fifo_size;
	}

	fifo_extra = DIV_ROUND_UP(fifo_left, wm_state->num_active_planes ?: 1);

	/* spread the remainder evenly */
	for_each_intel_plane_on_crtc(dev, crtc, plane) {
		int plane_extra;

		if (fifo_left == 0)
			break;

		if (plane->base.type == DRM_PLANE_TYPE_CURSOR)
			continue;

		/* give it all to the first plane if none are active */
		if (plane->wm.fifo_size == 0 &&
		    wm_state->num_active_planes)
			continue;

		plane_extra = min(fifo_extra, fifo_left);
		plane->wm.fifo_size += plane_extra;
		fifo_left -= plane_extra;
	}

	WARN_ON(fifo_left != 0);
}

static void vlv_invert_wms(struct intel_crtc *crtc)
{
	struct vlv_wm_state *wm_state = &crtc->wm_state;
	int level;

	for (level = 0; level < wm_state->num_levels; level++) {
		struct drm_device *dev = crtc->base.dev;
		const int sr_fifo_size = INTEL_INFO(dev)->num_pipes * 512 - 1;
		struct intel_plane *plane;

		wm_state->sr[level].plane = sr_fifo_size - wm_state->sr[level].plane;
		wm_state->sr[level].cursor = 63 - wm_state->sr[level].cursor;

		for_each_intel_plane_on_crtc(dev, crtc, plane) {
			switch (plane->base.type) {
				int sprite;
			case DRM_PLANE_TYPE_CURSOR:
				wm_state->wm[level].cursor = plane->wm.fifo_size -
					wm_state->wm[level].cursor;
				break;
			case DRM_PLANE_TYPE_PRIMARY:
				wm_state->wm[level].primary = plane->wm.fifo_size -
					wm_state->wm[level].primary;
				break;
			case DRM_PLANE_TYPE_OVERLAY:
				sprite = plane->plane;
				wm_state->wm[level].sprite[sprite] = plane->wm.fifo_size -
					wm_state->wm[level].sprite[sprite];
				break;
			}
		}
	}
}

static void vlv_compute_wm(struct intel_crtc *crtc)
{
	struct drm_device *dev = crtc->base.dev;
	struct vlv_wm_state *wm_state = &crtc->wm_state;
	struct intel_plane *plane;
	int sr_fifo_size = INTEL_INFO(dev)->num_pipes * 512 - 1;
	int level;

	memset(wm_state, 0, sizeof(*wm_state));

	wm_state->cxsr = crtc->pipe != PIPE_C && crtc->wm.cxsr_allowed;
	wm_state->num_levels = to_i915(dev)->wm.max_level + 1;

	wm_state->num_active_planes = 0;

	vlv_compute_fifo(crtc);

	if (wm_state->num_active_planes != 1)
		wm_state->cxsr = false;

	if (wm_state->cxsr) {
		for (level = 0; level < wm_state->num_levels; level++) {
			wm_state->sr[level].plane = sr_fifo_size;
			wm_state->sr[level].cursor = 63;
		}
	}

	for_each_intel_plane_on_crtc(dev, crtc, plane) {
		struct intel_plane_state *state =
			to_intel_plane_state(plane->base.state);

		if (!state->base.visible)
			continue;

		/* normal watermarks */
		for (level = 0; level < wm_state->num_levels; level++) {
			int wm = vlv_compute_wm_level(plane, crtc, state, level);
			int max_wm = plane->base.type == DRM_PLANE_TYPE_CURSOR ? 63 : 511;

			/* hack */
			if (WARN_ON(level == 0 && wm > max_wm))
				wm = max_wm;

			if (wm > plane->wm.fifo_size)
				break;

			switch (plane->base.type) {
				int sprite;
			case DRM_PLANE_TYPE_CURSOR:
				wm_state->wm[level].cursor = wm;
				break;
			case DRM_PLANE_TYPE_PRIMARY:
				wm_state->wm[level].primary = wm;
				break;
			case DRM_PLANE_TYPE_OVERLAY:
				sprite = plane->plane;
				wm_state->wm[level].sprite[sprite] = wm;
				break;
			}
		}

		wm_state->num_levels = level;

		if (!wm_state->cxsr)
			continue;

		/* maxfifo watermarks */
		switch (plane->base.type) {
			int sprite, level;
		case DRM_PLANE_TYPE_CURSOR:
			for (level = 0; level < wm_state->num_levels; level++)
				wm_state->sr[level].cursor =
					wm_state->wm[level].cursor;
			break;
		case DRM_PLANE_TYPE_PRIMARY:
			for (level = 0; level < wm_state->num_levels; level++)
				wm_state->sr[level].plane =
					min(wm_state->sr[level].plane,
					    wm_state->wm[level].primary);
			break;
		case DRM_PLANE_TYPE_OVERLAY:
			sprite = plane->plane;
			for (level = 0; level < wm_state->num_levels; level++)
				wm_state->sr[level].plane =
					min(wm_state->sr[level].plane,
					    wm_state->wm[level].sprite[sprite]);
			break;
		}
	}

	/* clear any (partially) filled invalid levels */
	for (level = wm_state->num_levels; level < to_i915(dev)->wm.max_level + 1; level++) {
		memset(&wm_state->wm[level], 0, sizeof(wm_state->wm[level]));
		memset(&wm_state->sr[level], 0, sizeof(wm_state->sr[level]));
	}

	vlv_invert_wms(crtc);
}

#define VLV_FIFO(plane, value) \
	(((value) << DSPARB_ ## plane ## _SHIFT_VLV) & DSPARB_ ## plane ## _MASK_VLV)

static void vlv_pipe_set_fifo_size(struct intel_crtc *crtc)
{
	struct drm_device *dev = crtc->base.dev;
	struct drm_i915_private *dev_priv = to_i915(dev);
	struct intel_plane *plane;
	int sprite0_start = 0, sprite1_start = 0, fifo_size = 0;

	for_each_intel_plane_on_crtc(dev, crtc, plane) {
		if (plane->base.type == DRM_PLANE_TYPE_CURSOR) {
			WARN_ON(plane->wm.fifo_size != 63);
			continue;
		}

		if (plane->base.type == DRM_PLANE_TYPE_PRIMARY)
			sprite0_start = plane->wm.fifo_size;
		else if (plane->plane == 0)
			sprite1_start = sprite0_start + plane->wm.fifo_size;
		else
			fifo_size = sprite1_start + plane->wm.fifo_size;
	}

	WARN_ON(fifo_size != 512 - 1);

	DRM_DEBUG_KMS("Pipe %c FIFO split %d / %d / %d\n",
		      pipe_name(crtc->pipe), sprite0_start,
		      sprite1_start, fifo_size);

	switch (crtc->pipe) {
		uint32_t dsparb, dsparb2, dsparb3;
	case PIPE_A:
		dsparb = I915_READ(DSPARB);
		dsparb2 = I915_READ(DSPARB2);

		dsparb &= ~(VLV_FIFO(SPRITEA, 0xff) |
			    VLV_FIFO(SPRITEB, 0xff));
		dsparb |= (VLV_FIFO(SPRITEA, sprite0_start) |
			   VLV_FIFO(SPRITEB, sprite1_start));

		dsparb2 &= ~(VLV_FIFO(SPRITEA_HI, 0x1) |
			     VLV_FIFO(SPRITEB_HI, 0x1));
		dsparb2 |= (VLV_FIFO(SPRITEA_HI, sprite0_start >> 8) |
			   VLV_FIFO(SPRITEB_HI, sprite1_start >> 8));

		I915_WRITE(DSPARB, dsparb);
		I915_WRITE(DSPARB2, dsparb2);
		break;
	case PIPE_B:
		dsparb = I915_READ(DSPARB);
		dsparb2 = I915_READ(DSPARB2);

		dsparb &= ~(VLV_FIFO(SPRITEC, 0xff) |
			    VLV_FIFO(SPRITED, 0xff));
		dsparb |= (VLV_FIFO(SPRITEC, sprite0_start) |
			   VLV_FIFO(SPRITED, sprite1_start));

		dsparb2 &= ~(VLV_FIFO(SPRITEC_HI, 0xff) |
			     VLV_FIFO(SPRITED_HI, 0xff));
		dsparb2 |= (VLV_FIFO(SPRITEC_HI, sprite0_start >> 8) |
			   VLV_FIFO(SPRITED_HI, sprite1_start >> 8));

		I915_WRITE(DSPARB, dsparb);
		I915_WRITE(DSPARB2, dsparb2);
		break;
	case PIPE_C:
		dsparb3 = I915_READ(DSPARB3);
		dsparb2 = I915_READ(DSPARB2);

		dsparb3 &= ~(VLV_FIFO(SPRITEE, 0xff) |
			     VLV_FIFO(SPRITEF, 0xff));
		dsparb3 |= (VLV_FIFO(SPRITEE, sprite0_start) |
			    VLV_FIFO(SPRITEF, sprite1_start));

		dsparb2 &= ~(VLV_FIFO(SPRITEE_HI, 0xff) |
			     VLV_FIFO(SPRITEF_HI, 0xff));
		dsparb2 |= (VLV_FIFO(SPRITEE_HI, sprite0_start >> 8) |
			   VLV_FIFO(SPRITEF_HI, sprite1_start >> 8));

		I915_WRITE(DSPARB3, dsparb3);
		I915_WRITE(DSPARB2, dsparb2);
		break;
	default:
		break;
	}
}

#undef VLV_FIFO

static void vlv_merge_wm(struct drm_device *dev,
			 struct vlv_wm_values *wm)
{
	struct intel_crtc *crtc;
	int num_active_crtcs = 0;

	wm->level = to_i915(dev)->wm.max_level;
	wm->cxsr = true;

	for_each_intel_crtc(dev, crtc) {
		const struct vlv_wm_state *wm_state = &crtc->wm_state;

		if (!crtc->active)
			continue;

		if (!wm_state->cxsr)
			wm->cxsr = false;

		num_active_crtcs++;
		wm->level = min_t(int, wm->level, wm_state->num_levels - 1);
	}

	if (num_active_crtcs != 1)
		wm->cxsr = false;

	if (num_active_crtcs > 1)
		wm->level = VLV_WM_LEVEL_PM2;

	for_each_intel_crtc(dev, crtc) {
		struct vlv_wm_state *wm_state = &crtc->wm_state;
		enum pipe pipe = crtc->pipe;

		if (!crtc->active)
			continue;

		wm->pipe[pipe] = wm_state->wm[wm->level];
		if (wm->cxsr)
			wm->sr = wm_state->sr[wm->level];

		wm->ddl[pipe].primary = DDL_PRECISION_HIGH | 2;
		wm->ddl[pipe].sprite[0] = DDL_PRECISION_HIGH | 2;
		wm->ddl[pipe].sprite[1] = DDL_PRECISION_HIGH | 2;
		wm->ddl[pipe].cursor = DDL_PRECISION_HIGH | 2;
	}
}

static void vlv_update_wm(struct drm_crtc *crtc)
{
	struct drm_device *dev = crtc->dev;
	struct drm_i915_private *dev_priv = to_i915(dev);
	struct intel_crtc *intel_crtc = to_intel_crtc(crtc);
	enum pipe pipe = intel_crtc->pipe;
	struct vlv_wm_values wm = {};

	vlv_compute_wm(intel_crtc);
	vlv_merge_wm(dev, &wm);

	if (memcmp(&dev_priv->wm.vlv, &wm, sizeof(wm)) == 0) {
		/* FIXME should be part of crtc atomic commit */
		vlv_pipe_set_fifo_size(intel_crtc);
		return;
	}

	if (wm.level < VLV_WM_LEVEL_DDR_DVFS &&
	    dev_priv->wm.vlv.level >= VLV_WM_LEVEL_DDR_DVFS)
		chv_set_memory_dvfs(dev_priv, false);

	if (wm.level < VLV_WM_LEVEL_PM5 &&
	    dev_priv->wm.vlv.level >= VLV_WM_LEVEL_PM5)
		chv_set_memory_pm5(dev_priv, false);

	if (!wm.cxsr && dev_priv->wm.vlv.cxsr)
		intel_set_memory_cxsr(dev_priv, false);

	/* FIXME should be part of crtc atomic commit */
	vlv_pipe_set_fifo_size(intel_crtc);

	vlv_write_wm_values(intel_crtc, &wm);

	DRM_DEBUG_KMS("Setting FIFO watermarks - %c: plane=%d, cursor=%d, "
		      "sprite0=%d, sprite1=%d, SR: plane=%d, cursor=%d level=%d cxsr=%d\n",
		      pipe_name(pipe), wm.pipe[pipe].primary, wm.pipe[pipe].cursor,
		      wm.pipe[pipe].sprite[0], wm.pipe[pipe].sprite[1],
		      wm.sr.plane, wm.sr.cursor, wm.level, wm.cxsr);

	if (wm.cxsr && !dev_priv->wm.vlv.cxsr)
		intel_set_memory_cxsr(dev_priv, true);

	if (wm.level >= VLV_WM_LEVEL_PM5 &&
	    dev_priv->wm.vlv.level < VLV_WM_LEVEL_PM5)
		chv_set_memory_pm5(dev_priv, true);

	if (wm.level >= VLV_WM_LEVEL_DDR_DVFS &&
	    dev_priv->wm.vlv.level < VLV_WM_LEVEL_DDR_DVFS)
		chv_set_memory_dvfs(dev_priv, true);

	dev_priv->wm.vlv = wm;
}

#define single_plane_enabled(mask) is_power_of_2(mask)

static void g4x_update_wm(struct drm_crtc *crtc)
{
	struct drm_device *dev = crtc->dev;
	static const int sr_latency_ns = 12000;
	struct drm_i915_private *dev_priv = to_i915(dev);
	int planea_wm, planeb_wm, cursora_wm, cursorb_wm;
	int plane_sr, cursor_sr;
	unsigned int enabled = 0;
	bool cxsr_enabled;

	if (g4x_compute_wm0(dev, PIPE_A,
			    &g4x_wm_info, pessimal_latency_ns,
			    &g4x_cursor_wm_info, pessimal_latency_ns,
			    &planea_wm, &cursora_wm))
		enabled |= 1 << PIPE_A;

	if (g4x_compute_wm0(dev, PIPE_B,
			    &g4x_wm_info, pessimal_latency_ns,
			    &g4x_cursor_wm_info, pessimal_latency_ns,
			    &planeb_wm, &cursorb_wm))
		enabled |= 1 << PIPE_B;

	if (single_plane_enabled(enabled) &&
	    g4x_compute_srwm(dev, ffs(enabled) - 1,
			     sr_latency_ns,
			     &g4x_wm_info,
			     &g4x_cursor_wm_info,
			     &plane_sr, &cursor_sr)) {
		cxsr_enabled = true;
	} else {
		cxsr_enabled = false;
		intel_set_memory_cxsr(dev_priv, false);
		plane_sr = cursor_sr = 0;
	}

	DRM_DEBUG_KMS("Setting FIFO watermarks - A: plane=%d, cursor=%d, "
		      "B: plane=%d, cursor=%d, SR: plane=%d, cursor=%d\n",
		      planea_wm, cursora_wm,
		      planeb_wm, cursorb_wm,
		      plane_sr, cursor_sr);

	I915_WRITE(DSPFW1,
		   FW_WM(plane_sr, SR) |
		   FW_WM(cursorb_wm, CURSORB) |
		   FW_WM(planeb_wm, PLANEB) |
		   FW_WM(planea_wm, PLANEA));
	I915_WRITE(DSPFW2,
		   (I915_READ(DSPFW2) & ~DSPFW_CURSORA_MASK) |
		   FW_WM(cursora_wm, CURSORA));
	/* HPLL off in SR has some issues on G4x... disable it */
	I915_WRITE(DSPFW3,
		   (I915_READ(DSPFW3) & ~(DSPFW_HPLL_SR_EN | DSPFW_CURSOR_SR_MASK)) |
		   FW_WM(cursor_sr, CURSOR_SR));

	if (cxsr_enabled)
		intel_set_memory_cxsr(dev_priv, true);
}

static void i965_update_wm(struct drm_crtc *unused_crtc)
{
	struct drm_device *dev = unused_crtc->dev;
	struct drm_i915_private *dev_priv = to_i915(dev);
	struct drm_crtc *crtc;
	int srwm = 1;
	int cursor_sr = 16;
	bool cxsr_enabled;

	/* Calc sr entries for one plane configs */
	crtc = single_enabled_crtc(dev);
	if (crtc) {
		/* self-refresh has much higher latency */
		static const int sr_latency_ns = 12000;
		const struct drm_display_mode *adjusted_mode = &to_intel_crtc(crtc)->config->base.adjusted_mode;
		int clock = adjusted_mode->crtc_clock;
		int htotal = adjusted_mode->crtc_htotal;
		int hdisplay = to_intel_crtc(crtc)->config->pipe_src_w;
		int cpp = drm_format_plane_cpp(crtc->primary->state->fb->pixel_format, 0);
		unsigned long line_time_us;
		int entries;

		line_time_us = max(htotal * 1000 / clock, 1);

		/* Use ns/us then divide to preserve precision */
		entries = (((sr_latency_ns / line_time_us) + 1000) / 1000) *
			cpp * hdisplay;
		entries = DIV_ROUND_UP(entries, I915_FIFO_LINE_SIZE);
		srwm = I965_FIFO_SIZE - entries;
		if (srwm < 0)
			srwm = 1;
		srwm &= 0x1ff;
		DRM_DEBUG_KMS("self-refresh entries: %d, wm: %d\n",
			      entries, srwm);

		entries = (((sr_latency_ns / line_time_us) + 1000) / 1000) *
			cpp * crtc->cursor->state->crtc_w;
		entries = DIV_ROUND_UP(entries,
					  i965_cursor_wm_info.cacheline_size);
		cursor_sr = i965_cursor_wm_info.fifo_size -
			(entries + i965_cursor_wm_info.guard_size);

		if (cursor_sr > i965_cursor_wm_info.max_wm)
			cursor_sr = i965_cursor_wm_info.max_wm;

		DRM_DEBUG_KMS("self-refresh watermark: display plane %d "
			      "cursor %d\n", srwm, cursor_sr);

		cxsr_enabled = true;
	} else {
		cxsr_enabled = false;
		/* Turn off self refresh if both pipes are enabled */
		intel_set_memory_cxsr(dev_priv, false);
	}

	DRM_DEBUG_KMS("Setting FIFO watermarks - A: 8, B: 8, C: 8, SR %d\n",
		      srwm);

	/* 965 has limitations... */
	I915_WRITE(DSPFW1, FW_WM(srwm, SR) |
		   FW_WM(8, CURSORB) |
		   FW_WM(8, PLANEB) |
		   FW_WM(8, PLANEA));
	I915_WRITE(DSPFW2, FW_WM(8, CURSORA) |
		   FW_WM(8, PLANEC_OLD));
	/* update cursor SR watermark */
	I915_WRITE(DSPFW3, FW_WM(cursor_sr, CURSOR_SR));

	if (cxsr_enabled)
		intel_set_memory_cxsr(dev_priv, true);
}

#undef FW_WM

static void i9xx_update_wm(struct drm_crtc *unused_crtc)
{
	struct drm_device *dev = unused_crtc->dev;
	struct drm_i915_private *dev_priv = to_i915(dev);
	const struct intel_watermark_params *wm_info;
	uint32_t fwater_lo;
	uint32_t fwater_hi;
	int cwm, srwm = 1;
	int fifo_size;
	int planea_wm, planeb_wm;
	struct drm_crtc *crtc, *enabled = NULL;

	if (IS_I945GM(dev))
		wm_info = &i945_wm_info;
	else if (!IS_GEN2(dev))
		wm_info = &i915_wm_info;
	else
		wm_info = &i830_a_wm_info;

	fifo_size = dev_priv->display.get_fifo_size(dev, 0);
	crtc = intel_get_crtc_for_plane(dev, 0);
	if (intel_crtc_active(crtc)) {
		const struct drm_display_mode *adjusted_mode;
		int cpp = drm_format_plane_cpp(crtc->primary->state->fb->pixel_format, 0);
		if (IS_GEN2(dev))
			cpp = 4;

		adjusted_mode = &to_intel_crtc(crtc)->config->base.adjusted_mode;
		planea_wm = intel_calculate_wm(adjusted_mode->crtc_clock,
					       wm_info, fifo_size, cpp,
					       pessimal_latency_ns);
		enabled = crtc;
	} else {
		planea_wm = fifo_size - wm_info->guard_size;
		if (planea_wm > (long)wm_info->max_wm)
			planea_wm = wm_info->max_wm;
	}

	if (IS_GEN2(dev))
		wm_info = &i830_bc_wm_info;

	fifo_size = dev_priv->display.get_fifo_size(dev, 1);
	crtc = intel_get_crtc_for_plane(dev, 1);
	if (intel_crtc_active(crtc)) {
		const struct drm_display_mode *adjusted_mode;
		int cpp = drm_format_plane_cpp(crtc->primary->state->fb->pixel_format, 0);
		if (IS_GEN2(dev))
			cpp = 4;

		adjusted_mode = &to_intel_crtc(crtc)->config->base.adjusted_mode;
		planeb_wm = intel_calculate_wm(adjusted_mode->crtc_clock,
					       wm_info, fifo_size, cpp,
					       pessimal_latency_ns);
		if (enabled == NULL)
			enabled = crtc;
		else
			enabled = NULL;
	} else {
		planeb_wm = fifo_size - wm_info->guard_size;
		if (planeb_wm > (long)wm_info->max_wm)
			planeb_wm = wm_info->max_wm;
	}

	DRM_DEBUG_KMS("FIFO watermarks - A: %d, B: %d\n", planea_wm, planeb_wm);

	if (IS_I915GM(dev) && enabled) {
		struct drm_i915_gem_object *obj;

		obj = intel_fb_obj(enabled->primary->state->fb);

		/* self-refresh seems busted with untiled */
		if (!i915_gem_object_is_tiled(obj))
			enabled = NULL;
	}

	/*
	 * Overlay gets an aggressive default since video jitter is bad.
	 */
	cwm = 2;

	/* Play safe and disable self-refresh before adjusting watermarks. */
	intel_set_memory_cxsr(dev_priv, false);

	/* Calc sr entries for one plane configs */
	if (HAS_FW_BLC(dev) && enabled) {
		/* self-refresh has much higher latency */
		static const int sr_latency_ns = 6000;
		const struct drm_display_mode *adjusted_mode = &to_intel_crtc(enabled)->config->base.adjusted_mode;
		int clock = adjusted_mode->crtc_clock;
		int htotal = adjusted_mode->crtc_htotal;
		int hdisplay = to_intel_crtc(enabled)->config->pipe_src_w;
		int cpp = drm_format_plane_cpp(enabled->primary->state->fb->pixel_format, 0);
		unsigned long line_time_us;
		int entries;

		if (IS_I915GM(dev) || IS_I945GM(dev))
			cpp = 4;

		line_time_us = max(htotal * 1000 / clock, 1);

		/* Use ns/us then divide to preserve precision */
		entries = (((sr_latency_ns / line_time_us) + 1000) / 1000) *
			cpp * hdisplay;
		entries = DIV_ROUND_UP(entries, wm_info->cacheline_size);
		DRM_DEBUG_KMS("self-refresh entries: %d\n", entries);
		srwm = wm_info->fifo_size - entries;
		if (srwm < 0)
			srwm = 1;

		if (IS_I945G(dev) || IS_I945GM(dev))
			I915_WRITE(FW_BLC_SELF,
				   FW_BLC_SELF_FIFO_MASK | (srwm & 0xff));
		else
			I915_WRITE(FW_BLC_SELF, srwm & 0x3f);
	}

	DRM_DEBUG_KMS("Setting FIFO watermarks - A: %d, B: %d, C: %d, SR %d\n",
		      planea_wm, planeb_wm, cwm, srwm);

	fwater_lo = ((planeb_wm & 0x3f) << 16) | (planea_wm & 0x3f);
	fwater_hi = (cwm & 0x1f);

	/* Set request length to 8 cachelines per fetch */
	fwater_lo = fwater_lo | (1 << 24) | (1 << 8);
	fwater_hi = fwater_hi | (1 << 8);

	I915_WRITE(FW_BLC, fwater_lo);
	I915_WRITE(FW_BLC2, fwater_hi);

	if (enabled)
		intel_set_memory_cxsr(dev_priv, true);
}

static void i845_update_wm(struct drm_crtc *unused_crtc)
{
	struct drm_device *dev = unused_crtc->dev;
	struct drm_i915_private *dev_priv = to_i915(dev);
	struct drm_crtc *crtc;
	const struct drm_display_mode *adjusted_mode;
	uint32_t fwater_lo;
	int planea_wm;

	crtc = single_enabled_crtc(dev);
	if (crtc == NULL)
		return;

	adjusted_mode = &to_intel_crtc(crtc)->config->base.adjusted_mode;
	planea_wm = intel_calculate_wm(adjusted_mode->crtc_clock,
				       &i845_wm_info,
				       dev_priv->display.get_fifo_size(dev, 0),
				       4, pessimal_latency_ns);
	fwater_lo = I915_READ(FW_BLC) & ~0xfff;
	fwater_lo |= (3<<8) | planea_wm;

	DRM_DEBUG_KMS("Setting FIFO watermarks - A: %d\n", planea_wm);

	I915_WRITE(FW_BLC, fwater_lo);
}

uint32_t ilk_pipe_pixel_rate(const struct intel_crtc_state *pipe_config)
{
	uint32_t pixel_rate;

	pixel_rate = pipe_config->base.adjusted_mode.crtc_clock;

	/* We only use IF-ID interlacing. If we ever use PF-ID we'll need to
	 * adjust the pixel_rate here. */

	if (pipe_config->pch_pfit.enabled) {
		uint64_t pipe_w, pipe_h, pfit_w, pfit_h;
		uint32_t pfit_size = pipe_config->pch_pfit.size;

		pipe_w = pipe_config->pipe_src_w;
		pipe_h = pipe_config->pipe_src_h;

		pfit_w = (pfit_size >> 16) & 0xFFFF;
		pfit_h = pfit_size & 0xFFFF;
		if (pipe_w < pfit_w)
			pipe_w = pfit_w;
		if (pipe_h < pfit_h)
			pipe_h = pfit_h;

		if (WARN_ON(!pfit_w || !pfit_h))
			return pixel_rate;

		pixel_rate = div_u64((uint64_t) pixel_rate * pipe_w * pipe_h,
				     pfit_w * pfit_h);
	}

	return pixel_rate;
}

/* latency must be in 0.1us units. */
static uint32_t ilk_wm_method1(uint32_t pixel_rate, uint8_t cpp, uint32_t latency)
{
	uint64_t ret;

	if (WARN(latency == 0, "Latency value missing\n"))
		return UINT_MAX;

	ret = (uint64_t) pixel_rate * cpp * latency;
	ret = DIV_ROUND_UP_ULL(ret, 64 * 10000) + 2;

	return ret;
}

/* latency must be in 0.1us units. */
static uint32_t ilk_wm_method2(uint32_t pixel_rate, uint32_t pipe_htotal,
			       uint32_t horiz_pixels, uint8_t cpp,
			       uint32_t latency)
{
	uint32_t ret;

	if (WARN(latency == 0, "Latency value missing\n"))
		return UINT_MAX;
	if (WARN_ON(!pipe_htotal))
		return UINT_MAX;

	ret = (latency * pixel_rate) / (pipe_htotal * 10000);
	ret = (ret + 1) * horiz_pixels * cpp;
	ret = DIV_ROUND_UP(ret, 64) + 2;
	return ret;
}

static uint32_t ilk_wm_fbc(uint32_t pri_val, uint32_t horiz_pixels,
			   uint8_t cpp)
{
	/*
	 * Neither of these should be possible since this function shouldn't be
	 * called if the CRTC is off or the plane is invisible.  But let's be
	 * extra paranoid to avoid a potential divide-by-zero if we screw up
	 * elsewhere in the driver.
	 */
	if (WARN_ON(!cpp))
		return 0;
	if (WARN_ON(!horiz_pixels))
		return 0;

	return DIV_ROUND_UP(pri_val * 64, horiz_pixels * cpp) + 2;
}

struct ilk_wm_maximums {
	uint16_t pri;
	uint16_t spr;
	uint16_t cur;
	uint16_t fbc;
};

/*
 * For both WM_PIPE and WM_LP.
 * mem_value must be in 0.1us units.
 */
static uint32_t ilk_compute_pri_wm(const struct intel_crtc_state *cstate,
				   const struct intel_plane_state *pstate,
				   uint32_t mem_value,
				   bool is_lp)
{
	int cpp = pstate->base.fb ?
		drm_format_plane_cpp(pstate->base.fb->pixel_format, 0) : 0;
	uint32_t method1, method2;

	if (!cstate->base.active || !pstate->base.visible)
		return 0;

	method1 = ilk_wm_method1(ilk_pipe_pixel_rate(cstate), cpp, mem_value);

	if (!is_lp)
		return method1;

	method2 = ilk_wm_method2(ilk_pipe_pixel_rate(cstate),
				 cstate->base.adjusted_mode.crtc_htotal,
				 drm_rect_width(&pstate->base.dst),
				 cpp, mem_value);

	return min(method1, method2);
}

/*
 * For both WM_PIPE and WM_LP.
 * mem_value must be in 0.1us units.
 */
static uint32_t ilk_compute_spr_wm(const struct intel_crtc_state *cstate,
				   const struct intel_plane_state *pstate,
				   uint32_t mem_value)
{
	int cpp = pstate->base.fb ?
		drm_format_plane_cpp(pstate->base.fb->pixel_format, 0) : 0;
	uint32_t method1, method2;

	if (!cstate->base.active || !pstate->base.visible)
		return 0;

	method1 = ilk_wm_method1(ilk_pipe_pixel_rate(cstate), cpp, mem_value);
	method2 = ilk_wm_method2(ilk_pipe_pixel_rate(cstate),
				 cstate->base.adjusted_mode.crtc_htotal,
				 drm_rect_width(&pstate->base.dst),
				 cpp, mem_value);
	return min(method1, method2);
}

/*
 * For both WM_PIPE and WM_LP.
 * mem_value must be in 0.1us units.
 */
static uint32_t ilk_compute_cur_wm(const struct intel_crtc_state *cstate,
				   const struct intel_plane_state *pstate,
				   uint32_t mem_value)
{
	/*
	 * We treat the cursor plane as always-on for the purposes of watermark
	 * calculation.  Until we have two-stage watermark programming merged,
	 * this is necessary to avoid flickering.
	 */
	int cpp = 4;
	int width = pstate->base.visible ? pstate->base.crtc_w : 64;

	if (!cstate->base.active)
		return 0;

	return ilk_wm_method2(ilk_pipe_pixel_rate(cstate),
			      cstate->base.adjusted_mode.crtc_htotal,
			      width, cpp, mem_value);
}

/* Only for WM_LP. */
static uint32_t ilk_compute_fbc_wm(const struct intel_crtc_state *cstate,
				   const struct intel_plane_state *pstate,
				   uint32_t pri_val)
{
	int cpp = pstate->base.fb ?
		drm_format_plane_cpp(pstate->base.fb->pixel_format, 0) : 0;

	if (!cstate->base.active || !pstate->base.visible)
		return 0;

	return ilk_wm_fbc(pri_val, drm_rect_width(&pstate->base.dst), cpp);
}

static unsigned int ilk_display_fifo_size(const struct drm_device *dev)
{
	if (INTEL_INFO(dev)->gen >= 8)
		return 3072;
	else if (INTEL_INFO(dev)->gen >= 7)
		return 768;
	else
		return 512;
}

static unsigned int ilk_plane_wm_reg_max(const struct drm_device *dev,
					 int level, bool is_sprite)
{
	if (INTEL_INFO(dev)->gen >= 8)
		/* BDW primary/sprite plane watermarks */
		return level == 0 ? 255 : 2047;
	else if (INTEL_INFO(dev)->gen >= 7)
		/* IVB/HSW primary/sprite plane watermarks */
		return level == 0 ? 127 : 1023;
	else if (!is_sprite)
		/* ILK/SNB primary plane watermarks */
		return level == 0 ? 127 : 511;
	else
		/* ILK/SNB sprite plane watermarks */
		return level == 0 ? 63 : 255;
}

static unsigned int ilk_cursor_wm_reg_max(const struct drm_device *dev,
					  int level)
{
	if (INTEL_INFO(dev)->gen >= 7)
		return level == 0 ? 63 : 255;
	else
		return level == 0 ? 31 : 63;
}

static unsigned int ilk_fbc_wm_reg_max(const struct drm_device *dev)
{
	if (INTEL_INFO(dev)->gen >= 8)
		return 31;
	else
		return 15;
}

/* Calculate the maximum primary/sprite plane watermark */
static unsigned int ilk_plane_wm_max(const struct drm_device *dev,
				     int level,
				     const struct intel_wm_config *config,
				     enum intel_ddb_partitioning ddb_partitioning,
				     bool is_sprite)
{
	unsigned int fifo_size = ilk_display_fifo_size(dev);

	/* if sprites aren't enabled, sprites get nothing */
	if (is_sprite && !config->sprites_enabled)
		return 0;

	/* HSW allows LP1+ watermarks even with multiple pipes */
	if (level == 0 || config->num_pipes_active > 1) {
		fifo_size /= INTEL_INFO(dev)->num_pipes;

		/*
		 * For some reason the non self refresh
		 * FIFO size is only half of the self
		 * refresh FIFO size on ILK/SNB.
		 */
		if (INTEL_INFO(dev)->gen <= 6)
			fifo_size /= 2;
	}

	if (config->sprites_enabled) {
		/* level 0 is always calculated with 1:1 split */
		if (level > 0 && ddb_partitioning == INTEL_DDB_PART_5_6) {
			if (is_sprite)
				fifo_size *= 5;
			fifo_size /= 6;
		} else {
			fifo_size /= 2;
		}
	}

	/* clamp to max that the registers can hold */
	return min(fifo_size, ilk_plane_wm_reg_max(dev, level, is_sprite));
}

/* Calculate the maximum cursor plane watermark */
static unsigned int ilk_cursor_wm_max(const struct drm_device *dev,
				      int level,
				      const struct intel_wm_config *config)
{
	/* HSW LP1+ watermarks w/ multiple pipes */
	if (level > 0 && config->num_pipes_active > 1)
		return 64;

	/* otherwise just report max that registers can hold */
	return ilk_cursor_wm_reg_max(dev, level);
}

static void ilk_compute_wm_maximums(const struct drm_device *dev,
				    int level,
				    const struct intel_wm_config *config,
				    enum intel_ddb_partitioning ddb_partitioning,
				    struct ilk_wm_maximums *max)
{
	max->pri = ilk_plane_wm_max(dev, level, config, ddb_partitioning, false);
	max->spr = ilk_plane_wm_max(dev, level, config, ddb_partitioning, true);
	max->cur = ilk_cursor_wm_max(dev, level, config);
	max->fbc = ilk_fbc_wm_reg_max(dev);
}

static void ilk_compute_wm_reg_maximums(struct drm_device *dev,
					int level,
					struct ilk_wm_maximums *max)
{
	max->pri = ilk_plane_wm_reg_max(dev, level, false);
	max->spr = ilk_plane_wm_reg_max(dev, level, true);
	max->cur = ilk_cursor_wm_reg_max(dev, level);
	max->fbc = ilk_fbc_wm_reg_max(dev);
}

static bool ilk_validate_wm_level(int level,
				  const struct ilk_wm_maximums *max,
				  struct intel_wm_level *result)
{
	bool ret;

	/* already determined to be invalid? */
	if (!result->enable)
		return false;

	result->enable = result->pri_val <= max->pri &&
			 result->spr_val <= max->spr &&
			 result->cur_val <= max->cur;

	ret = result->enable;

	/*
	 * HACK until we can pre-compute everything,
	 * and thus fail gracefully if LP0 watermarks
	 * are exceeded...
	 */
	if (level == 0 && !result->enable) {
		if (result->pri_val > max->pri)
			DRM_DEBUG_KMS("Primary WM%d too large %u (max %u)\n",
				      level, result->pri_val, max->pri);
		if (result->spr_val > max->spr)
			DRM_DEBUG_KMS("Sprite WM%d too large %u (max %u)\n",
				      level, result->spr_val, max->spr);
		if (result->cur_val > max->cur)
			DRM_DEBUG_KMS("Cursor WM%d too large %u (max %u)\n",
				      level, result->cur_val, max->cur);

		result->pri_val = min_t(uint32_t, result->pri_val, max->pri);
		result->spr_val = min_t(uint32_t, result->spr_val, max->spr);
		result->cur_val = min_t(uint32_t, result->cur_val, max->cur);
		result->enable = true;
	}

	return ret;
}

static void ilk_compute_wm_level(const struct drm_i915_private *dev_priv,
				 const struct intel_crtc *intel_crtc,
				 int level,
				 struct intel_crtc_state *cstate,
				 struct intel_plane_state *pristate,
				 struct intel_plane_state *sprstate,
				 struct intel_plane_state *curstate,
				 struct intel_wm_level *result)
{
	uint16_t pri_latency = dev_priv->wm.pri_latency[level];
	uint16_t spr_latency = dev_priv->wm.spr_latency[level];
	uint16_t cur_latency = dev_priv->wm.cur_latency[level];

	/* WM1+ latency values stored in 0.5us units */
	if (level > 0) {
		pri_latency *= 5;
		spr_latency *= 5;
		cur_latency *= 5;
	}

	if (pristate) {
		result->pri_val = ilk_compute_pri_wm(cstate, pristate,
						     pri_latency, level);
		result->fbc_val = ilk_compute_fbc_wm(cstate, pristate, result->pri_val);
	}

	if (sprstate)
		result->spr_val = ilk_compute_spr_wm(cstate, sprstate, spr_latency);

	if (curstate)
		result->cur_val = ilk_compute_cur_wm(cstate, curstate, cur_latency);

	result->enable = true;
}

static uint32_t
hsw_compute_linetime_wm(const struct intel_crtc_state *cstate)
{
	const struct intel_atomic_state *intel_state =
		to_intel_atomic_state(cstate->base.state);
	const struct drm_display_mode *adjusted_mode =
		&cstate->base.adjusted_mode;
	u32 linetime, ips_linetime;

	if (!cstate->base.active)
		return 0;
	if (WARN_ON(adjusted_mode->crtc_clock == 0))
		return 0;
	if (WARN_ON(intel_state->cdclk == 0))
		return 0;

	/* The WM are computed with base on how long it takes to fill a single
	 * row at the given clock rate, multiplied by 8.
	 * */
	linetime = DIV_ROUND_CLOSEST(adjusted_mode->crtc_htotal * 1000 * 8,
				     adjusted_mode->crtc_clock);
	ips_linetime = DIV_ROUND_CLOSEST(adjusted_mode->crtc_htotal * 1000 * 8,
					 intel_state->cdclk);

	return PIPE_WM_LINETIME_IPS_LINETIME(ips_linetime) |
	       PIPE_WM_LINETIME_TIME(linetime);
}

static void intel_read_wm_latency(struct drm_device *dev, uint16_t wm[8])
{
	struct drm_i915_private *dev_priv = to_i915(dev);

	if (IS_GEN9(dev)) {
		uint32_t val;
		int ret, i;
		int level, max_level = ilk_wm_max_level(dev);

		/* read the first set of memory latencies[0:3] */
		val = 0; /* data0 to be programmed to 0 for first set */
		mutex_lock(&dev_priv->rps.hw_lock);
		ret = sandybridge_pcode_read(dev_priv,
					     GEN9_PCODE_READ_MEM_LATENCY,
					     &val);
		mutex_unlock(&dev_priv->rps.hw_lock);

		if (ret) {
			DRM_ERROR("SKL Mailbox read error = %d\n", ret);
			return;
		}

		wm[0] = val & GEN9_MEM_LATENCY_LEVEL_MASK;
		wm[1] = (val >> GEN9_MEM_LATENCY_LEVEL_1_5_SHIFT) &
				GEN9_MEM_LATENCY_LEVEL_MASK;
		wm[2] = (val >> GEN9_MEM_LATENCY_LEVEL_2_6_SHIFT) &
				GEN9_MEM_LATENCY_LEVEL_MASK;
		wm[3] = (val >> GEN9_MEM_LATENCY_LEVEL_3_7_SHIFT) &
				GEN9_MEM_LATENCY_LEVEL_MASK;

		/* read the second set of memory latencies[4:7] */
		val = 1; /* data0 to be programmed to 1 for second set */
		mutex_lock(&dev_priv->rps.hw_lock);
		ret = sandybridge_pcode_read(dev_priv,
					     GEN9_PCODE_READ_MEM_LATENCY,
					     &val);
		mutex_unlock(&dev_priv->rps.hw_lock);
		if (ret) {
			DRM_ERROR("SKL Mailbox read error = %d\n", ret);
			return;
		}

		wm[4] = val & GEN9_MEM_LATENCY_LEVEL_MASK;
		wm[5] = (val >> GEN9_MEM_LATENCY_LEVEL_1_5_SHIFT) &
				GEN9_MEM_LATENCY_LEVEL_MASK;
		wm[6] = (val >> GEN9_MEM_LATENCY_LEVEL_2_6_SHIFT) &
				GEN9_MEM_LATENCY_LEVEL_MASK;
		wm[7] = (val >> GEN9_MEM_LATENCY_LEVEL_3_7_SHIFT) &
				GEN9_MEM_LATENCY_LEVEL_MASK;

		/*
		 * WaWmMemoryReadLatency:skl
		 *
		 * punit doesn't take into account the read latency so we need
		 * to add 2us to the various latency levels we retrieve from
		 * the punit.
		 *   - W0 is a bit special in that it's the only level that
		 *   can't be disabled if we want to have display working, so
		 *   we always add 2us there.
		 *   - For levels >=1, punit returns 0us latency when they are
		 *   disabled, so we respect that and don't add 2us then
		 *
		 * Additionally, if a level n (n > 1) has a 0us latency, all
		 * levels m (m >= n) need to be disabled. We make sure to
		 * sanitize the values out of the punit to satisfy this
		 * requirement.
		 */
		wm[0] += 2;
		for (level = 1; level <= max_level; level++)
			if (wm[level] != 0)
				wm[level] += 2;
			else {
				for (i = level + 1; i <= max_level; i++)
					wm[i] = 0;

				break;
			}
	} else if (IS_HASWELL(dev) || IS_BROADWELL(dev)) {
		uint64_t sskpd = I915_READ64(MCH_SSKPD);

		wm[0] = (sskpd >> 56) & 0xFF;
		if (wm[0] == 0)
			wm[0] = sskpd & 0xF;
		wm[1] = (sskpd >> 4) & 0xFF;
		wm[2] = (sskpd >> 12) & 0xFF;
		wm[3] = (sskpd >> 20) & 0x1FF;
		wm[4] = (sskpd >> 32) & 0x1FF;
	} else if (INTEL_INFO(dev)->gen >= 6) {
		uint32_t sskpd = I915_READ(MCH_SSKPD);

		wm[0] = (sskpd >> SSKPD_WM0_SHIFT) & SSKPD_WM_MASK;
		wm[1] = (sskpd >> SSKPD_WM1_SHIFT) & SSKPD_WM_MASK;
		wm[2] = (sskpd >> SSKPD_WM2_SHIFT) & SSKPD_WM_MASK;
		wm[3] = (sskpd >> SSKPD_WM3_SHIFT) & SSKPD_WM_MASK;
	} else if (INTEL_INFO(dev)->gen >= 5) {
		uint32_t mltr = I915_READ(MLTR_ILK);

		/* ILK primary LP0 latency is 700 ns */
		wm[0] = 7;
		wm[1] = (mltr >> MLTR_WM1_SHIFT) & ILK_SRLT_MASK;
		wm[2] = (mltr >> MLTR_WM2_SHIFT) & ILK_SRLT_MASK;
	}
}

static void intel_fixup_spr_wm_latency(struct drm_device *dev, uint16_t wm[5])
{
	/* ILK sprite LP0 latency is 1300 ns */
	if (IS_GEN5(dev))
		wm[0] = 13;
}

static void intel_fixup_cur_wm_latency(struct drm_device *dev, uint16_t wm[5])
{
	/* ILK cursor LP0 latency is 1300 ns */
	if (IS_GEN5(dev))
		wm[0] = 13;

	/* WaDoubleCursorLP3Latency:ivb */
	if (IS_IVYBRIDGE(dev))
		wm[3] *= 2;
}

int ilk_wm_max_level(const struct drm_device *dev)
{
	/* how many WM levels are we expecting */
	if (INTEL_INFO(dev)->gen >= 9)
		return 7;
	else if (IS_HASWELL(dev) || IS_BROADWELL(dev))
		return 4;
	else if (INTEL_INFO(dev)->gen >= 6)
		return 3;
	else
		return 2;
}

static void intel_print_wm_latency(struct drm_device *dev,
				   const char *name,
				   const uint16_t wm[8])
{
	int level, max_level = ilk_wm_max_level(dev);

	for (level = 0; level <= max_level; level++) {
		unsigned int latency = wm[level];

		if (latency == 0) {
			DRM_ERROR("%s WM%d latency not provided\n",
				  name, level);
			continue;
		}

		/*
		 * - latencies are in us on gen9.
		 * - before then, WM1+ latency values are in 0.5us units
		 */
		if (IS_GEN9(dev))
			latency *= 10;
		else if (level > 0)
			latency *= 5;

		DRM_DEBUG_KMS("%s WM%d latency %u (%u.%u usec)\n",
			      name, level, wm[level],
			      latency / 10, latency % 10);
	}
}

static bool ilk_increase_wm_latency(struct drm_i915_private *dev_priv,
				    uint16_t wm[5], uint16_t min)
{
	int level, max_level = ilk_wm_max_level(&dev_priv->drm);

	if (wm[0] >= min)
		return false;

	wm[0] = max(wm[0], min);
	for (level = 1; level <= max_level; level++)
		wm[level] = max_t(uint16_t, wm[level], DIV_ROUND_UP(min, 5));

	return true;
}

static void snb_wm_latency_quirk(struct drm_device *dev)
{
	struct drm_i915_private *dev_priv = to_i915(dev);
	bool changed;

	/*
	 * The BIOS provided WM memory latency values are often
	 * inadequate for high resolution displays. Adjust them.
	 */
	changed = ilk_increase_wm_latency(dev_priv, dev_priv->wm.pri_latency, 12) |
		ilk_increase_wm_latency(dev_priv, dev_priv->wm.spr_latency, 12) |
		ilk_increase_wm_latency(dev_priv, dev_priv->wm.cur_latency, 12);

	if (!changed)
		return;

	DRM_DEBUG_KMS("WM latency values increased to avoid potential underruns\n");
	intel_print_wm_latency(dev, "Primary", dev_priv->wm.pri_latency);
	intel_print_wm_latency(dev, "Sprite", dev_priv->wm.spr_latency);
	intel_print_wm_latency(dev, "Cursor", dev_priv->wm.cur_latency);
}

static void ilk_setup_wm_latency(struct drm_device *dev)
{
	struct drm_i915_private *dev_priv = to_i915(dev);

	intel_read_wm_latency(dev, dev_priv->wm.pri_latency);

	memcpy(dev_priv->wm.spr_latency, dev_priv->wm.pri_latency,
	       sizeof(dev_priv->wm.pri_latency));
	memcpy(dev_priv->wm.cur_latency, dev_priv->wm.pri_latency,
	       sizeof(dev_priv->wm.pri_latency));

	intel_fixup_spr_wm_latency(dev, dev_priv->wm.spr_latency);
	intel_fixup_cur_wm_latency(dev, dev_priv->wm.cur_latency);

	intel_print_wm_latency(dev, "Primary", dev_priv->wm.pri_latency);
	intel_print_wm_latency(dev, "Sprite", dev_priv->wm.spr_latency);
	intel_print_wm_latency(dev, "Cursor", dev_priv->wm.cur_latency);

	if (IS_GEN6(dev))
		snb_wm_latency_quirk(dev);
}

static void skl_setup_wm_latency(struct drm_device *dev)
{
	struct drm_i915_private *dev_priv = to_i915(dev);

	intel_read_wm_latency(dev, dev_priv->wm.skl_latency);
	intel_print_wm_latency(dev, "Gen9 Plane", dev_priv->wm.skl_latency);
}

static bool ilk_validate_pipe_wm(struct drm_device *dev,
				 struct intel_pipe_wm *pipe_wm)
{
	/* LP0 watermark maximums depend on this pipe alone */
	const struct intel_wm_config config = {
		.num_pipes_active = 1,
		.sprites_enabled = pipe_wm->sprites_enabled,
		.sprites_scaled = pipe_wm->sprites_scaled,
	};
	struct ilk_wm_maximums max;

	/* LP0 watermarks always use 1/2 DDB partitioning */
	ilk_compute_wm_maximums(dev, 0, &config, INTEL_DDB_PART_1_2, &max);

	/* At least LP0 must be valid */
	if (!ilk_validate_wm_level(0, &max, &pipe_wm->wm[0])) {
		DRM_DEBUG_KMS("LP0 watermark invalid\n");
		return false;
	}

	return true;
}

/* Compute new watermarks for the pipe */
static int ilk_compute_pipe_wm(struct intel_crtc_state *cstate)
{
	struct drm_atomic_state *state = cstate->base.state;
	struct intel_crtc *intel_crtc = to_intel_crtc(cstate->base.crtc);
	struct intel_pipe_wm *pipe_wm;
	struct drm_device *dev = state->dev;
	const struct drm_i915_private *dev_priv = to_i915(dev);
	struct intel_plane *intel_plane;
	struct intel_plane_state *pristate = NULL;
	struct intel_plane_state *sprstate = NULL;
	struct intel_plane_state *curstate = NULL;
	int level, max_level = ilk_wm_max_level(dev), usable_level;
	struct ilk_wm_maximums max;

	pipe_wm = &cstate->wm.ilk.optimal;

	for_each_intel_plane_on_crtc(dev, intel_crtc, intel_plane) {
		struct intel_plane_state *ps;

		ps = intel_atomic_get_existing_plane_state(state,
							   intel_plane);
		if (!ps)
			continue;

		if (intel_plane->base.type == DRM_PLANE_TYPE_PRIMARY)
			pristate = ps;
		else if (intel_plane->base.type == DRM_PLANE_TYPE_OVERLAY)
			sprstate = ps;
		else if (intel_plane->base.type == DRM_PLANE_TYPE_CURSOR)
			curstate = ps;
	}

	pipe_wm->pipe_enabled = cstate->base.active;
	if (sprstate) {
		pipe_wm->sprites_enabled = sprstate->base.visible;
		pipe_wm->sprites_scaled = sprstate->base.visible &&
			(drm_rect_width(&sprstate->base.dst) != drm_rect_width(&sprstate->base.src) >> 16 ||
			 drm_rect_height(&sprstate->base.dst) != drm_rect_height(&sprstate->base.src) >> 16);
	}

	usable_level = max_level;

	/* ILK/SNB: LP2+ watermarks only w/o sprites */
	if (INTEL_INFO(dev)->gen <= 6 && pipe_wm->sprites_enabled)
		usable_level = 1;

	/* ILK/SNB/IVB: LP1+ watermarks only w/o scaling */
	if (pipe_wm->sprites_scaled)
		usable_level = 0;

	ilk_compute_wm_level(dev_priv, intel_crtc, 0, cstate,
			     pristate, sprstate, curstate, &pipe_wm->raw_wm[0]);

	memset(&pipe_wm->wm, 0, sizeof(pipe_wm->wm));
	pipe_wm->wm[0] = pipe_wm->raw_wm[0];

	if (IS_HASWELL(dev) || IS_BROADWELL(dev))
		pipe_wm->linetime = hsw_compute_linetime_wm(cstate);

	if (!ilk_validate_pipe_wm(dev, pipe_wm))
		return -EINVAL;

	ilk_compute_wm_reg_maximums(dev, 1, &max);

	for (level = 1; level <= max_level; level++) {
		struct intel_wm_level *wm = &pipe_wm->raw_wm[level];

		ilk_compute_wm_level(dev_priv, intel_crtc, level, cstate,
				     pristate, sprstate, curstate, wm);

		/*
		 * Disable any watermark level that exceeds the
		 * register maximums since such watermarks are
		 * always invalid.
		 */
		if (level > usable_level)
			continue;

		if (ilk_validate_wm_level(level, &max, wm))
			pipe_wm->wm[level] = *wm;
		else
			usable_level = level;
	}

	return 0;
}

/*
 * Build a set of 'intermediate' watermark values that satisfy both the old
 * state and the new state.  These can be programmed to the hardware
 * immediately.
 */
static int ilk_compute_intermediate_wm(struct drm_device *dev,
				       struct intel_crtc *intel_crtc,
				       struct intel_crtc_state *newstate)
{
	struct intel_pipe_wm *a = &newstate->wm.ilk.intermediate;
	struct intel_pipe_wm *b = &intel_crtc->wm.active.ilk;
	int level, max_level = ilk_wm_max_level(dev);

	/*
	 * Start with the final, target watermarks, then combine with the
	 * currently active watermarks to get values that are safe both before
	 * and after the vblank.
	 */
	*a = newstate->wm.ilk.optimal;
	a->pipe_enabled |= b->pipe_enabled;
	a->sprites_enabled |= b->sprites_enabled;
	a->sprites_scaled |= b->sprites_scaled;

	for (level = 0; level <= max_level; level++) {
		struct intel_wm_level *a_wm = &a->wm[level];
		const struct intel_wm_level *b_wm = &b->wm[level];

		a_wm->enable &= b_wm->enable;
		a_wm->pri_val = max(a_wm->pri_val, b_wm->pri_val);
		a_wm->spr_val = max(a_wm->spr_val, b_wm->spr_val);
		a_wm->cur_val = max(a_wm->cur_val, b_wm->cur_val);
		a_wm->fbc_val = max(a_wm->fbc_val, b_wm->fbc_val);
	}

	/*
	 * We need to make sure that these merged watermark values are
	 * actually a valid configuration themselves.  If they're not,
	 * there's no safe way to transition from the old state to
	 * the new state, so we need to fail the atomic transaction.
	 */
	if (!ilk_validate_pipe_wm(dev, a))
		return -EINVAL;

	/*
	 * If our intermediate WM are identical to the final WM, then we can
	 * omit the post-vblank programming; only update if it's different.
	 */
	if (memcmp(a, &newstate->wm.ilk.optimal, sizeof(*a)) == 0)
		newstate->wm.need_postvbl_update = false;

	return 0;
}

/*
 * Merge the watermarks from all active pipes for a specific level.
 */
static void ilk_merge_wm_level(struct drm_device *dev,
			       int level,
			       struct intel_wm_level *ret_wm)
{
	const struct intel_crtc *intel_crtc;

	ret_wm->enable = true;

	for_each_intel_crtc(dev, intel_crtc) {
		const struct intel_pipe_wm *active = &intel_crtc->wm.active.ilk;
		const struct intel_wm_level *wm = &active->wm[level];

		if (!active->pipe_enabled)
			continue;

		/*
		 * The watermark values may have been used in the past,
		 * so we must maintain them in the registers for some
		 * time even if the level is now disabled.
		 */
		if (!wm->enable)
			ret_wm->enable = false;

		ret_wm->pri_val = max(ret_wm->pri_val, wm->pri_val);
		ret_wm->spr_val = max(ret_wm->spr_val, wm->spr_val);
		ret_wm->cur_val = max(ret_wm->cur_val, wm->cur_val);
		ret_wm->fbc_val = max(ret_wm->fbc_val, wm->fbc_val);
	}
}

/*
 * Merge all low power watermarks for all active pipes.
 */
static void ilk_wm_merge(struct drm_device *dev,
			 const struct intel_wm_config *config,
			 const struct ilk_wm_maximums *max,
			 struct intel_pipe_wm *merged)
{
	struct drm_i915_private *dev_priv = to_i915(dev);
	int level, max_level = ilk_wm_max_level(dev);
	int last_enabled_level = max_level;

	/* ILK/SNB/IVB: LP1+ watermarks only w/ single pipe */
	if ((INTEL_INFO(dev)->gen <= 6 || IS_IVYBRIDGE(dev)) &&
	    config->num_pipes_active > 1)
		last_enabled_level = 0;

	/* ILK: FBC WM must be disabled always */
	merged->fbc_wm_enabled = INTEL_INFO(dev)->gen >= 6;

	/* merge each WM1+ level */
	for (level = 1; level <= max_level; level++) {
		struct intel_wm_level *wm = &merged->wm[level];

		ilk_merge_wm_level(dev, level, wm);

		if (level > last_enabled_level)
			wm->enable = false;
		else if (!ilk_validate_wm_level(level, max, wm))
			/* make sure all following levels get disabled */
			last_enabled_level = level - 1;

		/*
		 * The spec says it is preferred to disable
		 * FBC WMs instead of disabling a WM level.
		 */
		if (wm->fbc_val > max->fbc) {
			if (wm->enable)
				merged->fbc_wm_enabled = false;
			wm->fbc_val = 0;
		}
	}

	/* ILK: LP2+ must be disabled when FBC WM is disabled but FBC enabled */
	/*
	 * FIXME this is racy. FBC might get enabled later.
	 * What we should check here is whether FBC can be
	 * enabled sometime later.
	 */
	if (IS_GEN5(dev) && !merged->fbc_wm_enabled &&
	    intel_fbc_is_active(dev_priv)) {
		for (level = 2; level <= max_level; level++) {
			struct intel_wm_level *wm = &merged->wm[level];

			wm->enable = false;
		}
	}
}

static int ilk_wm_lp_to_level(int wm_lp, const struct intel_pipe_wm *pipe_wm)
{
	/* LP1,LP2,LP3 levels are either 1,2,3 or 1,3,4 */
	return wm_lp + (wm_lp >= 2 && pipe_wm->wm[4].enable);
}

/* The value we need to program into the WM_LPx latency field */
static unsigned int ilk_wm_lp_latency(struct drm_device *dev, int level)
{
	struct drm_i915_private *dev_priv = to_i915(dev);

	if (IS_HASWELL(dev) || IS_BROADWELL(dev))
		return 2 * level;
	else
		return dev_priv->wm.pri_latency[level];
}

static void ilk_compute_wm_results(struct drm_device *dev,
				   const struct intel_pipe_wm *merged,
				   enum intel_ddb_partitioning partitioning,
				   struct ilk_wm_values *results)
{
	struct intel_crtc *intel_crtc;
	int level, wm_lp;

	results->enable_fbc_wm = merged->fbc_wm_enabled;
	results->partitioning = partitioning;

	/* LP1+ register values */
	for (wm_lp = 1; wm_lp <= 3; wm_lp++) {
		const struct intel_wm_level *r;

		level = ilk_wm_lp_to_level(wm_lp, merged);

		r = &merged->wm[level];

		/*
		 * Maintain the watermark values even if the level is
		 * disabled. Doing otherwise could cause underruns.
		 */
		results->wm_lp[wm_lp - 1] =
			(ilk_wm_lp_latency(dev, level) << WM1_LP_LATENCY_SHIFT) |
			(r->pri_val << WM1_LP_SR_SHIFT) |
			r->cur_val;

		if (r->enable)
			results->wm_lp[wm_lp - 1] |= WM1_LP_SR_EN;

		if (INTEL_INFO(dev)->gen >= 8)
			results->wm_lp[wm_lp - 1] |=
				r->fbc_val << WM1_LP_FBC_SHIFT_BDW;
		else
			results->wm_lp[wm_lp - 1] |=
				r->fbc_val << WM1_LP_FBC_SHIFT;

		/*
		 * Always set WM1S_LP_EN when spr_val != 0, even if the
		 * level is disabled. Doing otherwise could cause underruns.
		 */
		if (INTEL_INFO(dev)->gen <= 6 && r->spr_val) {
			WARN_ON(wm_lp != 1);
			results->wm_lp_spr[wm_lp - 1] = WM1S_LP_EN | r->spr_val;
		} else
			results->wm_lp_spr[wm_lp - 1] = r->spr_val;
	}

	/* LP0 register values */
	for_each_intel_crtc(dev, intel_crtc) {
		enum pipe pipe = intel_crtc->pipe;
		const struct intel_wm_level *r =
			&intel_crtc->wm.active.ilk.wm[0];

		if (WARN_ON(!r->enable))
			continue;

		results->wm_linetime[pipe] = intel_crtc->wm.active.ilk.linetime;

		results->wm_pipe[pipe] =
			(r->pri_val << WM0_PIPE_PLANE_SHIFT) |
			(r->spr_val << WM0_PIPE_SPRITE_SHIFT) |
			r->cur_val;
	}
}

/* Find the result with the highest level enabled. Check for enable_fbc_wm in
 * case both are at the same level. Prefer r1 in case they're the same. */
static struct intel_pipe_wm *ilk_find_best_result(struct drm_device *dev,
						  struct intel_pipe_wm *r1,
						  struct intel_pipe_wm *r2)
{
	int level, max_level = ilk_wm_max_level(dev);
	int level1 = 0, level2 = 0;

	for (level = 1; level <= max_level; level++) {
		if (r1->wm[level].enable)
			level1 = level;
		if (r2->wm[level].enable)
			level2 = level;
	}

	if (level1 == level2) {
		if (r2->fbc_wm_enabled && !r1->fbc_wm_enabled)
			return r2;
		else
			return r1;
	} else if (level1 > level2) {
		return r1;
	} else {
		return r2;
	}
}

/* dirty bits used to track which watermarks need changes */
#define WM_DIRTY_PIPE(pipe) (1 << (pipe))
#define WM_DIRTY_LINETIME(pipe) (1 << (8 + (pipe)))
#define WM_DIRTY_LP(wm_lp) (1 << (15 + (wm_lp)))
#define WM_DIRTY_LP_ALL (WM_DIRTY_LP(1) | WM_DIRTY_LP(2) | WM_DIRTY_LP(3))
#define WM_DIRTY_FBC (1 << 24)
#define WM_DIRTY_DDB (1 << 25)

static unsigned int ilk_compute_wm_dirty(struct drm_i915_private *dev_priv,
					 const struct ilk_wm_values *old,
					 const struct ilk_wm_values *new)
{
	unsigned int dirty = 0;
	enum pipe pipe;
	int wm_lp;

	for_each_pipe(dev_priv, pipe) {
		if (old->wm_linetime[pipe] != new->wm_linetime[pipe]) {
			dirty |= WM_DIRTY_LINETIME(pipe);
			/* Must disable LP1+ watermarks too */
			dirty |= WM_DIRTY_LP_ALL;
		}

		if (old->wm_pipe[pipe] != new->wm_pipe[pipe]) {
			dirty |= WM_DIRTY_PIPE(pipe);
			/* Must disable LP1+ watermarks too */
			dirty |= WM_DIRTY_LP_ALL;
		}
	}

	if (old->enable_fbc_wm != new->enable_fbc_wm) {
		dirty |= WM_DIRTY_FBC;
		/* Must disable LP1+ watermarks too */
		dirty |= WM_DIRTY_LP_ALL;
	}

	if (old->partitioning != new->partitioning) {
		dirty |= WM_DIRTY_DDB;
		/* Must disable LP1+ watermarks too */
		dirty |= WM_DIRTY_LP_ALL;
	}

	/* LP1+ watermarks already deemed dirty, no need to continue */
	if (dirty & WM_DIRTY_LP_ALL)
		return dirty;

	/* Find the lowest numbered LP1+ watermark in need of an update... */
	for (wm_lp = 1; wm_lp <= 3; wm_lp++) {
		if (old->wm_lp[wm_lp - 1] != new->wm_lp[wm_lp - 1] ||
		    old->wm_lp_spr[wm_lp - 1] != new->wm_lp_spr[wm_lp - 1])
			break;
	}

	/* ...and mark it and all higher numbered LP1+ watermarks as dirty */
	for (; wm_lp <= 3; wm_lp++)
		dirty |= WM_DIRTY_LP(wm_lp);

	return dirty;
}

static bool _ilk_disable_lp_wm(struct drm_i915_private *dev_priv,
			       unsigned int dirty)
{
	struct ilk_wm_values *previous = &dev_priv->wm.hw;
	bool changed = false;

	if (dirty & WM_DIRTY_LP(3) && previous->wm_lp[2] & WM1_LP_SR_EN) {
		previous->wm_lp[2] &= ~WM1_LP_SR_EN;
		I915_WRITE(WM3_LP_ILK, previous->wm_lp[2]);
		changed = true;
	}
	if (dirty & WM_DIRTY_LP(2) && previous->wm_lp[1] & WM1_LP_SR_EN) {
		previous->wm_lp[1] &= ~WM1_LP_SR_EN;
		I915_WRITE(WM2_LP_ILK, previous->wm_lp[1]);
		changed = true;
	}
	if (dirty & WM_DIRTY_LP(1) && previous->wm_lp[0] & WM1_LP_SR_EN) {
		previous->wm_lp[0] &= ~WM1_LP_SR_EN;
		I915_WRITE(WM1_LP_ILK, previous->wm_lp[0]);
		changed = true;
	}

	/*
	 * Don't touch WM1S_LP_EN here.
	 * Doing so could cause underruns.
	 */

	return changed;
}

/*
 * The spec says we shouldn't write when we don't need, because every write
 * causes WMs to be re-evaluated, expending some power.
 */
static void ilk_write_wm_values(struct drm_i915_private *dev_priv,
				struct ilk_wm_values *results)
{
	struct drm_device *dev = &dev_priv->drm;
	struct ilk_wm_values *previous = &dev_priv->wm.hw;
	unsigned int dirty;
	uint32_t val;

	dirty = ilk_compute_wm_dirty(dev_priv, previous, results);
	if (!dirty)
		return;

	_ilk_disable_lp_wm(dev_priv, dirty);

	if (dirty & WM_DIRTY_PIPE(PIPE_A))
		I915_WRITE(WM0_PIPEA_ILK, results->wm_pipe[0]);
	if (dirty & WM_DIRTY_PIPE(PIPE_B))
		I915_WRITE(WM0_PIPEB_ILK, results->wm_pipe[1]);
	if (dirty & WM_DIRTY_PIPE(PIPE_C))
		I915_WRITE(WM0_PIPEC_IVB, results->wm_pipe[2]);

	if (dirty & WM_DIRTY_LINETIME(PIPE_A))
		I915_WRITE(PIPE_WM_LINETIME(PIPE_A), results->wm_linetime[0]);
	if (dirty & WM_DIRTY_LINETIME(PIPE_B))
		I915_WRITE(PIPE_WM_LINETIME(PIPE_B), results->wm_linetime[1]);
	if (dirty & WM_DIRTY_LINETIME(PIPE_C))
		I915_WRITE(PIPE_WM_LINETIME(PIPE_C), results->wm_linetime[2]);

	if (dirty & WM_DIRTY_DDB) {
		if (IS_HASWELL(dev) || IS_BROADWELL(dev)) {
			val = I915_READ(WM_MISC);
			if (results->partitioning == INTEL_DDB_PART_1_2)
				val &= ~WM_MISC_DATA_PARTITION_5_6;
			else
				val |= WM_MISC_DATA_PARTITION_5_6;
			I915_WRITE(WM_MISC, val);
		} else {
			val = I915_READ(DISP_ARB_CTL2);
			if (results->partitioning == INTEL_DDB_PART_1_2)
				val &= ~DISP_DATA_PARTITION_5_6;
			else
				val |= DISP_DATA_PARTITION_5_6;
			I915_WRITE(DISP_ARB_CTL2, val);
		}
	}

	if (dirty & WM_DIRTY_FBC) {
		val = I915_READ(DISP_ARB_CTL);
		if (results->enable_fbc_wm)
			val &= ~DISP_FBC_WM_DIS;
		else
			val |= DISP_FBC_WM_DIS;
		I915_WRITE(DISP_ARB_CTL, val);
	}

	if (dirty & WM_DIRTY_LP(1) &&
	    previous->wm_lp_spr[0] != results->wm_lp_spr[0])
		I915_WRITE(WM1S_LP_ILK, results->wm_lp_spr[0]);

	if (INTEL_INFO(dev)->gen >= 7) {
		if (dirty & WM_DIRTY_LP(2) && previous->wm_lp_spr[1] != results->wm_lp_spr[1])
			I915_WRITE(WM2S_LP_IVB, results->wm_lp_spr[1]);
		if (dirty & WM_DIRTY_LP(3) && previous->wm_lp_spr[2] != results->wm_lp_spr[2])
			I915_WRITE(WM3S_LP_IVB, results->wm_lp_spr[2]);
	}

	if (dirty & WM_DIRTY_LP(1) && previous->wm_lp[0] != results->wm_lp[0])
		I915_WRITE(WM1_LP_ILK, results->wm_lp[0]);
	if (dirty & WM_DIRTY_LP(2) && previous->wm_lp[1] != results->wm_lp[1])
		I915_WRITE(WM2_LP_ILK, results->wm_lp[1]);
	if (dirty & WM_DIRTY_LP(3) && previous->wm_lp[2] != results->wm_lp[2])
		I915_WRITE(WM3_LP_ILK, results->wm_lp[2]);

	dev_priv->wm.hw = *results;
}

bool ilk_disable_lp_wm(struct drm_device *dev)
{
	struct drm_i915_private *dev_priv = to_i915(dev);

	return _ilk_disable_lp_wm(dev_priv, WM_DIRTY_LP_ALL);
}

/*
 * On gen9, we need to allocate Display Data Buffer (DDB) portions to the
 * different active planes.
 */

#define SKL_DDB_SIZE		896	/* in blocks */
#define BXT_DDB_SIZE		512
#define SKL_SAGV_BLOCK_TIME	30 /* µs */

/*
 * Return the index of a plane in the SKL DDB and wm result arrays.  Primary
 * plane is always in slot 0, cursor is always in slot I915_MAX_PLANES-1, and
 * other universal planes are in indices 1..n.  Note that this may leave unused
 * indices between the top "sprite" plane and the cursor.
 */
static int
skl_wm_plane_id(const struct intel_plane *plane)
{
	switch (plane->base.type) {
	case DRM_PLANE_TYPE_PRIMARY:
		return 0;
	case DRM_PLANE_TYPE_CURSOR:
		return PLANE_CURSOR;
	case DRM_PLANE_TYPE_OVERLAY:
		return plane->plane + 1;
	default:
		MISSING_CASE(plane->base.type);
		return plane->plane;
	}
}

/*
 * SAGV dynamically adjusts the system agent voltage and clock frequencies
 * depending on power and performance requirements. The display engine access
 * to system memory is blocked during the adjustment time. Because of the
 * blocking time, having this enabled can cause full system hangs and/or pipe
 * underruns if we don't meet all of the following requirements:
 *
 *  - <= 1 pipe enabled
 *  - All planes can enable watermarks for latencies >= SAGV engine block time
 *  - We're not using an interlaced display configuration
 */
int
skl_enable_sagv(struct drm_i915_private *dev_priv)
{
	int ret;

	if (dev_priv->skl_sagv_status == I915_SKL_SAGV_NOT_CONTROLLED ||
	    dev_priv->skl_sagv_status == I915_SKL_SAGV_ENABLED)
		return 0;

	DRM_DEBUG_KMS("Enabling the SAGV\n");
	mutex_lock(&dev_priv->rps.hw_lock);

	ret = sandybridge_pcode_write(dev_priv, GEN9_PCODE_SAGV_CONTROL,
				      GEN9_SAGV_ENABLE);

	/* We don't need to wait for the SAGV when enabling */
	mutex_unlock(&dev_priv->rps.hw_lock);

	/*
	 * Some skl systems, pre-release machines in particular,
	 * don't actually have an SAGV.
	 */
	if (ret == -ENXIO) {
		DRM_DEBUG_DRIVER("No SAGV found on system, ignoring\n");
		dev_priv->skl_sagv_status = I915_SKL_SAGV_NOT_CONTROLLED;
		return 0;
	} else if (ret < 0) {
		DRM_ERROR("Failed to enable the SAGV\n");
		return ret;
	}

	dev_priv->skl_sagv_status = I915_SKL_SAGV_ENABLED;
	return 0;
}

static int
skl_do_sagv_disable(struct drm_i915_private *dev_priv)
{
	int ret;
	uint32_t temp = GEN9_SAGV_DISABLE;

	ret = sandybridge_pcode_read(dev_priv, GEN9_PCODE_SAGV_CONTROL,
				     &temp);
	if (ret)
		return ret;
	else
		return temp & GEN9_SAGV_IS_DISABLED;
}

int
skl_disable_sagv(struct drm_i915_private *dev_priv)
{
	int ret, result;

	if (dev_priv->skl_sagv_status == I915_SKL_SAGV_NOT_CONTROLLED ||
	    dev_priv->skl_sagv_status == I915_SKL_SAGV_DISABLED)
		return 0;

	DRM_DEBUG_KMS("Disabling the SAGV\n");
	mutex_lock(&dev_priv->rps.hw_lock);

	/* bspec says to keep retrying for at least 1 ms */
	ret = wait_for(result = skl_do_sagv_disable(dev_priv), 1);
	mutex_unlock(&dev_priv->rps.hw_lock);

	if (ret == -ETIMEDOUT) {
		DRM_ERROR("Request to disable SAGV timed out\n");
		return -ETIMEDOUT;
	}

	/*
	 * Some skl systems, pre-release machines in particular,
	 * don't actually have an SAGV.
	 */
	if (result == -ENXIO) {
		DRM_DEBUG_DRIVER("No SAGV found on system, ignoring\n");
		dev_priv->skl_sagv_status = I915_SKL_SAGV_NOT_CONTROLLED;
		return 0;
	} else if (result < 0) {
		DRM_ERROR("Failed to disable the SAGV\n");
		return result;
	}

	dev_priv->skl_sagv_status = I915_SKL_SAGV_DISABLED;
	return 0;
}

bool skl_can_enable_sagv(struct drm_atomic_state *state)
{
	struct drm_device *dev = state->dev;
	struct drm_i915_private *dev_priv = to_i915(dev);
	struct intel_atomic_state *intel_state = to_intel_atomic_state(state);
	struct drm_crtc *crtc;
	enum pipe pipe;
	int level, plane;

	/*
	 * SKL workaround: bspec recommends we disable the SAGV when we have
	 * more then one pipe enabled
	 *
	 * If there are no active CRTCs, no additional checks need be performed
	 */
	if (hweight32(intel_state->active_crtcs) == 0)
		return true;
	else if (hweight32(intel_state->active_crtcs) > 1)
		return false;

	/* Since we're now guaranteed to only have one active CRTC... */
	pipe = ffs(intel_state->active_crtcs) - 1;
	crtc = dev_priv->pipe_to_crtc_mapping[pipe];

	if (crtc->state->mode.flags & DRM_MODE_FLAG_INTERLACE)
		return false;

	for_each_plane(dev_priv, pipe, plane) {
		/* Skip this plane if it's not enabled */
		if (intel_state->wm_results.plane[pipe][plane][0] == 0)
			continue;

		/* Find the highest enabled wm level for this plane */
		for (level = ilk_wm_max_level(dev);
		     intel_state->wm_results.plane[pipe][plane][level] == 0; --level)
		     { }

		/*
		 * If any of the planes on this pipe don't enable wm levels
		 * that incur memory latencies higher then 30µs we can't enable
		 * the SAGV
		 */
		if (dev_priv->wm.skl_latency[level] < SKL_SAGV_BLOCK_TIME)
			return false;
	}

	return true;
}

static void
skl_ddb_get_pipe_allocation_limits(struct drm_device *dev,
				   const struct intel_crtc_state *cstate,
				   struct skl_ddb_entry *alloc, /* out */
				   int *num_active /* out */)
{
	struct drm_atomic_state *state = cstate->base.state;
	struct intel_atomic_state *intel_state = to_intel_atomic_state(state);
	struct drm_i915_private *dev_priv = to_i915(dev);
	struct drm_crtc *for_crtc = cstate->base.crtc;
	unsigned int pipe_size, ddb_size;
	int nth_active_pipe;
	int pipe = to_intel_crtc(for_crtc)->pipe;

	if (WARN_ON(!state) || !cstate->base.active) {
		alloc->start = 0;
		alloc->end = 0;
		*num_active = hweight32(dev_priv->active_crtcs);
		return;
	}

	if (intel_state->active_pipe_changes)
		*num_active = hweight32(intel_state->active_crtcs);
	else
		*num_active = hweight32(dev_priv->active_crtcs);

	if (IS_BROXTON(dev))
		ddb_size = BXT_DDB_SIZE;
	else
		ddb_size = SKL_DDB_SIZE;

	ddb_size -= 4; /* 4 blocks for bypass path allocation */

	/*
	 * If the state doesn't change the active CRTC's, then there's
	 * no need to recalculate; the existing pipe allocation limits
	 * should remain unchanged.  Note that we're safe from racing
	 * commits since any racing commit that changes the active CRTC
	 * list would need to grab _all_ crtc locks, including the one
	 * we currently hold.
	 */
	if (!intel_state->active_pipe_changes) {
		*alloc = dev_priv->wm.skl_hw.ddb.pipe[pipe];
		return;
	}

	nth_active_pipe = hweight32(intel_state->active_crtcs &
				    (drm_crtc_mask(for_crtc) - 1));
	pipe_size = ddb_size / hweight32(intel_state->active_crtcs);
	alloc->start = nth_active_pipe * ddb_size / *num_active;
	alloc->end = alloc->start + pipe_size;
}

static unsigned int skl_cursor_allocation(int num_active)
{
	if (num_active == 1)
		return 32;

	return 8;
}

static void skl_ddb_entry_init_from_hw(struct skl_ddb_entry *entry, u32 reg)
{
	entry->start = reg & 0x3ff;
	entry->end = (reg >> 16) & 0x3ff;
	if (entry->end)
		entry->end += 1;
}

void skl_ddb_get_hw_state(struct drm_i915_private *dev_priv,
			  struct skl_ddb_allocation *ddb /* out */)
{
	enum pipe pipe;
	int plane;
	u32 val;

	memset(ddb, 0, sizeof(*ddb));

	for_each_pipe(dev_priv, pipe) {
		enum intel_display_power_domain power_domain;

		power_domain = POWER_DOMAIN_PIPE(pipe);
		if (!intel_display_power_get_if_enabled(dev_priv, power_domain))
			continue;

		for_each_plane(dev_priv, pipe, plane) {
			val = I915_READ(PLANE_BUF_CFG(pipe, plane));
			skl_ddb_entry_init_from_hw(&ddb->plane[pipe][plane],
						   val);
		}

		val = I915_READ(CUR_BUF_CFG(pipe));
		skl_ddb_entry_init_from_hw(&ddb->plane[pipe][PLANE_CURSOR],
					   val);

		intel_display_power_put(dev_priv, power_domain);
	}
}

/*
 * Determines the downscale amount of a plane for the purposes of watermark calculations.
 * The bspec defines downscale amount as:
 *
 * """
 * Horizontal down scale amount = maximum[1, Horizontal source size /
 *                                           Horizontal destination size]
 * Vertical down scale amount = maximum[1, Vertical source size /
 *                                         Vertical destination size]
 * Total down scale amount = Horizontal down scale amount *
 *                           Vertical down scale amount
 * """
 *
 * Return value is provided in 16.16 fixed point form to retain fractional part.
 * Caller should take care of dividing & rounding off the value.
 */
static uint32_t
skl_plane_downscale_amount(const struct intel_plane_state *pstate)
{
	uint32_t downscale_h, downscale_w;
	uint32_t src_w, src_h, dst_w, dst_h;

	if (WARN_ON(!pstate->base.visible))
		return DRM_PLANE_HELPER_NO_SCALING;

	/* n.b., src is 16.16 fixed point, dst is whole integer */
	src_w = drm_rect_width(&pstate->base.src);
	src_h = drm_rect_height(&pstate->base.src);
	dst_w = drm_rect_width(&pstate->base.dst);
	dst_h = drm_rect_height(&pstate->base.dst);
	if (intel_rotation_90_or_270(pstate->base.rotation))
		swap(dst_w, dst_h);

	downscale_h = max(src_h / dst_h, (uint32_t)DRM_PLANE_HELPER_NO_SCALING);
	downscale_w = max(src_w / dst_w, (uint32_t)DRM_PLANE_HELPER_NO_SCALING);

	/* Provide result in 16.16 fixed point */
	return (uint64_t)downscale_w * downscale_h >> 16;
}

static unsigned int
skl_plane_relative_data_rate(const struct intel_crtc_state *cstate,
			     const struct drm_plane_state *pstate,
			     int y)
{
	struct intel_plane_state *intel_pstate = to_intel_plane_state(pstate);
	struct drm_framebuffer *fb = pstate->fb;
	uint32_t down_scale_amount, data_rate;
	uint32_t width = 0, height = 0;
	unsigned format = fb ? fb->pixel_format : DRM_FORMAT_XRGB8888;

	if (!intel_pstate->base.visible)
		return 0;
	if (pstate->plane->type == DRM_PLANE_TYPE_CURSOR)
		return 0;
	if (y && format != DRM_FORMAT_NV12)
		return 0;

	width = drm_rect_width(&intel_pstate->base.src) >> 16;
	height = drm_rect_height(&intel_pstate->base.src) >> 16;

	if (intel_rotation_90_or_270(pstate->rotation))
		swap(width, height);

	/* for planar format */
	if (format == DRM_FORMAT_NV12) {
		if (y)  /* y-plane data rate */
			data_rate = width * height *
				drm_format_plane_cpp(format, 0);
		else    /* uv-plane data rate */
			data_rate = (width / 2) * (height / 2) *
				drm_format_plane_cpp(format, 1);
	} else {
		/* for packed formats */
		data_rate = width * height * drm_format_plane_cpp(format, 0);
	}

	down_scale_amount = skl_plane_downscale_amount(intel_pstate);

	return (uint64_t)data_rate * down_scale_amount >> 16;
}

/*
 * We don't overflow 32 bits. Worst case is 3 planes enabled, each fetching
 * a 8192x4096@32bpp framebuffer:
 *   3 * 4096 * 8192  * 4 < 2^32
 */
static unsigned int
skl_get_total_relative_data_rate(struct intel_crtc_state *intel_cstate)
{
	struct drm_crtc_state *cstate = &intel_cstate->base;
	struct drm_atomic_state *state = cstate->state;
	struct drm_crtc *crtc = cstate->crtc;
	struct drm_device *dev = crtc->dev;
	struct intel_crtc *intel_crtc = to_intel_crtc(crtc);
	const struct drm_plane *plane;
	const struct intel_plane *intel_plane;
	struct drm_plane_state *pstate;
	unsigned int rate, total_data_rate = 0;
	int id;
	int i;

	if (WARN_ON(!state))
		return 0;

	/* Calculate and cache data rate for each plane */
	for_each_plane_in_state(state, plane, pstate, i) {
		id = skl_wm_plane_id(to_intel_plane(plane));
		intel_plane = to_intel_plane(plane);

		if (intel_plane->pipe != intel_crtc->pipe)
			continue;

		/* packed/uv */
		rate = skl_plane_relative_data_rate(intel_cstate,
						    pstate, 0);
		intel_cstate->wm.skl.plane_data_rate[id] = rate;

		/* y-plane */
		rate = skl_plane_relative_data_rate(intel_cstate,
						    pstate, 1);
		intel_cstate->wm.skl.plane_y_data_rate[id] = rate;
	}

	/* Calculate CRTC's total data rate from cached values */
	for_each_intel_plane_on_crtc(dev, intel_crtc, intel_plane) {
		int id = skl_wm_plane_id(intel_plane);

		/* packed/uv */
		total_data_rate += intel_cstate->wm.skl.plane_data_rate[id];
		total_data_rate += intel_cstate->wm.skl.plane_y_data_rate[id];
	}

	return total_data_rate;
}

static uint16_t
skl_ddb_min_alloc(const struct drm_plane_state *pstate,
		  const int y)
{
	struct drm_framebuffer *fb = pstate->fb;
	struct intel_plane_state *intel_pstate = to_intel_plane_state(pstate);
	uint32_t src_w, src_h;
	uint32_t min_scanlines = 8;
	uint8_t plane_bpp;

	if (WARN_ON(!fb))
		return 0;

	/* For packed formats, no y-plane, return 0 */
	if (y && fb->pixel_format != DRM_FORMAT_NV12)
		return 0;

	/* For Non Y-tile return 8-blocks */
	if (fb->modifier[0] != I915_FORMAT_MOD_Y_TILED &&
	    fb->modifier[0] != I915_FORMAT_MOD_Yf_TILED)
		return 8;

	src_w = drm_rect_width(&intel_pstate->base.src) >> 16;
	src_h = drm_rect_height(&intel_pstate->base.src) >> 16;

	if (intel_rotation_90_or_270(pstate->rotation))
		swap(src_w, src_h);

	/* Halve UV plane width and height for NV12 */
	if (fb->pixel_format == DRM_FORMAT_NV12 && !y) {
		src_w /= 2;
		src_h /= 2;
	}

	if (fb->pixel_format == DRM_FORMAT_NV12 && !y)
		plane_bpp = drm_format_plane_cpp(fb->pixel_format, 1);
	else
		plane_bpp = drm_format_plane_cpp(fb->pixel_format, 0);

	if (intel_rotation_90_or_270(pstate->rotation)) {
		switch (plane_bpp) {
		case 1:
			min_scanlines = 32;
			break;
		case 2:
			min_scanlines = 16;
			break;
		case 4:
			min_scanlines = 8;
			break;
		case 8:
			min_scanlines = 4;
			break;
		default:
			WARN(1, "Unsupported pixel depth %u for rotation",
			     plane_bpp);
			min_scanlines = 32;
		}
	}

	return DIV_ROUND_UP((4 * src_w * plane_bpp), 512) * min_scanlines/4 + 3;
}

static int
skl_allocate_pipe_ddb(struct intel_crtc_state *cstate,
		      struct skl_ddb_allocation *ddb /* out */)
{
	struct drm_atomic_state *state = cstate->base.state;
	struct drm_crtc *crtc = cstate->base.crtc;
	struct drm_device *dev = crtc->dev;
	struct intel_crtc *intel_crtc = to_intel_crtc(crtc);
	struct intel_plane *intel_plane;
	struct drm_plane *plane;
	struct drm_plane_state *pstate;
	enum pipe pipe = intel_crtc->pipe;
	struct skl_ddb_entry *alloc = &ddb->pipe[pipe];
	uint16_t alloc_size, start, cursor_blocks;
	uint16_t *minimum = cstate->wm.skl.minimum_blocks;
	uint16_t *y_minimum = cstate->wm.skl.minimum_y_blocks;
	unsigned int total_data_rate;
	int num_active;
	int id, i;

	if (WARN_ON(!state))
		return 0;

	if (!cstate->base.active) {
		ddb->pipe[pipe].start = ddb->pipe[pipe].end = 0;
		memset(ddb->plane[pipe], 0, sizeof(ddb->plane[pipe]));
		memset(ddb->y_plane[pipe], 0, sizeof(ddb->y_plane[pipe]));
		return 0;
	}

	skl_ddb_get_pipe_allocation_limits(dev, cstate, alloc, &num_active);
	alloc_size = skl_ddb_entry_size(alloc);
	if (alloc_size == 0) {
		memset(ddb->plane[pipe], 0, sizeof(ddb->plane[pipe]));
		return 0;
	}

	cursor_blocks = skl_cursor_allocation(num_active);
	ddb->plane[pipe][PLANE_CURSOR].start = alloc->end - cursor_blocks;
	ddb->plane[pipe][PLANE_CURSOR].end = alloc->end;

	alloc_size -= cursor_blocks;

	/* 1. Allocate the mininum required blocks for each active plane */
	for_each_plane_in_state(state, plane, pstate, i) {
		intel_plane = to_intel_plane(plane);
		id = skl_wm_plane_id(intel_plane);

		if (intel_plane->pipe != pipe)
			continue;

		if (!to_intel_plane_state(pstate)->base.visible) {
			minimum[id] = 0;
			y_minimum[id] = 0;
			continue;
		}
		if (plane->type == DRM_PLANE_TYPE_CURSOR) {
			minimum[id] = 0;
			y_minimum[id] = 0;
			continue;
		}

		minimum[id] = skl_ddb_min_alloc(pstate, 0);
		y_minimum[id] = skl_ddb_min_alloc(pstate, 1);
	}

	for (i = 0; i < PLANE_CURSOR; i++) {
		alloc_size -= minimum[i];
		alloc_size -= y_minimum[i];
	}

	/*
	 * 2. Distribute the remaining space in proportion to the amount of
	 * data each plane needs to fetch from memory.
	 *
	 * FIXME: we may not allocate every single block here.
	 */
	total_data_rate = skl_get_total_relative_data_rate(cstate);
	if (total_data_rate == 0)
		return 0;

	start = alloc->start;
	for_each_intel_plane_on_crtc(dev, intel_crtc, intel_plane) {
		unsigned int data_rate, y_data_rate;
		uint16_t plane_blocks, y_plane_blocks = 0;
		int id = skl_wm_plane_id(intel_plane);

		data_rate = cstate->wm.skl.plane_data_rate[id];

		/*
		 * allocation for (packed formats) or (uv-plane part of planar format):
		 * promote the expression to 64 bits to avoid overflowing, the
		 * result is < available as data_rate / total_data_rate < 1
		 */
		plane_blocks = minimum[id];
		plane_blocks += div_u64((uint64_t)alloc_size * data_rate,
					total_data_rate);

		/* Leave disabled planes at (0,0) */
		if (data_rate) {
			ddb->plane[pipe][id].start = start;
			ddb->plane[pipe][id].end = start + plane_blocks;
		}

		start += plane_blocks;

		/*
		 * allocation for y_plane part of planar format:
		 */
		y_data_rate = cstate->wm.skl.plane_y_data_rate[id];

		y_plane_blocks = y_minimum[id];
		y_plane_blocks += div_u64((uint64_t)alloc_size * y_data_rate,
					total_data_rate);

		if (y_data_rate) {
			ddb->y_plane[pipe][id].start = start;
			ddb->y_plane[pipe][id].end = start + y_plane_blocks;
		}

		start += y_plane_blocks;
	}

	return 0;
}

static uint32_t skl_pipe_pixel_rate(const struct intel_crtc_state *config)
{
	/* TODO: Take into account the scalers once we support them */
	return config->base.adjusted_mode.crtc_clock;
}

/*
 * The max latency should be 257 (max the punit can code is 255 and we add 2us
 * for the read latency) and cpp should always be <= 8, so that
 * should allow pixel_rate up to ~2 GHz which seems sufficient since max
 * 2xcdclk is 1350 MHz and the pixel rate should never exceed that.
*/
static uint32_t skl_wm_method1(uint32_t pixel_rate, uint8_t cpp, uint32_t latency)
{
	uint32_t wm_intermediate_val, ret;

	if (latency == 0)
		return UINT_MAX;

	wm_intermediate_val = latency * pixel_rate * cpp / 512;
	ret = DIV_ROUND_UP(wm_intermediate_val, 1000);

	return ret;
}

static uint32_t skl_wm_method2(uint32_t pixel_rate, uint32_t pipe_htotal,
			       uint32_t horiz_pixels, uint8_t cpp,
			       uint64_t tiling, uint32_t latency)
{
	uint32_t ret;
	uint32_t plane_bytes_per_line, plane_blocks_per_line;
	uint32_t wm_intermediate_val;

	if (latency == 0)
		return UINT_MAX;

	plane_bytes_per_line = horiz_pixels * cpp;

	if (tiling == I915_FORMAT_MOD_Y_TILED ||
	    tiling == I915_FORMAT_MOD_Yf_TILED) {
		plane_bytes_per_line *= 4;
		plane_blocks_per_line = DIV_ROUND_UP(plane_bytes_per_line, 512);
		plane_blocks_per_line /= 4;
	} else if (tiling == DRM_FORMAT_MOD_NONE) {
		plane_blocks_per_line = DIV_ROUND_UP(plane_bytes_per_line, 512) + 1;
	} else {
		plane_blocks_per_line = DIV_ROUND_UP(plane_bytes_per_line, 512);
	}

	wm_intermediate_val = latency * pixel_rate;
	ret = DIV_ROUND_UP(wm_intermediate_val, pipe_htotal * 1000) *
				plane_blocks_per_line;

	return ret;
}

static uint32_t skl_adjusted_plane_pixel_rate(const struct intel_crtc_state *cstate,
					      struct intel_plane_state *pstate)
{
	uint64_t adjusted_pixel_rate;
	uint64_t downscale_amount;
	uint64_t pixel_rate;

	/* Shouldn't reach here on disabled planes... */
	if (WARN_ON(!pstate->base.visible))
		return 0;

	/*
	 * Adjusted plane pixel rate is just the pipe's adjusted pixel rate
	 * with additional adjustments for plane-specific scaling.
	 */
	adjusted_pixel_rate = skl_pipe_pixel_rate(cstate);
	downscale_amount = skl_plane_downscale_amount(pstate);

	pixel_rate = adjusted_pixel_rate * downscale_amount >> 16;
	WARN_ON(pixel_rate != clamp_t(uint32_t, pixel_rate, 0, ~0));

	return pixel_rate;
}

static int skl_compute_plane_wm(const struct drm_i915_private *dev_priv,
				struct intel_crtc_state *cstate,
				struct intel_plane_state *intel_pstate,
				uint16_t ddb_allocation,
				int level,
				uint16_t *out_blocks, /* out */
				uint8_t *out_lines, /* out */
				bool *enabled /* out */)
{
	struct drm_plane_state *pstate = &intel_pstate->base;
	struct drm_framebuffer *fb = pstate->fb;
	uint32_t latency = dev_priv->wm.skl_latency[level];
	uint32_t method1, method2;
	uint32_t plane_bytes_per_line, plane_blocks_per_line;
	uint32_t res_blocks, res_lines;
	uint32_t selected_result;
	uint8_t cpp;
	uint32_t width = 0, height = 0;
	uint32_t plane_pixel_rate;

	if (latency == 0 || !cstate->base.active || !intel_pstate->base.visible) {
		*enabled = false;
		return 0;
	}

	width = drm_rect_width(&intel_pstate->base.src) >> 16;
	height = drm_rect_height(&intel_pstate->base.src) >> 16;

	if (intel_rotation_90_or_270(pstate->rotation))
		swap(width, height);

	cpp = drm_format_plane_cpp(fb->pixel_format, 0);
	plane_pixel_rate = skl_adjusted_plane_pixel_rate(cstate, intel_pstate);

	method1 = skl_wm_method1(plane_pixel_rate, cpp, latency);
	method2 = skl_wm_method2(plane_pixel_rate,
				 cstate->base.adjusted_mode.crtc_htotal,
				 width,
				 cpp,
				 fb->modifier[0],
				 latency);

	plane_bytes_per_line = width * cpp;
	plane_blocks_per_line = DIV_ROUND_UP(plane_bytes_per_line, 512);

	if (fb->modifier[0] == I915_FORMAT_MOD_Y_TILED ||
	    fb->modifier[0] == I915_FORMAT_MOD_Yf_TILED) {
		uint32_t min_scanlines = 4;
		uint32_t y_tile_minimum;
		if (intel_rotation_90_or_270(pstate->rotation)) {
			int cpp = (fb->pixel_format == DRM_FORMAT_NV12) ?
				drm_format_plane_cpp(fb->pixel_format, 1) :
				drm_format_plane_cpp(fb->pixel_format, 0);

			switch (cpp) {
			case 1:
				min_scanlines = 16;
				break;
			case 2:
				min_scanlines = 8;
				break;
			case 8:
				WARN(1, "Unsupported pixel depth for rotation");
			}
		}
		y_tile_minimum = plane_blocks_per_line * min_scanlines;
		selected_result = max(method2, y_tile_minimum);
	} else {
		if ((ddb_allocation / plane_blocks_per_line) >= 1)
			selected_result = min(method1, method2);
		else
			selected_result = method1;
	}

	res_blocks = selected_result + 1;
	res_lines = DIV_ROUND_UP(selected_result, plane_blocks_per_line);

	if (level >= 1 && level <= 7) {
		if (fb->modifier[0] == I915_FORMAT_MOD_Y_TILED ||
		    fb->modifier[0] == I915_FORMAT_MOD_Yf_TILED)
			res_lines += 4;
		else
			res_blocks++;
	}

	if (res_blocks >= ddb_allocation || res_lines > 31) {
		*enabled = false;

		/*
		 * If there are no valid level 0 watermarks, then we can't
		 * support this display configuration.
		 */
		if (level) {
			return 0;
		} else {
			DRM_DEBUG_KMS("Requested display configuration exceeds system watermark limitations\n");
			DRM_DEBUG_KMS("Plane %d.%d: blocks required = %u/%u, lines required = %u/31\n",
				      to_intel_crtc(cstate->base.crtc)->pipe,
				      skl_wm_plane_id(to_intel_plane(pstate->plane)),
				      res_blocks, ddb_allocation, res_lines);

			return -EINVAL;
		}
	}

	*out_blocks = res_blocks;
	*out_lines = res_lines;
	*enabled = true;

	return 0;
}

static int
skl_compute_wm_level(const struct drm_i915_private *dev_priv,
		     struct skl_ddb_allocation *ddb,
		     struct intel_crtc_state *cstate,
		     int level,
		     struct skl_wm_level *result)
{
	struct drm_atomic_state *state = cstate->base.state;
	struct intel_crtc *intel_crtc = to_intel_crtc(cstate->base.crtc);
	struct drm_plane *plane;
	struct intel_plane *intel_plane;
	struct intel_plane_state *intel_pstate;
	uint16_t ddb_blocks;
	enum pipe pipe = intel_crtc->pipe;
	int ret;

	/*
	 * We'll only calculate watermarks for planes that are actually
	 * enabled, so make sure all other planes are set as disabled.
	 */
	memset(result, 0, sizeof(*result));

	for_each_intel_plane_mask(&dev_priv->drm,
				  intel_plane,
				  cstate->base.plane_mask) {
		int i = skl_wm_plane_id(intel_plane);

		plane = &intel_plane->base;
		intel_pstate = NULL;
		if (state)
			intel_pstate =
				intel_atomic_get_existing_plane_state(state,
								      intel_plane);

		/*
		 * Note: If we start supporting multiple pending atomic commits
		 * against the same planes/CRTC's in the future, plane->state
		 * will no longer be the correct pre-state to use for the
		 * calculations here and we'll need to change where we get the
		 * 'unchanged' plane data from.
		 *
		 * For now this is fine because we only allow one queued commit
		 * against a CRTC.  Even if the plane isn't modified by this
		 * transaction and we don't have a plane lock, we still have
		 * the CRTC's lock, so we know that no other transactions are
		 * racing with us to update it.
		 */
		if (!intel_pstate)
			intel_pstate = to_intel_plane_state(plane->state);

		WARN_ON(!intel_pstate->base.fb);

		ddb_blocks = skl_ddb_entry_size(&ddb->plane[pipe][i]);

		ret = skl_compute_plane_wm(dev_priv,
					   cstate,
					   intel_pstate,
					   ddb_blocks,
					   level,
					   &result->plane_res_b[i],
					   &result->plane_res_l[i],
					   &result->plane_en[i]);
		if (ret)
			return ret;
	}

	return 0;
}

static uint32_t
skl_compute_linetime_wm(struct intel_crtc_state *cstate)
{
	if (!cstate->base.active)
		return 0;

	if (WARN_ON(skl_pipe_pixel_rate(cstate) == 0))
		return 0;

	return DIV_ROUND_UP(8 * cstate->base.adjusted_mode.crtc_htotal * 1000,
			    skl_pipe_pixel_rate(cstate));
}

static void skl_compute_transition_wm(struct intel_crtc_state *cstate,
				      struct skl_wm_level *trans_wm /* out */)
{
	struct drm_crtc *crtc = cstate->base.crtc;
	struct intel_crtc *intel_crtc = to_intel_crtc(crtc);
	struct intel_plane *intel_plane;

	if (!cstate->base.active)
		return;

	/* Until we know more, just disable transition WMs */
	for_each_intel_plane_on_crtc(crtc->dev, intel_crtc, intel_plane) {
		int i = skl_wm_plane_id(intel_plane);

		trans_wm->plane_en[i] = false;
	}
}

static int skl_build_pipe_wm(struct intel_crtc_state *cstate,
			     struct skl_ddb_allocation *ddb,
			     struct skl_pipe_wm *pipe_wm)
{
	struct drm_device *dev = cstate->base.crtc->dev;
	const struct drm_i915_private *dev_priv = to_i915(dev);
	int level, max_level = ilk_wm_max_level(dev);
	int ret;

	for (level = 0; level <= max_level; level++) {
		ret = skl_compute_wm_level(dev_priv, ddb, cstate,
					   level, &pipe_wm->wm[level]);
		if (ret)
			return ret;
	}
	pipe_wm->linetime = skl_compute_linetime_wm(cstate);

	skl_compute_transition_wm(cstate, &pipe_wm->trans_wm);

	return 0;
}

static void skl_compute_wm_results(struct drm_device *dev,
				   struct skl_pipe_wm *p_wm,
				   struct skl_wm_values *r,
				   struct intel_crtc *intel_crtc)
{
	int level, max_level = ilk_wm_max_level(dev);
	enum pipe pipe = intel_crtc->pipe;
	uint32_t temp;
	int i;

	for (level = 0; level <= max_level; level++) {
		for (i = 0; i < intel_num_planes(intel_crtc); i++) {
			temp = 0;

			temp |= p_wm->wm[level].plane_res_l[i] <<
					PLANE_WM_LINES_SHIFT;
			temp |= p_wm->wm[level].plane_res_b[i];
			if (p_wm->wm[level].plane_en[i])
				temp |= PLANE_WM_EN;

			r->plane[pipe][i][level] = temp;
		}

		temp = 0;

		temp |= p_wm->wm[level].plane_res_l[PLANE_CURSOR] << PLANE_WM_LINES_SHIFT;
		temp |= p_wm->wm[level].plane_res_b[PLANE_CURSOR];

		if (p_wm->wm[level].plane_en[PLANE_CURSOR])
			temp |= PLANE_WM_EN;

		r->plane[pipe][PLANE_CURSOR][level] = temp;

	}

	/* transition WMs */
	for (i = 0; i < intel_num_planes(intel_crtc); i++) {
		temp = 0;
		temp |= p_wm->trans_wm.plane_res_l[i] << PLANE_WM_LINES_SHIFT;
		temp |= p_wm->trans_wm.plane_res_b[i];
		if (p_wm->trans_wm.plane_en[i])
			temp |= PLANE_WM_EN;

		r->plane_trans[pipe][i] = temp;
	}

	temp = 0;
	temp |= p_wm->trans_wm.plane_res_l[PLANE_CURSOR] << PLANE_WM_LINES_SHIFT;
	temp |= p_wm->trans_wm.plane_res_b[PLANE_CURSOR];
	if (p_wm->trans_wm.plane_en[PLANE_CURSOR])
		temp |= PLANE_WM_EN;

	r->plane_trans[pipe][PLANE_CURSOR] = temp;

	r->wm_linetime[pipe] = p_wm->linetime;
}

static void skl_ddb_entry_write(struct drm_i915_private *dev_priv,
				i915_reg_t reg,
				const struct skl_ddb_entry *entry)
{
	if (entry->end)
		I915_WRITE(reg, (entry->end - 1) << 16 | entry->start);
	else
		I915_WRITE(reg, 0);
}

void skl_write_plane_wm(struct intel_crtc *intel_crtc,
			const struct skl_wm_values *wm,
			int plane)
{
	struct drm_crtc *crtc = &intel_crtc->base;
	struct drm_device *dev = crtc->dev;
	struct drm_i915_private *dev_priv = to_i915(dev);
	int level, max_level = ilk_wm_max_level(dev);
	enum pipe pipe = intel_crtc->pipe;

	for (level = 0; level <= max_level; level++) {
		I915_WRITE(PLANE_WM(pipe, plane, level),
			   wm->plane[pipe][plane][level]);
	}
	I915_WRITE(PLANE_WM_TRANS(pipe, plane), wm->plane_trans[pipe][plane]);

	skl_ddb_entry_write(dev_priv, PLANE_BUF_CFG(pipe, plane),
			    &wm->ddb.plane[pipe][plane]);
	skl_ddb_entry_write(dev_priv, PLANE_NV12_BUF_CFG(pipe, plane),
			    &wm->ddb.y_plane[pipe][plane]);
}

void skl_write_cursor_wm(struct intel_crtc *intel_crtc,
			 const struct skl_wm_values *wm)
{
	struct drm_crtc *crtc = &intel_crtc->base;
	struct drm_device *dev = crtc->dev;
	struct drm_i915_private *dev_priv = to_i915(dev);
	int level, max_level = ilk_wm_max_level(dev);
	enum pipe pipe = intel_crtc->pipe;

	for (level = 0; level <= max_level; level++) {
		I915_WRITE(CUR_WM(pipe, level),
			   wm->plane[pipe][PLANE_CURSOR][level]);
	}
	I915_WRITE(CUR_WM_TRANS(pipe), wm->plane_trans[pipe][PLANE_CURSOR]);

	skl_ddb_entry_write(dev_priv, CUR_BUF_CFG(pipe),
			    &wm->ddb.plane[pipe][PLANE_CURSOR]);
}

bool skl_ddb_allocation_equals(const struct skl_ddb_allocation *old,
			       const struct skl_ddb_allocation *new,
			       enum pipe pipe)
{
	return new->pipe[pipe].start == old->pipe[pipe].start &&
	       new->pipe[pipe].end == old->pipe[pipe].end;
}

static inline bool skl_ddb_entries_overlap(const struct skl_ddb_entry *a,
					   const struct skl_ddb_entry *b)
{
	return a->start < b->end && b->start < a->end;
}

bool skl_ddb_allocation_overlaps(struct drm_atomic_state *state,
				 const struct skl_ddb_allocation *old,
				 const struct skl_ddb_allocation *new,
				 enum pipe pipe)
{
	struct drm_device *dev = state->dev;
	struct intel_crtc *intel_crtc;
	enum pipe otherp;

	for_each_intel_crtc(dev, intel_crtc) {
		otherp = intel_crtc->pipe;

		if (otherp == pipe)
			continue;

		if (skl_ddb_entries_overlap(&new->pipe[pipe],
					    &old->pipe[otherp]))
			return true;
	}

	return false;
}

static int skl_update_pipe_wm(struct drm_crtc_state *cstate,
			      struct skl_ddb_allocation *ddb, /* out */
			      struct skl_pipe_wm *pipe_wm, /* out */
			      bool *changed /* out */)
{
	struct intel_crtc *intel_crtc = to_intel_crtc(cstate->crtc);
	struct intel_crtc_state *intel_cstate = to_intel_crtc_state(cstate);
	int ret;

	ret = skl_build_pipe_wm(intel_cstate, ddb, pipe_wm);
	if (ret)
		return ret;

	if (!memcmp(&intel_crtc->wm.active.skl, pipe_wm, sizeof(*pipe_wm)))
		*changed = false;
	else
		*changed = true;

	return 0;
}

static uint32_t
pipes_modified(struct drm_atomic_state *state)
{
	struct drm_crtc *crtc;
	struct drm_crtc_state *cstate;
	uint32_t i, ret = 0;

	for_each_crtc_in_state(state, crtc, cstate, i)
		ret |= drm_crtc_mask(crtc);

	return ret;
}

static int
skl_compute_ddb(struct drm_atomic_state *state)
{
	struct drm_device *dev = state->dev;
	struct drm_i915_private *dev_priv = to_i915(dev);
	struct intel_atomic_state *intel_state = to_intel_atomic_state(state);
	struct intel_crtc *intel_crtc;
	struct skl_ddb_allocation *ddb = &intel_state->wm_results.ddb;
	uint32_t realloc_pipes = pipes_modified(state);
	int ret;

	/*
	 * If this is our first atomic update following hardware readout,
	 * we can't trust the DDB that the BIOS programmed for us.  Let's
	 * pretend that all pipes switched active status so that we'll
	 * ensure a full DDB recompute.
	 */
	if (dev_priv->wm.distrust_bios_wm) {
		ret = drm_modeset_lock(&dev->mode_config.connection_mutex,
				       state->acquire_ctx);
		if (ret)
			return ret;

		intel_state->active_pipe_changes = ~0;

		/*
		 * We usually only initialize intel_state->active_crtcs if we
		 * we're doing a modeset; make sure this field is always
		 * initialized during the sanitization process that happens
		 * on the first commit too.
		 */
		if (!intel_state->modeset)
			intel_state->active_crtcs = dev_priv->active_crtcs;
	}

	/*
	 * If the modeset changes which CRTC's are active, we need to
	 * recompute the DDB allocation for *all* active pipes, even
	 * those that weren't otherwise being modified in any way by this
	 * atomic commit.  Due to the shrinking of the per-pipe allocations
	 * when new active CRTC's are added, it's possible for a pipe that
	 * we were already using and aren't changing at all here to suddenly
	 * become invalid if its DDB needs exceeds its new allocation.
	 *
	 * Note that if we wind up doing a full DDB recompute, we can't let
	 * any other display updates race with this transaction, so we need
	 * to grab the lock on *all* CRTC's.
	 */
	if (intel_state->active_pipe_changes) {
		realloc_pipes = ~0;
		intel_state->wm_results.dirty_pipes = ~0;
	}

	for_each_intel_crtc_mask(dev, intel_crtc, realloc_pipes) {
		struct intel_crtc_state *cstate;

		cstate = intel_atomic_get_crtc_state(state, intel_crtc);
		if (IS_ERR(cstate))
			return PTR_ERR(cstate);

		ret = skl_allocate_pipe_ddb(cstate, ddb);
		if (ret)
			return ret;

		ret = drm_atomic_add_affected_planes(state, &intel_crtc->base);
		if (ret)
			return ret;
	}

	return 0;
}

static void
skl_copy_wm_for_pipe(struct skl_wm_values *dst,
		     struct skl_wm_values *src,
		     enum pipe pipe)
{
	dst->wm_linetime[pipe] = src->wm_linetime[pipe];
	memcpy(dst->plane[pipe], src->plane[pipe],
	       sizeof(dst->plane[pipe]));
	memcpy(dst->plane_trans[pipe], src->plane_trans[pipe],
	       sizeof(dst->plane_trans[pipe]));

	dst->ddb.pipe[pipe] = src->ddb.pipe[pipe];
	memcpy(dst->ddb.y_plane[pipe], src->ddb.y_plane[pipe],
	       sizeof(dst->ddb.y_plane[pipe]));
	memcpy(dst->ddb.plane[pipe], src->ddb.plane[pipe],
	       sizeof(dst->ddb.plane[pipe]));
}

static int
skl_compute_wm(struct drm_atomic_state *state)
{
	struct drm_crtc *crtc;
	struct drm_crtc_state *cstate;
	struct intel_atomic_state *intel_state = to_intel_atomic_state(state);
	struct skl_wm_values *results = &intel_state->wm_results;
	struct skl_pipe_wm *pipe_wm;
	bool changed = false;
	int ret, i;

	/*
	 * If this transaction isn't actually touching any CRTC's, don't
	 * bother with watermark calculation.  Note that if we pass this
	 * test, we're guaranteed to hold at least one CRTC state mutex,
	 * which means we can safely use values like dev_priv->active_crtcs
	 * since any racing commits that want to update them would need to
	 * hold _all_ CRTC state mutexes.
	 */
	for_each_crtc_in_state(state, crtc, cstate, i)
		changed = true;
	if (!changed)
		return 0;

	/* Clear all dirty flags */
	results->dirty_pipes = 0;

	ret = skl_compute_ddb(state);
	if (ret)
		return ret;

	/*
	 * Calculate WM's for all pipes that are part of this transaction.
	 * Note that the DDB allocation above may have added more CRTC's that
	 * weren't otherwise being modified (and set bits in dirty_pipes) if
	 * pipe allocations had to change.
	 *
	 * FIXME:  Now that we're doing this in the atomic check phase, we
	 * should allow skl_update_pipe_wm() to return failure in cases where
	 * no suitable watermark values can be found.
	 */
	for_each_crtc_in_state(state, crtc, cstate, i) {
		struct intel_crtc *intel_crtc = to_intel_crtc(crtc);
		struct intel_crtc_state *intel_cstate =
			to_intel_crtc_state(cstate);

		pipe_wm = &intel_cstate->wm.skl.optimal;
		ret = skl_update_pipe_wm(cstate, &results->ddb, pipe_wm,
					 &changed);
		if (ret)
			return ret;

		if (changed)
			results->dirty_pipes |= drm_crtc_mask(crtc);

		if ((results->dirty_pipes & drm_crtc_mask(crtc)) == 0)
			/* This pipe's WM's did not change */
			continue;

		intel_cstate->update_wm_pre = true;
		skl_compute_wm_results(crtc->dev, pipe_wm, results, intel_crtc);
	}

	return 0;
}

static void skl_update_wm(struct drm_crtc *crtc)
{
	struct intel_crtc *intel_crtc = to_intel_crtc(crtc);
	struct drm_device *dev = crtc->dev;
	struct drm_i915_private *dev_priv = to_i915(dev);
	struct skl_wm_values *results = &dev_priv->wm.skl_results;
	struct skl_wm_values *hw_vals = &dev_priv->wm.skl_hw;
	struct intel_crtc_state *cstate = to_intel_crtc_state(crtc->state);
	struct skl_pipe_wm *pipe_wm = &cstate->wm.skl.optimal;
<<<<<<< HEAD
	int pipe;
=======
	enum pipe pipe = intel_crtc->pipe;
>>>>>>> 82daabae

	if ((results->dirty_pipes & drm_crtc_mask(crtc)) == 0)
		return;

	intel_crtc->wm.active.skl = *pipe_wm;

	mutex_lock(&dev_priv->wm.wm_mutex);

	/*
	 * If this pipe isn't active already, we're going to be enabling it
	 * very soon. Since it's safe to update a pipe's ddb allocation while
	 * the pipe's shut off, just do so here. Already active pipes will have
	 * their watermarks updated once we update their planes.
	 */
	if (crtc->state->active_changed) {
		int plane;

<<<<<<< HEAD
	/*
	 * Store the new configuration (but only for the pipes that have
	 * changed; the other values weren't recomputed).
	 */
	for_each_pipe_masked(dev_priv, pipe, results->dirty_pipes)
		skl_copy_wm_for_pipe(hw_vals, results, pipe);
=======
		for (plane = 0; plane < intel_num_planes(intel_crtc); plane++)
			skl_write_plane_wm(intel_crtc, results, plane);

		skl_write_cursor_wm(intel_crtc, results);
	}

	skl_copy_wm_for_pipe(hw_vals, results, pipe);
>>>>>>> 82daabae

	mutex_unlock(&dev_priv->wm.wm_mutex);
}

static void ilk_compute_wm_config(struct drm_device *dev,
				  struct intel_wm_config *config)
{
	struct intel_crtc *crtc;

	/* Compute the currently _active_ config */
	for_each_intel_crtc(dev, crtc) {
		const struct intel_pipe_wm *wm = &crtc->wm.active.ilk;

		if (!wm->pipe_enabled)
			continue;

		config->sprites_enabled |= wm->sprites_enabled;
		config->sprites_scaled |= wm->sprites_scaled;
		config->num_pipes_active++;
	}
}

static void ilk_program_watermarks(struct drm_i915_private *dev_priv)
{
	struct drm_device *dev = &dev_priv->drm;
	struct intel_pipe_wm lp_wm_1_2 = {}, lp_wm_5_6 = {}, *best_lp_wm;
	struct ilk_wm_maximums max;
	struct intel_wm_config config = {};
	struct ilk_wm_values results = {};
	enum intel_ddb_partitioning partitioning;

	ilk_compute_wm_config(dev, &config);

	ilk_compute_wm_maximums(dev, 1, &config, INTEL_DDB_PART_1_2, &max);
	ilk_wm_merge(dev, &config, &max, &lp_wm_1_2);

	/* 5/6 split only in single pipe config on IVB+ */
	if (INTEL_INFO(dev)->gen >= 7 &&
	    config.num_pipes_active == 1 && config.sprites_enabled) {
		ilk_compute_wm_maximums(dev, 1, &config, INTEL_DDB_PART_5_6, &max);
		ilk_wm_merge(dev, &config, &max, &lp_wm_5_6);

		best_lp_wm = ilk_find_best_result(dev, &lp_wm_1_2, &lp_wm_5_6);
	} else {
		best_lp_wm = &lp_wm_1_2;
	}

	partitioning = (best_lp_wm == &lp_wm_1_2) ?
		       INTEL_DDB_PART_1_2 : INTEL_DDB_PART_5_6;

	ilk_compute_wm_results(dev, best_lp_wm, partitioning, &results);

	ilk_write_wm_values(dev_priv, &results);
}

static void ilk_initial_watermarks(struct intel_crtc_state *cstate)
{
	struct drm_i915_private *dev_priv = to_i915(cstate->base.crtc->dev);
	struct intel_crtc *intel_crtc = to_intel_crtc(cstate->base.crtc);

	mutex_lock(&dev_priv->wm.wm_mutex);
	intel_crtc->wm.active.ilk = cstate->wm.ilk.intermediate;
	ilk_program_watermarks(dev_priv);
	mutex_unlock(&dev_priv->wm.wm_mutex);
}

static void ilk_optimize_watermarks(struct intel_crtc_state *cstate)
{
	struct drm_i915_private *dev_priv = to_i915(cstate->base.crtc->dev);
	struct intel_crtc *intel_crtc = to_intel_crtc(cstate->base.crtc);

	mutex_lock(&dev_priv->wm.wm_mutex);
	if (cstate->wm.need_postvbl_update) {
		intel_crtc->wm.active.ilk = cstate->wm.ilk.optimal;
		ilk_program_watermarks(dev_priv);
	}
	mutex_unlock(&dev_priv->wm.wm_mutex);
}

static void skl_pipe_wm_active_state(uint32_t val,
				     struct skl_pipe_wm *active,
				     bool is_transwm,
				     bool is_cursor,
				     int i,
				     int level)
{
	bool is_enabled = (val & PLANE_WM_EN) != 0;

	if (!is_transwm) {
		if (!is_cursor) {
			active->wm[level].plane_en[i] = is_enabled;
			active->wm[level].plane_res_b[i] =
					val & PLANE_WM_BLOCKS_MASK;
			active->wm[level].plane_res_l[i] =
					(val >> PLANE_WM_LINES_SHIFT) &
						PLANE_WM_LINES_MASK;
		} else {
			active->wm[level].plane_en[PLANE_CURSOR] = is_enabled;
			active->wm[level].plane_res_b[PLANE_CURSOR] =
					val & PLANE_WM_BLOCKS_MASK;
			active->wm[level].plane_res_l[PLANE_CURSOR] =
					(val >> PLANE_WM_LINES_SHIFT) &
						PLANE_WM_LINES_MASK;
		}
	} else {
		if (!is_cursor) {
			active->trans_wm.plane_en[i] = is_enabled;
			active->trans_wm.plane_res_b[i] =
					val & PLANE_WM_BLOCKS_MASK;
			active->trans_wm.plane_res_l[i] =
					(val >> PLANE_WM_LINES_SHIFT) &
						PLANE_WM_LINES_MASK;
		} else {
			active->trans_wm.plane_en[PLANE_CURSOR] = is_enabled;
			active->trans_wm.plane_res_b[PLANE_CURSOR] =
					val & PLANE_WM_BLOCKS_MASK;
			active->trans_wm.plane_res_l[PLANE_CURSOR] =
					(val >> PLANE_WM_LINES_SHIFT) &
						PLANE_WM_LINES_MASK;
		}
	}
}

static void skl_pipe_wm_get_hw_state(struct drm_crtc *crtc)
{
	struct drm_device *dev = crtc->dev;
	struct drm_i915_private *dev_priv = to_i915(dev);
	struct skl_wm_values *hw = &dev_priv->wm.skl_hw;
	struct intel_crtc *intel_crtc = to_intel_crtc(crtc);
	struct intel_crtc_state *cstate = to_intel_crtc_state(crtc->state);
	struct skl_pipe_wm *active = &cstate->wm.skl.optimal;
	enum pipe pipe = intel_crtc->pipe;
	int level, i, max_level;
	uint32_t temp;

	max_level = ilk_wm_max_level(dev);

	hw->wm_linetime[pipe] = I915_READ(PIPE_WM_LINETIME(pipe));

	for (level = 0; level <= max_level; level++) {
		for (i = 0; i < intel_num_planes(intel_crtc); i++)
			hw->plane[pipe][i][level] =
					I915_READ(PLANE_WM(pipe, i, level));
		hw->plane[pipe][PLANE_CURSOR][level] = I915_READ(CUR_WM(pipe, level));
	}

	for (i = 0; i < intel_num_planes(intel_crtc); i++)
		hw->plane_trans[pipe][i] = I915_READ(PLANE_WM_TRANS(pipe, i));
	hw->plane_trans[pipe][PLANE_CURSOR] = I915_READ(CUR_WM_TRANS(pipe));

	if (!intel_crtc->active)
		return;

	hw->dirty_pipes |= drm_crtc_mask(crtc);

	active->linetime = hw->wm_linetime[pipe];

	for (level = 0; level <= max_level; level++) {
		for (i = 0; i < intel_num_planes(intel_crtc); i++) {
			temp = hw->plane[pipe][i][level];
			skl_pipe_wm_active_state(temp, active, false,
						false, i, level);
		}
		temp = hw->plane[pipe][PLANE_CURSOR][level];
		skl_pipe_wm_active_state(temp, active, false, true, i, level);
	}

	for (i = 0; i < intel_num_planes(intel_crtc); i++) {
		temp = hw->plane_trans[pipe][i];
		skl_pipe_wm_active_state(temp, active, true, false, i, 0);
	}

	temp = hw->plane_trans[pipe][PLANE_CURSOR];
	skl_pipe_wm_active_state(temp, active, true, true, i, 0);

	intel_crtc->wm.active.skl = *active;
}

void skl_wm_get_hw_state(struct drm_device *dev)
{
	struct drm_i915_private *dev_priv = to_i915(dev);
	struct skl_ddb_allocation *ddb = &dev_priv->wm.skl_hw.ddb;
	struct drm_crtc *crtc;

	skl_ddb_get_hw_state(dev_priv, ddb);
	list_for_each_entry(crtc, &dev->mode_config.crtc_list, head)
		skl_pipe_wm_get_hw_state(crtc);

	if (dev_priv->active_crtcs) {
		/* Fully recompute DDB on first atomic commit */
		dev_priv->wm.distrust_bios_wm = true;
	} else {
		/* Easy/common case; just sanitize DDB now if everything off */
		memset(ddb, 0, sizeof(*ddb));
	}
}

static void ilk_pipe_wm_get_hw_state(struct drm_crtc *crtc)
{
	struct drm_device *dev = crtc->dev;
	struct drm_i915_private *dev_priv = to_i915(dev);
	struct ilk_wm_values *hw = &dev_priv->wm.hw;
	struct intel_crtc *intel_crtc = to_intel_crtc(crtc);
	struct intel_crtc_state *cstate = to_intel_crtc_state(crtc->state);
	struct intel_pipe_wm *active = &cstate->wm.ilk.optimal;
	enum pipe pipe = intel_crtc->pipe;
	static const i915_reg_t wm0_pipe_reg[] = {
		[PIPE_A] = WM0_PIPEA_ILK,
		[PIPE_B] = WM0_PIPEB_ILK,
		[PIPE_C] = WM0_PIPEC_IVB,
	};

	hw->wm_pipe[pipe] = I915_READ(wm0_pipe_reg[pipe]);
	if (IS_HASWELL(dev) || IS_BROADWELL(dev))
		hw->wm_linetime[pipe] = I915_READ(PIPE_WM_LINETIME(pipe));

	memset(active, 0, sizeof(*active));

	active->pipe_enabled = intel_crtc->active;

	if (active->pipe_enabled) {
		u32 tmp = hw->wm_pipe[pipe];

		/*
		 * For active pipes LP0 watermark is marked as
		 * enabled, and LP1+ watermaks as disabled since
		 * we can't really reverse compute them in case
		 * multiple pipes are active.
		 */
		active->wm[0].enable = true;
		active->wm[0].pri_val = (tmp & WM0_PIPE_PLANE_MASK) >> WM0_PIPE_PLANE_SHIFT;
		active->wm[0].spr_val = (tmp & WM0_PIPE_SPRITE_MASK) >> WM0_PIPE_SPRITE_SHIFT;
		active->wm[0].cur_val = tmp & WM0_PIPE_CURSOR_MASK;
		active->linetime = hw->wm_linetime[pipe];
	} else {
		int level, max_level = ilk_wm_max_level(dev);

		/*
		 * For inactive pipes, all watermark levels
		 * should be marked as enabled but zeroed,
		 * which is what we'd compute them to.
		 */
		for (level = 0; level <= max_level; level++)
			active->wm[level].enable = true;
	}

	intel_crtc->wm.active.ilk = *active;
}

#define _FW_WM(value, plane) \
	(((value) & DSPFW_ ## plane ## _MASK) >> DSPFW_ ## plane ## _SHIFT)
#define _FW_WM_VLV(value, plane) \
	(((value) & DSPFW_ ## plane ## _MASK_VLV) >> DSPFW_ ## plane ## _SHIFT)

static void vlv_read_wm_values(struct drm_i915_private *dev_priv,
			       struct vlv_wm_values *wm)
{
	enum pipe pipe;
	uint32_t tmp;

	for_each_pipe(dev_priv, pipe) {
		tmp = I915_READ(VLV_DDL(pipe));

		wm->ddl[pipe].primary =
			(tmp >> DDL_PLANE_SHIFT) & (DDL_PRECISION_HIGH | DRAIN_LATENCY_MASK);
		wm->ddl[pipe].cursor =
			(tmp >> DDL_CURSOR_SHIFT) & (DDL_PRECISION_HIGH | DRAIN_LATENCY_MASK);
		wm->ddl[pipe].sprite[0] =
			(tmp >> DDL_SPRITE_SHIFT(0)) & (DDL_PRECISION_HIGH | DRAIN_LATENCY_MASK);
		wm->ddl[pipe].sprite[1] =
			(tmp >> DDL_SPRITE_SHIFT(1)) & (DDL_PRECISION_HIGH | DRAIN_LATENCY_MASK);
	}

	tmp = I915_READ(DSPFW1);
	wm->sr.plane = _FW_WM(tmp, SR);
	wm->pipe[PIPE_B].cursor = _FW_WM(tmp, CURSORB);
	wm->pipe[PIPE_B].primary = _FW_WM_VLV(tmp, PLANEB);
	wm->pipe[PIPE_A].primary = _FW_WM_VLV(tmp, PLANEA);

	tmp = I915_READ(DSPFW2);
	wm->pipe[PIPE_A].sprite[1] = _FW_WM_VLV(tmp, SPRITEB);
	wm->pipe[PIPE_A].cursor = _FW_WM(tmp, CURSORA);
	wm->pipe[PIPE_A].sprite[0] = _FW_WM_VLV(tmp, SPRITEA);

	tmp = I915_READ(DSPFW3);
	wm->sr.cursor = _FW_WM(tmp, CURSOR_SR);

	if (IS_CHERRYVIEW(dev_priv)) {
		tmp = I915_READ(DSPFW7_CHV);
		wm->pipe[PIPE_B].sprite[1] = _FW_WM_VLV(tmp, SPRITED);
		wm->pipe[PIPE_B].sprite[0] = _FW_WM_VLV(tmp, SPRITEC);

		tmp = I915_READ(DSPFW8_CHV);
		wm->pipe[PIPE_C].sprite[1] = _FW_WM_VLV(tmp, SPRITEF);
		wm->pipe[PIPE_C].sprite[0] = _FW_WM_VLV(tmp, SPRITEE);

		tmp = I915_READ(DSPFW9_CHV);
		wm->pipe[PIPE_C].primary = _FW_WM_VLV(tmp, PLANEC);
		wm->pipe[PIPE_C].cursor = _FW_WM(tmp, CURSORC);

		tmp = I915_READ(DSPHOWM);
		wm->sr.plane |= _FW_WM(tmp, SR_HI) << 9;
		wm->pipe[PIPE_C].sprite[1] |= _FW_WM(tmp, SPRITEF_HI) << 8;
		wm->pipe[PIPE_C].sprite[0] |= _FW_WM(tmp, SPRITEE_HI) << 8;
		wm->pipe[PIPE_C].primary |= _FW_WM(tmp, PLANEC_HI) << 8;
		wm->pipe[PIPE_B].sprite[1] |= _FW_WM(tmp, SPRITED_HI) << 8;
		wm->pipe[PIPE_B].sprite[0] |= _FW_WM(tmp, SPRITEC_HI) << 8;
		wm->pipe[PIPE_B].primary |= _FW_WM(tmp, PLANEB_HI) << 8;
		wm->pipe[PIPE_A].sprite[1] |= _FW_WM(tmp, SPRITEB_HI) << 8;
		wm->pipe[PIPE_A].sprite[0] |= _FW_WM(tmp, SPRITEA_HI) << 8;
		wm->pipe[PIPE_A].primary |= _FW_WM(tmp, PLANEA_HI) << 8;
	} else {
		tmp = I915_READ(DSPFW7);
		wm->pipe[PIPE_B].sprite[1] = _FW_WM_VLV(tmp, SPRITED);
		wm->pipe[PIPE_B].sprite[0] = _FW_WM_VLV(tmp, SPRITEC);

		tmp = I915_READ(DSPHOWM);
		wm->sr.plane |= _FW_WM(tmp, SR_HI) << 9;
		wm->pipe[PIPE_B].sprite[1] |= _FW_WM(tmp, SPRITED_HI) << 8;
		wm->pipe[PIPE_B].sprite[0] |= _FW_WM(tmp, SPRITEC_HI) << 8;
		wm->pipe[PIPE_B].primary |= _FW_WM(tmp, PLANEB_HI) << 8;
		wm->pipe[PIPE_A].sprite[1] |= _FW_WM(tmp, SPRITEB_HI) << 8;
		wm->pipe[PIPE_A].sprite[0] |= _FW_WM(tmp, SPRITEA_HI) << 8;
		wm->pipe[PIPE_A].primary |= _FW_WM(tmp, PLANEA_HI) << 8;
	}
}

#undef _FW_WM
#undef _FW_WM_VLV

void vlv_wm_get_hw_state(struct drm_device *dev)
{
	struct drm_i915_private *dev_priv = to_i915(dev);
	struct vlv_wm_values *wm = &dev_priv->wm.vlv;
	struct intel_plane *plane;
	enum pipe pipe;
	u32 val;

	vlv_read_wm_values(dev_priv, wm);

	for_each_intel_plane(dev, plane) {
		switch (plane->base.type) {
			int sprite;
		case DRM_PLANE_TYPE_CURSOR:
			plane->wm.fifo_size = 63;
			break;
		case DRM_PLANE_TYPE_PRIMARY:
			plane->wm.fifo_size = vlv_get_fifo_size(dev, plane->pipe, 0);
			break;
		case DRM_PLANE_TYPE_OVERLAY:
			sprite = plane->plane;
			plane->wm.fifo_size = vlv_get_fifo_size(dev, plane->pipe, sprite + 1);
			break;
		}
	}

	wm->cxsr = I915_READ(FW_BLC_SELF_VLV) & FW_CSPWRDWNEN;
	wm->level = VLV_WM_LEVEL_PM2;

	if (IS_CHERRYVIEW(dev_priv)) {
		mutex_lock(&dev_priv->rps.hw_lock);

		val = vlv_punit_read(dev_priv, PUNIT_REG_DSPFREQ);
		if (val & DSP_MAXFIFO_PM5_ENABLE)
			wm->level = VLV_WM_LEVEL_PM5;

		/*
		 * If DDR DVFS is disabled in the BIOS, Punit
		 * will never ack the request. So if that happens
		 * assume we don't have to enable/disable DDR DVFS
		 * dynamically. To test that just set the REQ_ACK
		 * bit to poke the Punit, but don't change the
		 * HIGH/LOW bits so that we don't actually change
		 * the current state.
		 */
		val = vlv_punit_read(dev_priv, PUNIT_REG_DDR_SETUP2);
		val |= FORCE_DDR_FREQ_REQ_ACK;
		vlv_punit_write(dev_priv, PUNIT_REG_DDR_SETUP2, val);

		if (wait_for((vlv_punit_read(dev_priv, PUNIT_REG_DDR_SETUP2) &
			      FORCE_DDR_FREQ_REQ_ACK) == 0, 3)) {
			DRM_DEBUG_KMS("Punit not acking DDR DVFS request, "
				      "assuming DDR DVFS is disabled\n");
			dev_priv->wm.max_level = VLV_WM_LEVEL_PM5;
		} else {
			val = vlv_punit_read(dev_priv, PUNIT_REG_DDR_SETUP2);
			if ((val & FORCE_DDR_HIGH_FREQ) == 0)
				wm->level = VLV_WM_LEVEL_DDR_DVFS;
		}

		mutex_unlock(&dev_priv->rps.hw_lock);
	}

	for_each_pipe(dev_priv, pipe)
		DRM_DEBUG_KMS("Initial watermarks: pipe %c, plane=%d, cursor=%d, sprite0=%d, sprite1=%d\n",
			      pipe_name(pipe), wm->pipe[pipe].primary, wm->pipe[pipe].cursor,
			      wm->pipe[pipe].sprite[0], wm->pipe[pipe].sprite[1]);

	DRM_DEBUG_KMS("Initial watermarks: SR plane=%d, SR cursor=%d level=%d cxsr=%d\n",
		      wm->sr.plane, wm->sr.cursor, wm->level, wm->cxsr);
}

void ilk_wm_get_hw_state(struct drm_device *dev)
{
	struct drm_i915_private *dev_priv = to_i915(dev);
	struct ilk_wm_values *hw = &dev_priv->wm.hw;
	struct drm_crtc *crtc;

	for_each_crtc(dev, crtc)
		ilk_pipe_wm_get_hw_state(crtc);

	hw->wm_lp[0] = I915_READ(WM1_LP_ILK);
	hw->wm_lp[1] = I915_READ(WM2_LP_ILK);
	hw->wm_lp[2] = I915_READ(WM3_LP_ILK);

	hw->wm_lp_spr[0] = I915_READ(WM1S_LP_ILK);
	if (INTEL_INFO(dev)->gen >= 7) {
		hw->wm_lp_spr[1] = I915_READ(WM2S_LP_IVB);
		hw->wm_lp_spr[2] = I915_READ(WM3S_LP_IVB);
	}

	if (IS_HASWELL(dev) || IS_BROADWELL(dev))
		hw->partitioning = (I915_READ(WM_MISC) & WM_MISC_DATA_PARTITION_5_6) ?
			INTEL_DDB_PART_5_6 : INTEL_DDB_PART_1_2;
	else if (IS_IVYBRIDGE(dev))
		hw->partitioning = (I915_READ(DISP_ARB_CTL2) & DISP_DATA_PARTITION_5_6) ?
			INTEL_DDB_PART_5_6 : INTEL_DDB_PART_1_2;

	hw->enable_fbc_wm =
		!(I915_READ(DISP_ARB_CTL) & DISP_FBC_WM_DIS);
}

/**
 * intel_update_watermarks - update FIFO watermark values based on current modes
 *
 * Calculate watermark values for the various WM regs based on current mode
 * and plane configuration.
 *
 * There are several cases to deal with here:
 *   - normal (i.e. non-self-refresh)
 *   - self-refresh (SR) mode
 *   - lines are large relative to FIFO size (buffer can hold up to 2)
 *   - lines are small relative to FIFO size (buffer can hold more than 2
 *     lines), so need to account for TLB latency
 *
 *   The normal calculation is:
 *     watermark = dotclock * bytes per pixel * latency
 *   where latency is platform & configuration dependent (we assume pessimal
 *   values here).
 *
 *   The SR calculation is:
 *     watermark = (trunc(latency/line time)+1) * surface width *
 *       bytes per pixel
 *   where
 *     line time = htotal / dotclock
 *     surface width = hdisplay for normal plane and 64 for cursor
 *   and latency is assumed to be high, as above.
 *
 * The final value programmed to the register should always be rounded up,
 * and include an extra 2 entries to account for clock crossings.
 *
 * We don't use the sprite, so we can ignore that.  And on Crestline we have
 * to set the non-SR watermarks to 8.
 */
void intel_update_watermarks(struct drm_crtc *crtc)
{
	struct drm_i915_private *dev_priv = to_i915(crtc->dev);

	if (dev_priv->display.update_wm)
		dev_priv->display.update_wm(crtc);
}

/*
 * Lock protecting IPS related data structures
 */
DEFINE_SPINLOCK(mchdev_lock);

/* Global for IPS driver to get at the current i915 device. Protected by
 * mchdev_lock. */
static struct drm_i915_private *i915_mch_dev;

bool ironlake_set_drps(struct drm_i915_private *dev_priv, u8 val)
{
	u16 rgvswctl;

	assert_spin_locked(&mchdev_lock);

	rgvswctl = I915_READ16(MEMSWCTL);
	if (rgvswctl & MEMCTL_CMD_STS) {
		DRM_DEBUG("gpu busy, RCS change rejected\n");
		return false; /* still busy with another command */
	}

	rgvswctl = (MEMCTL_CMD_CHFREQ << MEMCTL_CMD_SHIFT) |
		(val << MEMCTL_FREQ_SHIFT) | MEMCTL_SFCAVM;
	I915_WRITE16(MEMSWCTL, rgvswctl);
	POSTING_READ16(MEMSWCTL);

	rgvswctl |= MEMCTL_CMD_STS;
	I915_WRITE16(MEMSWCTL, rgvswctl);

	return true;
}

static void ironlake_enable_drps(struct drm_i915_private *dev_priv)
{
	u32 rgvmodectl;
	u8 fmax, fmin, fstart, vstart;

	spin_lock_irq(&mchdev_lock);

	rgvmodectl = I915_READ(MEMMODECTL);

	/* Enable temp reporting */
	I915_WRITE16(PMMISC, I915_READ(PMMISC) | MCPPCE_EN);
	I915_WRITE16(TSC1, I915_READ(TSC1) | TSE);

	/* 100ms RC evaluation intervals */
	I915_WRITE(RCUPEI, 100000);
	I915_WRITE(RCDNEI, 100000);

	/* Set max/min thresholds to 90ms and 80ms respectively */
	I915_WRITE(RCBMAXAVG, 90000);
	I915_WRITE(RCBMINAVG, 80000);

	I915_WRITE(MEMIHYST, 1);

	/* Set up min, max, and cur for interrupt handling */
	fmax = (rgvmodectl & MEMMODE_FMAX_MASK) >> MEMMODE_FMAX_SHIFT;
	fmin = (rgvmodectl & MEMMODE_FMIN_MASK);
	fstart = (rgvmodectl & MEMMODE_FSTART_MASK) >>
		MEMMODE_FSTART_SHIFT;

	vstart = (I915_READ(PXVFREQ(fstart)) & PXVFREQ_PX_MASK) >>
		PXVFREQ_PX_SHIFT;

	dev_priv->ips.fmax = fmax; /* IPS callback will increase this */
	dev_priv->ips.fstart = fstart;

	dev_priv->ips.max_delay = fstart;
	dev_priv->ips.min_delay = fmin;
	dev_priv->ips.cur_delay = fstart;

	DRM_DEBUG_DRIVER("fmax: %d, fmin: %d, fstart: %d\n",
			 fmax, fmin, fstart);

	I915_WRITE(MEMINTREN, MEMINT_CX_SUPR_EN | MEMINT_EVAL_CHG_EN);

	/*
	 * Interrupts will be enabled in ironlake_irq_postinstall
	 */

	I915_WRITE(VIDSTART, vstart);
	POSTING_READ(VIDSTART);

	rgvmodectl |= MEMMODE_SWMODE_EN;
	I915_WRITE(MEMMODECTL, rgvmodectl);

	if (wait_for_atomic((I915_READ(MEMSWCTL) & MEMCTL_CMD_STS) == 0, 10))
		DRM_ERROR("stuck trying to change perf mode\n");
	mdelay(1);

	ironlake_set_drps(dev_priv, fstart);

	dev_priv->ips.last_count1 = I915_READ(DMIEC) +
		I915_READ(DDREC) + I915_READ(CSIEC);
	dev_priv->ips.last_time1 = jiffies_to_msecs(jiffies);
	dev_priv->ips.last_count2 = I915_READ(GFXEC);
	dev_priv->ips.last_time2 = ktime_get_raw_ns();

	spin_unlock_irq(&mchdev_lock);
}

static void ironlake_disable_drps(struct drm_i915_private *dev_priv)
{
	u16 rgvswctl;

	spin_lock_irq(&mchdev_lock);

	rgvswctl = I915_READ16(MEMSWCTL);

	/* Ack interrupts, disable EFC interrupt */
	I915_WRITE(MEMINTREN, I915_READ(MEMINTREN) & ~MEMINT_EVAL_CHG_EN);
	I915_WRITE(MEMINTRSTS, MEMINT_EVAL_CHG);
	I915_WRITE(DEIER, I915_READ(DEIER) & ~DE_PCU_EVENT);
	I915_WRITE(DEIIR, DE_PCU_EVENT);
	I915_WRITE(DEIMR, I915_READ(DEIMR) | DE_PCU_EVENT);

	/* Go back to the starting frequency */
	ironlake_set_drps(dev_priv, dev_priv->ips.fstart);
	mdelay(1);
	rgvswctl |= MEMCTL_CMD_STS;
	I915_WRITE(MEMSWCTL, rgvswctl);
	mdelay(1);

	spin_unlock_irq(&mchdev_lock);
}

/* There's a funny hw issue where the hw returns all 0 when reading from
 * GEN6_RP_INTERRUPT_LIMITS. Hence we always need to compute the desired value
 * ourselves, instead of doing a rmw cycle (which might result in us clearing
 * all limits and the gpu stuck at whatever frequency it is at atm).
 */
static u32 intel_rps_limits(struct drm_i915_private *dev_priv, u8 val)
{
	u32 limits;

	/* Only set the down limit when we've reached the lowest level to avoid
	 * getting more interrupts, otherwise leave this clear. This prevents a
	 * race in the hw when coming out of rc6: There's a tiny window where
	 * the hw runs at the minimal clock before selecting the desired
	 * frequency, if the down threshold expires in that window we will not
	 * receive a down interrupt. */
	if (IS_GEN9(dev_priv)) {
		limits = (dev_priv->rps.max_freq_softlimit) << 23;
		if (val <= dev_priv->rps.min_freq_softlimit)
			limits |= (dev_priv->rps.min_freq_softlimit) << 14;
	} else {
		limits = dev_priv->rps.max_freq_softlimit << 24;
		if (val <= dev_priv->rps.min_freq_softlimit)
			limits |= dev_priv->rps.min_freq_softlimit << 16;
	}

	return limits;
}

static void gen6_set_rps_thresholds(struct drm_i915_private *dev_priv, u8 val)
{
	int new_power;
	u32 threshold_up = 0, threshold_down = 0; /* in % */
	u32 ei_up = 0, ei_down = 0;

	new_power = dev_priv->rps.power;
	switch (dev_priv->rps.power) {
	case LOW_POWER:
		if (val > dev_priv->rps.efficient_freq + 1 &&
		    val > dev_priv->rps.cur_freq)
			new_power = BETWEEN;
		break;

	case BETWEEN:
		if (val <= dev_priv->rps.efficient_freq &&
		    val < dev_priv->rps.cur_freq)
			new_power = LOW_POWER;
		else if (val >= dev_priv->rps.rp0_freq &&
			 val > dev_priv->rps.cur_freq)
			new_power = HIGH_POWER;
		break;

	case HIGH_POWER:
		if (val < (dev_priv->rps.rp1_freq + dev_priv->rps.rp0_freq) >> 1 &&
		    val < dev_priv->rps.cur_freq)
			new_power = BETWEEN;
		break;
	}
	/* Max/min bins are special */
	if (val <= dev_priv->rps.min_freq_softlimit)
		new_power = LOW_POWER;
	if (val >= dev_priv->rps.max_freq_softlimit)
		new_power = HIGH_POWER;
	if (new_power == dev_priv->rps.power)
		return;

	/* Note the units here are not exactly 1us, but 1280ns. */
	switch (new_power) {
	case LOW_POWER:
		/* Upclock if more than 95% busy over 16ms */
		ei_up = 16000;
		threshold_up = 95;

		/* Downclock if less than 85% busy over 32ms */
		ei_down = 32000;
		threshold_down = 85;
		break;

	case BETWEEN:
		/* Upclock if more than 90% busy over 13ms */
		ei_up = 13000;
		threshold_up = 90;

		/* Downclock if less than 75% busy over 32ms */
		ei_down = 32000;
		threshold_down = 75;
		break;

	case HIGH_POWER:
		/* Upclock if more than 85% busy over 10ms */
		ei_up = 10000;
		threshold_up = 85;

		/* Downclock if less than 60% busy over 32ms */
		ei_down = 32000;
		threshold_down = 60;
		break;
	}

	I915_WRITE(GEN6_RP_UP_EI,
		   GT_INTERVAL_FROM_US(dev_priv, ei_up));
	I915_WRITE(GEN6_RP_UP_THRESHOLD,
		   GT_INTERVAL_FROM_US(dev_priv,
				       ei_up * threshold_up / 100));

	I915_WRITE(GEN6_RP_DOWN_EI,
		   GT_INTERVAL_FROM_US(dev_priv, ei_down));
	I915_WRITE(GEN6_RP_DOWN_THRESHOLD,
		   GT_INTERVAL_FROM_US(dev_priv,
				       ei_down * threshold_down / 100));

	I915_WRITE(GEN6_RP_CONTROL,
		   GEN6_RP_MEDIA_TURBO |
		   GEN6_RP_MEDIA_HW_NORMAL_MODE |
		   GEN6_RP_MEDIA_IS_GFX |
		   GEN6_RP_ENABLE |
		   GEN6_RP_UP_BUSY_AVG |
		   GEN6_RP_DOWN_IDLE_AVG);

	dev_priv->rps.power = new_power;
	dev_priv->rps.up_threshold = threshold_up;
	dev_priv->rps.down_threshold = threshold_down;
	dev_priv->rps.last_adj = 0;
}

static u32 gen6_rps_pm_mask(struct drm_i915_private *dev_priv, u8 val)
{
	u32 mask = 0;

	if (val > dev_priv->rps.min_freq_softlimit)
		mask |= GEN6_PM_RP_DOWN_EI_EXPIRED | GEN6_PM_RP_DOWN_THRESHOLD | GEN6_PM_RP_DOWN_TIMEOUT;
	if (val < dev_priv->rps.max_freq_softlimit)
		mask |= GEN6_PM_RP_UP_EI_EXPIRED | GEN6_PM_RP_UP_THRESHOLD;

	mask &= dev_priv->pm_rps_events;

	return gen6_sanitize_rps_pm_mask(dev_priv, ~mask);
}

/* gen6_set_rps is called to update the frequency request, but should also be
 * called when the range (min_delay and max_delay) is modified so that we can
 * update the GEN6_RP_INTERRUPT_LIMITS register accordingly. */
static void gen6_set_rps(struct drm_i915_private *dev_priv, u8 val)
{
	/* WaGsvDisableTurbo: Workaround to disable turbo on BXT A* */
	if (IS_BXT_REVID(dev_priv, 0, BXT_REVID_A1))
		return;

	WARN_ON(!mutex_is_locked(&dev_priv->rps.hw_lock));
	WARN_ON(val > dev_priv->rps.max_freq);
	WARN_ON(val < dev_priv->rps.min_freq);

	/* min/max delay may still have been modified so be sure to
	 * write the limits value.
	 */
	if (val != dev_priv->rps.cur_freq) {
		gen6_set_rps_thresholds(dev_priv, val);

		if (IS_GEN9(dev_priv))
			I915_WRITE(GEN6_RPNSWREQ,
				   GEN9_FREQUENCY(val));
		else if (IS_HASWELL(dev_priv) || IS_BROADWELL(dev_priv))
			I915_WRITE(GEN6_RPNSWREQ,
				   HSW_FREQUENCY(val));
		else
			I915_WRITE(GEN6_RPNSWREQ,
				   GEN6_FREQUENCY(val) |
				   GEN6_OFFSET(0) |
				   GEN6_AGGRESSIVE_TURBO);
	}

	/* Make sure we continue to get interrupts
	 * until we hit the minimum or maximum frequencies.
	 */
	I915_WRITE(GEN6_RP_INTERRUPT_LIMITS, intel_rps_limits(dev_priv, val));
	I915_WRITE(GEN6_PMINTRMSK, gen6_rps_pm_mask(dev_priv, val));

	POSTING_READ(GEN6_RPNSWREQ);

	dev_priv->rps.cur_freq = val;
	trace_intel_gpu_freq_change(intel_gpu_freq(dev_priv, val));
}

static void valleyview_set_rps(struct drm_i915_private *dev_priv, u8 val)
{
	WARN_ON(!mutex_is_locked(&dev_priv->rps.hw_lock));
	WARN_ON(val > dev_priv->rps.max_freq);
	WARN_ON(val < dev_priv->rps.min_freq);

	if (WARN_ONCE(IS_CHERRYVIEW(dev_priv) && (val & 1),
		      "Odd GPU freq value\n"))
		val &= ~1;

	I915_WRITE(GEN6_PMINTRMSK, gen6_rps_pm_mask(dev_priv, val));

	if (val != dev_priv->rps.cur_freq) {
		vlv_punit_write(dev_priv, PUNIT_REG_GPU_FREQ_REQ, val);
		if (!IS_CHERRYVIEW(dev_priv))
			gen6_set_rps_thresholds(dev_priv, val);
	}

	dev_priv->rps.cur_freq = val;
	trace_intel_gpu_freq_change(intel_gpu_freq(dev_priv, val));
}

/* vlv_set_rps_idle: Set the frequency to idle, if Gfx clocks are down
 *
 * * If Gfx is Idle, then
 * 1. Forcewake Media well.
 * 2. Request idle freq.
 * 3. Release Forcewake of Media well.
*/
static void vlv_set_rps_idle(struct drm_i915_private *dev_priv)
{
	u32 val = dev_priv->rps.idle_freq;

	if (dev_priv->rps.cur_freq <= val)
		return;

	/* Wake up the media well, as that takes a lot less
	 * power than the Render well. */
	intel_uncore_forcewake_get(dev_priv, FORCEWAKE_MEDIA);
	valleyview_set_rps(dev_priv, val);
	intel_uncore_forcewake_put(dev_priv, FORCEWAKE_MEDIA);
}

void gen6_rps_busy(struct drm_i915_private *dev_priv)
{
	mutex_lock(&dev_priv->rps.hw_lock);
	if (dev_priv->rps.enabled) {
		if (dev_priv->pm_rps_events & (GEN6_PM_RP_DOWN_EI_EXPIRED | GEN6_PM_RP_UP_EI_EXPIRED))
			gen6_rps_reset_ei(dev_priv);
		I915_WRITE(GEN6_PMINTRMSK,
			   gen6_rps_pm_mask(dev_priv, dev_priv->rps.cur_freq));

		gen6_enable_rps_interrupts(dev_priv);

		/* Ensure we start at the user's desired frequency */
		intel_set_rps(dev_priv,
			      clamp(dev_priv->rps.cur_freq,
				    dev_priv->rps.min_freq_softlimit,
				    dev_priv->rps.max_freq_softlimit));
	}
	mutex_unlock(&dev_priv->rps.hw_lock);
}

void gen6_rps_idle(struct drm_i915_private *dev_priv)
{
	/* Flush our bottom-half so that it does not race with us
	 * setting the idle frequency and so that it is bounded by
	 * our rpm wakeref. And then disable the interrupts to stop any
	 * futher RPS reclocking whilst we are asleep.
	 */
	gen6_disable_rps_interrupts(dev_priv);

	mutex_lock(&dev_priv->rps.hw_lock);
	if (dev_priv->rps.enabled) {
		if (IS_VALLEYVIEW(dev_priv) || IS_CHERRYVIEW(dev_priv))
			vlv_set_rps_idle(dev_priv);
		else
			gen6_set_rps(dev_priv, dev_priv->rps.idle_freq);
		dev_priv->rps.last_adj = 0;
		I915_WRITE(GEN6_PMINTRMSK,
			   gen6_sanitize_rps_pm_mask(dev_priv, ~0));
	}
	mutex_unlock(&dev_priv->rps.hw_lock);

	spin_lock(&dev_priv->rps.client_lock);
	while (!list_empty(&dev_priv->rps.clients))
		list_del_init(dev_priv->rps.clients.next);
	spin_unlock(&dev_priv->rps.client_lock);
}

void gen6_rps_boost(struct drm_i915_private *dev_priv,
		    struct intel_rps_client *rps,
		    unsigned long submitted)
{
	/* This is intentionally racy! We peek at the state here, then
	 * validate inside the RPS worker.
	 */
	if (!(dev_priv->gt.awake &&
	      dev_priv->rps.enabled &&
	      dev_priv->rps.cur_freq < dev_priv->rps.boost_freq))
		return;

	/* Force a RPS boost (and don't count it against the client) if
	 * the GPU is severely congested.
	 */
	if (rps && time_after(jiffies, submitted + DRM_I915_THROTTLE_JIFFIES))
		rps = NULL;

	spin_lock(&dev_priv->rps.client_lock);
	if (rps == NULL || list_empty(&rps->link)) {
		spin_lock_irq(&dev_priv->irq_lock);
		if (dev_priv->rps.interrupts_enabled) {
			dev_priv->rps.client_boost = true;
			schedule_work(&dev_priv->rps.work);
		}
		spin_unlock_irq(&dev_priv->irq_lock);

		if (rps != NULL) {
			list_add(&rps->link, &dev_priv->rps.clients);
			rps->boosts++;
		} else
			dev_priv->rps.boosts++;
	}
	spin_unlock(&dev_priv->rps.client_lock);
}

void intel_set_rps(struct drm_i915_private *dev_priv, u8 val)
{
	if (IS_VALLEYVIEW(dev_priv) || IS_CHERRYVIEW(dev_priv))
		valleyview_set_rps(dev_priv, val);
	else
		gen6_set_rps(dev_priv, val);
}

static void gen9_disable_rc6(struct drm_i915_private *dev_priv)
{
	I915_WRITE(GEN6_RC_CONTROL, 0);
	I915_WRITE(GEN9_PG_ENABLE, 0);
}

static void gen9_disable_rps(struct drm_i915_private *dev_priv)
{
	I915_WRITE(GEN6_RP_CONTROL, 0);
}

static void gen6_disable_rps(struct drm_i915_private *dev_priv)
{
	I915_WRITE(GEN6_RC_CONTROL, 0);
	I915_WRITE(GEN6_RPNSWREQ, 1 << 31);
	I915_WRITE(GEN6_RP_CONTROL, 0);
}

static void cherryview_disable_rps(struct drm_i915_private *dev_priv)
{
	I915_WRITE(GEN6_RC_CONTROL, 0);
}

static void valleyview_disable_rps(struct drm_i915_private *dev_priv)
{
	/* we're doing forcewake before Disabling RC6,
	 * This what the BIOS expects when going into suspend */
	intel_uncore_forcewake_get(dev_priv, FORCEWAKE_ALL);

	I915_WRITE(GEN6_RC_CONTROL, 0);

	intel_uncore_forcewake_put(dev_priv, FORCEWAKE_ALL);
}

static void intel_print_rc6_info(struct drm_i915_private *dev_priv, u32 mode)
{
	if (IS_VALLEYVIEW(dev_priv) || IS_CHERRYVIEW(dev_priv)) {
		if (mode & (GEN7_RC_CTL_TO_MODE | GEN6_RC_CTL_EI_MODE(1)))
			mode = GEN6_RC_CTL_RC6_ENABLE;
		else
			mode = 0;
	}
	if (HAS_RC6p(dev_priv))
		DRM_DEBUG_DRIVER("Enabling RC6 states: "
				 "RC6 %s RC6p %s RC6pp %s\n",
				 onoff(mode & GEN6_RC_CTL_RC6_ENABLE),
				 onoff(mode & GEN6_RC_CTL_RC6p_ENABLE),
				 onoff(mode & GEN6_RC_CTL_RC6pp_ENABLE));

	else
		DRM_DEBUG_DRIVER("Enabling RC6 states: RC6 %s\n",
				 onoff(mode & GEN6_RC_CTL_RC6_ENABLE));
}

static bool bxt_check_bios_rc6_setup(struct drm_i915_private *dev_priv)
{
	struct i915_ggtt *ggtt = &dev_priv->ggtt;
	bool enable_rc6 = true;
	unsigned long rc6_ctx_base;
	u32 rc_ctl;
	int rc_sw_target;

	rc_ctl = I915_READ(GEN6_RC_CONTROL);
	rc_sw_target = (I915_READ(GEN6_RC_STATE) & RC_SW_TARGET_STATE_MASK) >>
		       RC_SW_TARGET_STATE_SHIFT;
	DRM_DEBUG_DRIVER("BIOS enabled RC states: "
			 "HW_CTRL %s HW_RC6 %s SW_TARGET_STATE %x\n",
			 onoff(rc_ctl & GEN6_RC_CTL_HW_ENABLE),
			 onoff(rc_ctl & GEN6_RC_CTL_RC6_ENABLE),
			 rc_sw_target);

	if (!(I915_READ(RC6_LOCATION) & RC6_CTX_IN_DRAM)) {
		DRM_DEBUG_DRIVER("RC6 Base location not set properly.\n");
		enable_rc6 = false;
	}

	/*
	 * The exact context size is not known for BXT, so assume a page size
	 * for this check.
	 */
	rc6_ctx_base = I915_READ(RC6_CTX_BASE) & RC6_CTX_BASE_MASK;
	if (!((rc6_ctx_base >= ggtt->stolen_reserved_base) &&
	      (rc6_ctx_base + PAGE_SIZE <= ggtt->stolen_reserved_base +
					ggtt->stolen_reserved_size))) {
		DRM_DEBUG_DRIVER("RC6 Base address not as expected.\n");
		enable_rc6 = false;
	}

	if (!(((I915_READ(PWRCTX_MAXCNT_RCSUNIT) & IDLE_TIME_MASK) > 1) &&
	      ((I915_READ(PWRCTX_MAXCNT_VCSUNIT0) & IDLE_TIME_MASK) > 1) &&
	      ((I915_READ(PWRCTX_MAXCNT_BCSUNIT) & IDLE_TIME_MASK) > 1) &&
	      ((I915_READ(PWRCTX_MAXCNT_VECSUNIT) & IDLE_TIME_MASK) > 1))) {
		DRM_DEBUG_DRIVER("Engine Idle wait time not set properly.\n");
		enable_rc6 = false;
	}

	if (!I915_READ(GEN8_PUSHBUS_CONTROL) ||
	    !I915_READ(GEN8_PUSHBUS_ENABLE) ||
	    !I915_READ(GEN8_PUSHBUS_SHIFT)) {
		DRM_DEBUG_DRIVER("Pushbus not setup properly.\n");
		enable_rc6 = false;
	}

	if (!I915_READ(GEN6_GFXPAUSE)) {
		DRM_DEBUG_DRIVER("GFX pause not setup properly.\n");
		enable_rc6 = false;
	}

	if (!I915_READ(GEN8_MISC_CTRL0)) {
		DRM_DEBUG_DRIVER("GPM control not setup properly.\n");
		enable_rc6 = false;
	}

	return enable_rc6;
}

int sanitize_rc6_option(struct drm_i915_private *dev_priv, int enable_rc6)
{
	/* No RC6 before Ironlake and code is gone for ilk. */
	if (INTEL_INFO(dev_priv)->gen < 6)
		return 0;

	if (!enable_rc6)
		return 0;

	if (IS_BROXTON(dev_priv) && !bxt_check_bios_rc6_setup(dev_priv)) {
		DRM_INFO("RC6 disabled by BIOS\n");
		return 0;
	}

	/* Respect the kernel parameter if it is set */
	if (enable_rc6 >= 0) {
		int mask;

		if (HAS_RC6p(dev_priv))
			mask = INTEL_RC6_ENABLE | INTEL_RC6p_ENABLE |
			       INTEL_RC6pp_ENABLE;
		else
			mask = INTEL_RC6_ENABLE;

		if ((enable_rc6 & mask) != enable_rc6)
			DRM_DEBUG_DRIVER("Adjusting RC6 mask to %d "
					 "(requested %d, valid %d)\n",
					 enable_rc6 & mask, enable_rc6, mask);

		return enable_rc6 & mask;
	}

	if (IS_IVYBRIDGE(dev_priv))
		return (INTEL_RC6_ENABLE | INTEL_RC6p_ENABLE);

	return INTEL_RC6_ENABLE;
}

static void gen6_init_rps_frequencies(struct drm_i915_private *dev_priv)
{
	/* All of these values are in units of 50MHz */

	/* static values from HW: RP0 > RP1 > RPn (min_freq) */
	if (IS_BROXTON(dev_priv)) {
		u32 rp_state_cap = I915_READ(BXT_RP_STATE_CAP);
		dev_priv->rps.rp0_freq = (rp_state_cap >> 16) & 0xff;
		dev_priv->rps.rp1_freq = (rp_state_cap >>  8) & 0xff;
		dev_priv->rps.min_freq = (rp_state_cap >>  0) & 0xff;
	} else {
		u32 rp_state_cap = I915_READ(GEN6_RP_STATE_CAP);
		dev_priv->rps.rp0_freq = (rp_state_cap >>  0) & 0xff;
		dev_priv->rps.rp1_freq = (rp_state_cap >>  8) & 0xff;
		dev_priv->rps.min_freq = (rp_state_cap >> 16) & 0xff;
	}
	/* hw_max = RP0 until we check for overclocking */
	dev_priv->rps.max_freq = dev_priv->rps.rp0_freq;

	dev_priv->rps.efficient_freq = dev_priv->rps.rp1_freq;
	if (IS_HASWELL(dev_priv) || IS_BROADWELL(dev_priv) ||
	    IS_SKYLAKE(dev_priv) || IS_KABYLAKE(dev_priv)) {
		u32 ddcc_status = 0;

		if (sandybridge_pcode_read(dev_priv,
					   HSW_PCODE_DYNAMIC_DUTY_CYCLE_CONTROL,
					   &ddcc_status) == 0)
			dev_priv->rps.efficient_freq =
				clamp_t(u8,
					((ddcc_status >> 8) & 0xff),
					dev_priv->rps.min_freq,
					dev_priv->rps.max_freq);
	}

	if (IS_SKYLAKE(dev_priv) || IS_KABYLAKE(dev_priv)) {
		/* Store the frequency values in 16.66 MHZ units, which is
		 * the natural hardware unit for SKL
		 */
		dev_priv->rps.rp0_freq *= GEN9_FREQ_SCALER;
		dev_priv->rps.rp1_freq *= GEN9_FREQ_SCALER;
		dev_priv->rps.min_freq *= GEN9_FREQ_SCALER;
		dev_priv->rps.max_freq *= GEN9_FREQ_SCALER;
		dev_priv->rps.efficient_freq *= GEN9_FREQ_SCALER;
	}
}

static void reset_rps(struct drm_i915_private *dev_priv,
		      void (*set)(struct drm_i915_private *, u8))
{
	u8 freq = dev_priv->rps.cur_freq;

	/* force a reset */
	dev_priv->rps.power = -1;
	dev_priv->rps.cur_freq = -1;

	set(dev_priv, freq);
}

/* See the Gen9_GT_PM_Programming_Guide doc for the below */
static void gen9_enable_rps(struct drm_i915_private *dev_priv)
{
	intel_uncore_forcewake_get(dev_priv, FORCEWAKE_ALL);

	/* WaGsvDisableTurbo: Workaround to disable turbo on BXT A* */
	if (IS_BXT_REVID(dev_priv, 0, BXT_REVID_A1)) {
		/*
		 * BIOS could leave the Hw Turbo enabled, so need to explicitly
		 * clear out the Control register just to avoid inconsitency
		 * with debugfs interface, which will show  Turbo as enabled
		 * only and that is not expected by the User after adding the
		 * WaGsvDisableTurbo. Apart from this there is no problem even
		 * if the Turbo is left enabled in the Control register, as the
		 * Up/Down interrupts would remain masked.
		 */
		gen9_disable_rps(dev_priv);
		intel_uncore_forcewake_put(dev_priv, FORCEWAKE_ALL);
		return;
	}

	/* Program defaults and thresholds for RPS*/
	I915_WRITE(GEN6_RC_VIDEO_FREQ,
		GEN9_FREQUENCY(dev_priv->rps.rp1_freq));

	/* 1 second timeout*/
	I915_WRITE(GEN6_RP_DOWN_TIMEOUT,
		GT_INTERVAL_FROM_US(dev_priv, 1000000));

	I915_WRITE(GEN6_RP_IDLE_HYSTERSIS, 0xa);

	/* Leaning on the below call to gen6_set_rps to program/setup the
	 * Up/Down EI & threshold registers, as well as the RP_CONTROL,
	 * RP_INTERRUPT_LIMITS & RPNSWREQ registers */
	reset_rps(dev_priv, gen6_set_rps);

	intel_uncore_forcewake_put(dev_priv, FORCEWAKE_ALL);
}

static void gen9_enable_rc6(struct drm_i915_private *dev_priv)
{
	struct intel_engine_cs *engine;
	uint32_t rc6_mask = 0;

	/* 1a: Software RC state - RC0 */
	I915_WRITE(GEN6_RC_STATE, 0);

	/* 1b: Get forcewake during program sequence. Although the driver
	 * hasn't enabled a state yet where we need forcewake, BIOS may have.*/
	intel_uncore_forcewake_get(dev_priv, FORCEWAKE_ALL);

	/* 2a: Disable RC states. */
	I915_WRITE(GEN6_RC_CONTROL, 0);

	/* 2b: Program RC6 thresholds.*/

	/* WaRsDoubleRc6WrlWithCoarsePowerGating: Doubling WRL only when CPG is enabled */
	if (IS_SKYLAKE(dev_priv))
		I915_WRITE(GEN6_RC6_WAKE_RATE_LIMIT, 108 << 16);
	else
		I915_WRITE(GEN6_RC6_WAKE_RATE_LIMIT, 54 << 16);
	I915_WRITE(GEN6_RC_EVALUATION_INTERVAL, 125000); /* 12500 * 1280ns */
	I915_WRITE(GEN6_RC_IDLE_HYSTERSIS, 25); /* 25 * 1280ns */
	for_each_engine(engine, dev_priv)
		I915_WRITE(RING_MAX_IDLE(engine->mmio_base), 10);

	if (HAS_GUC(dev_priv))
		I915_WRITE(GUC_MAX_IDLE_COUNT, 0xA);

	I915_WRITE(GEN6_RC_SLEEP, 0);

	/* 2c: Program Coarse Power Gating Policies. */
	I915_WRITE(GEN9_MEDIA_PG_IDLE_HYSTERESIS, 25);
	I915_WRITE(GEN9_RENDER_PG_IDLE_HYSTERESIS, 25);

	/* 3a: Enable RC6 */
	if (intel_enable_rc6() & INTEL_RC6_ENABLE)
		rc6_mask = GEN6_RC_CTL_RC6_ENABLE;
	DRM_INFO("RC6 %s\n", onoff(rc6_mask & GEN6_RC_CTL_RC6_ENABLE));
	/* WaRsUseTimeoutMode */
	if (IS_SKL_REVID(dev_priv, 0, SKL_REVID_D0) ||
	    IS_BXT_REVID(dev_priv, 0, BXT_REVID_A1)) {
		I915_WRITE(GEN6_RC6_THRESHOLD, 625); /* 800us */
		I915_WRITE(GEN6_RC_CONTROL, GEN6_RC_CTL_HW_ENABLE |
			   GEN7_RC_CTL_TO_MODE |
			   rc6_mask);
	} else {
		I915_WRITE(GEN6_RC6_THRESHOLD, 37500); /* 37.5/125ms per EI */
		I915_WRITE(GEN6_RC_CONTROL, GEN6_RC_CTL_HW_ENABLE |
			   GEN6_RC_CTL_EI_MODE(1) |
			   rc6_mask);
	}

	/*
	 * 3b: Enable Coarse Power Gating only when RC6 is enabled.
	 * WaRsDisableCoarsePowerGating:skl,bxt - Render/Media PG need to be disabled with RC6.
	 */
	if (NEEDS_WaRsDisableCoarsePowerGating(dev_priv))
		I915_WRITE(GEN9_PG_ENABLE, 0);
	else
		I915_WRITE(GEN9_PG_ENABLE, (rc6_mask & GEN6_RC_CTL_RC6_ENABLE) ?
				(GEN9_RENDER_PG_ENABLE | GEN9_MEDIA_PG_ENABLE) : 0);

	intel_uncore_forcewake_put(dev_priv, FORCEWAKE_ALL);
}

static void gen8_enable_rps(struct drm_i915_private *dev_priv)
{
	struct intel_engine_cs *engine;
	uint32_t rc6_mask = 0;

	/* 1a: Software RC state - RC0 */
	I915_WRITE(GEN6_RC_STATE, 0);

	/* 1c & 1d: Get forcewake during program sequence. Although the driver
	 * hasn't enabled a state yet where we need forcewake, BIOS may have.*/
	intel_uncore_forcewake_get(dev_priv, FORCEWAKE_ALL);

	/* 2a: Disable RC states. */
	I915_WRITE(GEN6_RC_CONTROL, 0);

	/* 2b: Program RC6 thresholds.*/
	I915_WRITE(GEN6_RC6_WAKE_RATE_LIMIT, 40 << 16);
	I915_WRITE(GEN6_RC_EVALUATION_INTERVAL, 125000); /* 12500 * 1280ns */
	I915_WRITE(GEN6_RC_IDLE_HYSTERSIS, 25); /* 25 * 1280ns */
	for_each_engine(engine, dev_priv)
		I915_WRITE(RING_MAX_IDLE(engine->mmio_base), 10);
	I915_WRITE(GEN6_RC_SLEEP, 0);
	if (IS_BROADWELL(dev_priv))
		I915_WRITE(GEN6_RC6_THRESHOLD, 625); /* 800us/1.28 for TO */
	else
		I915_WRITE(GEN6_RC6_THRESHOLD, 50000); /* 50/125ms per EI */

	/* 3: Enable RC6 */
	if (intel_enable_rc6() & INTEL_RC6_ENABLE)
		rc6_mask = GEN6_RC_CTL_RC6_ENABLE;
	intel_print_rc6_info(dev_priv, rc6_mask);
	if (IS_BROADWELL(dev_priv))
		I915_WRITE(GEN6_RC_CONTROL, GEN6_RC_CTL_HW_ENABLE |
				GEN7_RC_CTL_TO_MODE |
				rc6_mask);
	else
		I915_WRITE(GEN6_RC_CONTROL, GEN6_RC_CTL_HW_ENABLE |
				GEN6_RC_CTL_EI_MODE(1) |
				rc6_mask);

	/* 4 Program defaults and thresholds for RPS*/
	I915_WRITE(GEN6_RPNSWREQ,
		   HSW_FREQUENCY(dev_priv->rps.rp1_freq));
	I915_WRITE(GEN6_RC_VIDEO_FREQ,
		   HSW_FREQUENCY(dev_priv->rps.rp1_freq));
	/* NB: Docs say 1s, and 1000000 - which aren't equivalent */
	I915_WRITE(GEN6_RP_DOWN_TIMEOUT, 100000000 / 128); /* 1 second timeout */

	/* Docs recommend 900MHz, and 300 MHz respectively */
	I915_WRITE(GEN6_RP_INTERRUPT_LIMITS,
		   dev_priv->rps.max_freq_softlimit << 24 |
		   dev_priv->rps.min_freq_softlimit << 16);

	I915_WRITE(GEN6_RP_UP_THRESHOLD, 7600000 / 128); /* 76ms busyness per EI, 90% */
	I915_WRITE(GEN6_RP_DOWN_THRESHOLD, 31300000 / 128); /* 313ms busyness per EI, 70%*/
	I915_WRITE(GEN6_RP_UP_EI, 66000); /* 84.48ms, XXX: random? */
	I915_WRITE(GEN6_RP_DOWN_EI, 350000); /* 448ms, XXX: random? */

	I915_WRITE(GEN6_RP_IDLE_HYSTERSIS, 10);

	/* 5: Enable RPS */
	I915_WRITE(GEN6_RP_CONTROL,
		   GEN6_RP_MEDIA_TURBO |
		   GEN6_RP_MEDIA_HW_NORMAL_MODE |
		   GEN6_RP_MEDIA_IS_GFX |
		   GEN6_RP_ENABLE |
		   GEN6_RP_UP_BUSY_AVG |
		   GEN6_RP_DOWN_IDLE_AVG);

	/* 6: Ring frequency + overclocking (our driver does this later */

	reset_rps(dev_priv, gen6_set_rps);

	intel_uncore_forcewake_put(dev_priv, FORCEWAKE_ALL);
}

static void gen6_enable_rps(struct drm_i915_private *dev_priv)
{
	struct intel_engine_cs *engine;
	u32 rc6vids, rc6_mask = 0;
	u32 gtfifodbg;
	int rc6_mode;
	int ret;

	WARN_ON(!mutex_is_locked(&dev_priv->rps.hw_lock));

	/* Here begins a magic sequence of register writes to enable
	 * auto-downclocking.
	 *
	 * Perhaps there might be some value in exposing these to
	 * userspace...
	 */
	I915_WRITE(GEN6_RC_STATE, 0);

	/* Clear the DBG now so we don't confuse earlier errors */
	gtfifodbg = I915_READ(GTFIFODBG);
	if (gtfifodbg) {
		DRM_ERROR("GT fifo had a previous error %x\n", gtfifodbg);
		I915_WRITE(GTFIFODBG, gtfifodbg);
	}

	intel_uncore_forcewake_get(dev_priv, FORCEWAKE_ALL);

	/* disable the counters and set deterministic thresholds */
	I915_WRITE(GEN6_RC_CONTROL, 0);

	I915_WRITE(GEN6_RC1_WAKE_RATE_LIMIT, 1000 << 16);
	I915_WRITE(GEN6_RC6_WAKE_RATE_LIMIT, 40 << 16 | 30);
	I915_WRITE(GEN6_RC6pp_WAKE_RATE_LIMIT, 30);
	I915_WRITE(GEN6_RC_EVALUATION_INTERVAL, 125000);
	I915_WRITE(GEN6_RC_IDLE_HYSTERSIS, 25);

	for_each_engine(engine, dev_priv)
		I915_WRITE(RING_MAX_IDLE(engine->mmio_base), 10);

	I915_WRITE(GEN6_RC_SLEEP, 0);
	I915_WRITE(GEN6_RC1e_THRESHOLD, 1000);
	if (IS_IVYBRIDGE(dev_priv))
		I915_WRITE(GEN6_RC6_THRESHOLD, 125000);
	else
		I915_WRITE(GEN6_RC6_THRESHOLD, 50000);
	I915_WRITE(GEN6_RC6p_THRESHOLD, 150000);
	I915_WRITE(GEN6_RC6pp_THRESHOLD, 64000); /* unused */

	/* Check if we are enabling RC6 */
	rc6_mode = intel_enable_rc6();
	if (rc6_mode & INTEL_RC6_ENABLE)
		rc6_mask |= GEN6_RC_CTL_RC6_ENABLE;

	/* We don't use those on Haswell */
	if (!IS_HASWELL(dev_priv)) {
		if (rc6_mode & INTEL_RC6p_ENABLE)
			rc6_mask |= GEN6_RC_CTL_RC6p_ENABLE;

		if (rc6_mode & INTEL_RC6pp_ENABLE)
			rc6_mask |= GEN6_RC_CTL_RC6pp_ENABLE;
	}

	intel_print_rc6_info(dev_priv, rc6_mask);

	I915_WRITE(GEN6_RC_CONTROL,
		   rc6_mask |
		   GEN6_RC_CTL_EI_MODE(1) |
		   GEN6_RC_CTL_HW_ENABLE);

	/* Power down if completely idle for over 50ms */
	I915_WRITE(GEN6_RP_DOWN_TIMEOUT, 50000);
	I915_WRITE(GEN6_RP_IDLE_HYSTERSIS, 10);

	ret = sandybridge_pcode_write(dev_priv, GEN6_PCODE_WRITE_MIN_FREQ_TABLE, 0);
	if (ret)
		DRM_DEBUG_DRIVER("Failed to set the min frequency\n");

	reset_rps(dev_priv, gen6_set_rps);

	rc6vids = 0;
	ret = sandybridge_pcode_read(dev_priv, GEN6_PCODE_READ_RC6VIDS, &rc6vids);
	if (IS_GEN6(dev_priv) && ret) {
		DRM_DEBUG_DRIVER("Couldn't check for BIOS workaround\n");
	} else if (IS_GEN6(dev_priv) && (GEN6_DECODE_RC6_VID(rc6vids & 0xff) < 450)) {
		DRM_DEBUG_DRIVER("You should update your BIOS. Correcting minimum rc6 voltage (%dmV->%dmV)\n",
			  GEN6_DECODE_RC6_VID(rc6vids & 0xff), 450);
		rc6vids &= 0xffff00;
		rc6vids |= GEN6_ENCODE_RC6_VID(450);
		ret = sandybridge_pcode_write(dev_priv, GEN6_PCODE_WRITE_RC6VIDS, rc6vids);
		if (ret)
			DRM_ERROR("Couldn't fix incorrect rc6 voltage\n");
	}

	intel_uncore_forcewake_put(dev_priv, FORCEWAKE_ALL);
}

static void gen6_update_ring_freq(struct drm_i915_private *dev_priv)
{
	int min_freq = 15;
	unsigned int gpu_freq;
	unsigned int max_ia_freq, min_ring_freq;
	unsigned int max_gpu_freq, min_gpu_freq;
	int scaling_factor = 180;
	struct cpufreq_policy *policy;

	WARN_ON(!mutex_is_locked(&dev_priv->rps.hw_lock));

	policy = cpufreq_cpu_get(0);
	if (policy) {
		max_ia_freq = policy->cpuinfo.max_freq;
		cpufreq_cpu_put(policy);
	} else {
		/*
		 * Default to measured freq if none found, PCU will ensure we
		 * don't go over
		 */
		max_ia_freq = tsc_khz;
	}

	/* Convert from kHz to MHz */
	max_ia_freq /= 1000;

	min_ring_freq = I915_READ(DCLK) & 0xf;
	/* convert DDR frequency from units of 266.6MHz to bandwidth */
	min_ring_freq = mult_frac(min_ring_freq, 8, 3);

	if (IS_SKYLAKE(dev_priv) || IS_KABYLAKE(dev_priv)) {
		/* Convert GT frequency to 50 HZ units */
		min_gpu_freq = dev_priv->rps.min_freq / GEN9_FREQ_SCALER;
		max_gpu_freq = dev_priv->rps.max_freq / GEN9_FREQ_SCALER;
	} else {
		min_gpu_freq = dev_priv->rps.min_freq;
		max_gpu_freq = dev_priv->rps.max_freq;
	}

	/*
	 * For each potential GPU frequency, load a ring frequency we'd like
	 * to use for memory access.  We do this by specifying the IA frequency
	 * the PCU should use as a reference to determine the ring frequency.
	 */
	for (gpu_freq = max_gpu_freq; gpu_freq >= min_gpu_freq; gpu_freq--) {
		int diff = max_gpu_freq - gpu_freq;
		unsigned int ia_freq = 0, ring_freq = 0;

		if (IS_SKYLAKE(dev_priv) || IS_KABYLAKE(dev_priv)) {
			/*
			 * ring_freq = 2 * GT. ring_freq is in 100MHz units
			 * No floor required for ring frequency on SKL.
			 */
			ring_freq = gpu_freq;
		} else if (INTEL_INFO(dev_priv)->gen >= 8) {
			/* max(2 * GT, DDR). NB: GT is 50MHz units */
			ring_freq = max(min_ring_freq, gpu_freq);
		} else if (IS_HASWELL(dev_priv)) {
			ring_freq = mult_frac(gpu_freq, 5, 4);
			ring_freq = max(min_ring_freq, ring_freq);
			/* leave ia_freq as the default, chosen by cpufreq */
		} else {
			/* On older processors, there is no separate ring
			 * clock domain, so in order to boost the bandwidth
			 * of the ring, we need to upclock the CPU (ia_freq).
			 *
			 * For GPU frequencies less than 750MHz,
			 * just use the lowest ring freq.
			 */
			if (gpu_freq < min_freq)
				ia_freq = 800;
			else
				ia_freq = max_ia_freq - ((diff * scaling_factor) / 2);
			ia_freq = DIV_ROUND_CLOSEST(ia_freq, 100);
		}

		sandybridge_pcode_write(dev_priv,
					GEN6_PCODE_WRITE_MIN_FREQ_TABLE,
					ia_freq << GEN6_PCODE_FREQ_IA_RATIO_SHIFT |
					ring_freq << GEN6_PCODE_FREQ_RING_RATIO_SHIFT |
					gpu_freq);
	}
}

static int cherryview_rps_max_freq(struct drm_i915_private *dev_priv)
{
	u32 val, rp0;

	val = vlv_punit_read(dev_priv, FB_GFX_FMAX_AT_VMAX_FUSE);

	switch (INTEL_INFO(dev_priv)->sseu.eu_total) {
	case 8:
		/* (2 * 4) config */
		rp0 = (val >> FB_GFX_FMAX_AT_VMAX_2SS4EU_FUSE_SHIFT);
		break;
	case 12:
		/* (2 * 6) config */
		rp0 = (val >> FB_GFX_FMAX_AT_VMAX_2SS6EU_FUSE_SHIFT);
		break;
	case 16:
		/* (2 * 8) config */
	default:
		/* Setting (2 * 8) Min RP0 for any other combination */
		rp0 = (val >> FB_GFX_FMAX_AT_VMAX_2SS8EU_FUSE_SHIFT);
		break;
	}

	rp0 = (rp0 & FB_GFX_FREQ_FUSE_MASK);

	return rp0;
}

static int cherryview_rps_rpe_freq(struct drm_i915_private *dev_priv)
{
	u32 val, rpe;

	val = vlv_punit_read(dev_priv, PUNIT_GPU_DUTYCYCLE_REG);
	rpe = (val >> PUNIT_GPU_DUTYCYCLE_RPE_FREQ_SHIFT) & PUNIT_GPU_DUTYCYCLE_RPE_FREQ_MASK;

	return rpe;
}

static int cherryview_rps_guar_freq(struct drm_i915_private *dev_priv)
{
	u32 val, rp1;

	val = vlv_punit_read(dev_priv, FB_GFX_FMAX_AT_VMAX_FUSE);
	rp1 = (val & FB_GFX_FREQ_FUSE_MASK);

	return rp1;
}

static int valleyview_rps_guar_freq(struct drm_i915_private *dev_priv)
{
	u32 val, rp1;

	val = vlv_nc_read(dev_priv, IOSF_NC_FB_GFX_FREQ_FUSE);

	rp1 = (val & FB_GFX_FGUARANTEED_FREQ_FUSE_MASK) >> FB_GFX_FGUARANTEED_FREQ_FUSE_SHIFT;

	return rp1;
}

static int valleyview_rps_max_freq(struct drm_i915_private *dev_priv)
{
	u32 val, rp0;

	val = vlv_nc_read(dev_priv, IOSF_NC_FB_GFX_FREQ_FUSE);

	rp0 = (val & FB_GFX_MAX_FREQ_FUSE_MASK) >> FB_GFX_MAX_FREQ_FUSE_SHIFT;
	/* Clamp to max */
	rp0 = min_t(u32, rp0, 0xea);

	return rp0;
}

static int valleyview_rps_rpe_freq(struct drm_i915_private *dev_priv)
{
	u32 val, rpe;

	val = vlv_nc_read(dev_priv, IOSF_NC_FB_GFX_FMAX_FUSE_LO);
	rpe = (val & FB_FMAX_VMIN_FREQ_LO_MASK) >> FB_FMAX_VMIN_FREQ_LO_SHIFT;
	val = vlv_nc_read(dev_priv, IOSF_NC_FB_GFX_FMAX_FUSE_HI);
	rpe |= (val & FB_FMAX_VMIN_FREQ_HI_MASK) << 5;

	return rpe;
}

static int valleyview_rps_min_freq(struct drm_i915_private *dev_priv)
{
	u32 val;

	val = vlv_punit_read(dev_priv, PUNIT_REG_GPU_LFM) & 0xff;
	/*
	 * According to the BYT Punit GPU turbo HAS 1.1.6.3 the minimum value
	 * for the minimum frequency in GPLL mode is 0xc1. Contrary to this on
	 * a BYT-M B0 the above register contains 0xbf. Moreover when setting
	 * a frequency Punit will not allow values below 0xc0. Clamp it 0xc0
	 * to make sure it matches what Punit accepts.
	 */
	return max_t(u32, val, 0xc0);
}

/* Check that the pctx buffer wasn't move under us. */
static void valleyview_check_pctx(struct drm_i915_private *dev_priv)
{
	unsigned long pctx_addr = I915_READ(VLV_PCBR) & ~4095;

	WARN_ON(pctx_addr != dev_priv->mm.stolen_base +
			     dev_priv->vlv_pctx->stolen->start);
}


/* Check that the pcbr address is not empty. */
static void cherryview_check_pctx(struct drm_i915_private *dev_priv)
{
	unsigned long pctx_addr = I915_READ(VLV_PCBR) & ~4095;

	WARN_ON((pctx_addr >> VLV_PCBR_ADDR_SHIFT) == 0);
}

static void cherryview_setup_pctx(struct drm_i915_private *dev_priv)
{
	struct i915_ggtt *ggtt = &dev_priv->ggtt;
	unsigned long pctx_paddr, paddr;
	u32 pcbr;
	int pctx_size = 32*1024;

	pcbr = I915_READ(VLV_PCBR);
	if ((pcbr >> VLV_PCBR_ADDR_SHIFT) == 0) {
		DRM_DEBUG_DRIVER("BIOS didn't set up PCBR, fixing up\n");
		paddr = (dev_priv->mm.stolen_base +
			 (ggtt->stolen_size - pctx_size));

		pctx_paddr = (paddr & (~4095));
		I915_WRITE(VLV_PCBR, pctx_paddr);
	}

	DRM_DEBUG_DRIVER("PCBR: 0x%08x\n", I915_READ(VLV_PCBR));
}

static void valleyview_setup_pctx(struct drm_i915_private *dev_priv)
{
	struct drm_i915_gem_object *pctx;
	unsigned long pctx_paddr;
	u32 pcbr;
	int pctx_size = 24*1024;

	pcbr = I915_READ(VLV_PCBR);
	if (pcbr) {
		/* BIOS set it up already, grab the pre-alloc'd space */
		int pcbr_offset;

		pcbr_offset = (pcbr & (~4095)) - dev_priv->mm.stolen_base;
		pctx = i915_gem_object_create_stolen_for_preallocated(&dev_priv->drm,
								      pcbr_offset,
								      I915_GTT_OFFSET_NONE,
								      pctx_size);
		goto out;
	}

	DRM_DEBUG_DRIVER("BIOS didn't set up PCBR, fixing up\n");

	/*
	 * From the Gunit register HAS:
	 * The Gfx driver is expected to program this register and ensure
	 * proper allocation within Gfx stolen memory.  For example, this
	 * register should be programmed such than the PCBR range does not
	 * overlap with other ranges, such as the frame buffer, protected
	 * memory, or any other relevant ranges.
	 */
	pctx = i915_gem_object_create_stolen(&dev_priv->drm, pctx_size);
	if (!pctx) {
		DRM_DEBUG("not enough stolen space for PCTX, disabling\n");
		goto out;
	}

	pctx_paddr = dev_priv->mm.stolen_base + pctx->stolen->start;
	I915_WRITE(VLV_PCBR, pctx_paddr);

out:
	DRM_DEBUG_DRIVER("PCBR: 0x%08x\n", I915_READ(VLV_PCBR));
	dev_priv->vlv_pctx = pctx;
}

static void valleyview_cleanup_pctx(struct drm_i915_private *dev_priv)
{
	if (WARN_ON(!dev_priv->vlv_pctx))
		return;

	i915_gem_object_put_unlocked(dev_priv->vlv_pctx);
	dev_priv->vlv_pctx = NULL;
}

static void vlv_init_gpll_ref_freq(struct drm_i915_private *dev_priv)
{
	dev_priv->rps.gpll_ref_freq =
		vlv_get_cck_clock(dev_priv, "GPLL ref",
				  CCK_GPLL_CLOCK_CONTROL,
				  dev_priv->czclk_freq);

	DRM_DEBUG_DRIVER("GPLL reference freq: %d kHz\n",
			 dev_priv->rps.gpll_ref_freq);
}

static void valleyview_init_gt_powersave(struct drm_i915_private *dev_priv)
{
	u32 val;

	valleyview_setup_pctx(dev_priv);

	vlv_init_gpll_ref_freq(dev_priv);

	val = vlv_punit_read(dev_priv, PUNIT_REG_GPU_FREQ_STS);
	switch ((val >> 6) & 3) {
	case 0:
	case 1:
		dev_priv->mem_freq = 800;
		break;
	case 2:
		dev_priv->mem_freq = 1066;
		break;
	case 3:
		dev_priv->mem_freq = 1333;
		break;
	}
	DRM_DEBUG_DRIVER("DDR speed: %d MHz\n", dev_priv->mem_freq);

	dev_priv->rps.max_freq = valleyview_rps_max_freq(dev_priv);
	dev_priv->rps.rp0_freq = dev_priv->rps.max_freq;
	DRM_DEBUG_DRIVER("max GPU freq: %d MHz (%u)\n",
			 intel_gpu_freq(dev_priv, dev_priv->rps.max_freq),
			 dev_priv->rps.max_freq);

	dev_priv->rps.efficient_freq = valleyview_rps_rpe_freq(dev_priv);
	DRM_DEBUG_DRIVER("RPe GPU freq: %d MHz (%u)\n",
			 intel_gpu_freq(dev_priv, dev_priv->rps.efficient_freq),
			 dev_priv->rps.efficient_freq);

	dev_priv->rps.rp1_freq = valleyview_rps_guar_freq(dev_priv);
	DRM_DEBUG_DRIVER("RP1(Guar Freq) GPU freq: %d MHz (%u)\n",
			 intel_gpu_freq(dev_priv, dev_priv->rps.rp1_freq),
			 dev_priv->rps.rp1_freq);

	dev_priv->rps.min_freq = valleyview_rps_min_freq(dev_priv);
	DRM_DEBUG_DRIVER("min GPU freq: %d MHz (%u)\n",
			 intel_gpu_freq(dev_priv, dev_priv->rps.min_freq),
			 dev_priv->rps.min_freq);
}

static void cherryview_init_gt_powersave(struct drm_i915_private *dev_priv)
{
	u32 val;

	cherryview_setup_pctx(dev_priv);

	vlv_init_gpll_ref_freq(dev_priv);

	mutex_lock(&dev_priv->sb_lock);
	val = vlv_cck_read(dev_priv, CCK_FUSE_REG);
	mutex_unlock(&dev_priv->sb_lock);

	switch ((val >> 2) & 0x7) {
	case 3:
		dev_priv->mem_freq = 2000;
		break;
	default:
		dev_priv->mem_freq = 1600;
		break;
	}
	DRM_DEBUG_DRIVER("DDR speed: %d MHz\n", dev_priv->mem_freq);

	dev_priv->rps.max_freq = cherryview_rps_max_freq(dev_priv);
	dev_priv->rps.rp0_freq = dev_priv->rps.max_freq;
	DRM_DEBUG_DRIVER("max GPU freq: %d MHz (%u)\n",
			 intel_gpu_freq(dev_priv, dev_priv->rps.max_freq),
			 dev_priv->rps.max_freq);

	dev_priv->rps.efficient_freq = cherryview_rps_rpe_freq(dev_priv);
	DRM_DEBUG_DRIVER("RPe GPU freq: %d MHz (%u)\n",
			 intel_gpu_freq(dev_priv, dev_priv->rps.efficient_freq),
			 dev_priv->rps.efficient_freq);

	dev_priv->rps.rp1_freq = cherryview_rps_guar_freq(dev_priv);
	DRM_DEBUG_DRIVER("RP1(Guar) GPU freq: %d MHz (%u)\n",
			 intel_gpu_freq(dev_priv, dev_priv->rps.rp1_freq),
			 dev_priv->rps.rp1_freq);

	/* PUnit validated range is only [RPe, RP0] */
	dev_priv->rps.min_freq = dev_priv->rps.efficient_freq;
	DRM_DEBUG_DRIVER("min GPU freq: %d MHz (%u)\n",
			 intel_gpu_freq(dev_priv, dev_priv->rps.min_freq),
			 dev_priv->rps.min_freq);

	WARN_ONCE((dev_priv->rps.max_freq |
		   dev_priv->rps.efficient_freq |
		   dev_priv->rps.rp1_freq |
		   dev_priv->rps.min_freq) & 1,
		  "Odd GPU freq values\n");
}

static void valleyview_cleanup_gt_powersave(struct drm_i915_private *dev_priv)
{
	valleyview_cleanup_pctx(dev_priv);
}

static void cherryview_enable_rps(struct drm_i915_private *dev_priv)
{
	struct intel_engine_cs *engine;
	u32 gtfifodbg, val, rc6_mode = 0, pcbr;

	WARN_ON(!mutex_is_locked(&dev_priv->rps.hw_lock));

	gtfifodbg = I915_READ(GTFIFODBG) & ~(GT_FIFO_SBDEDICATE_FREE_ENTRY_CHV |
					     GT_FIFO_FREE_ENTRIES_CHV);
	if (gtfifodbg) {
		DRM_DEBUG_DRIVER("GT fifo had a previous error %x\n",
				 gtfifodbg);
		I915_WRITE(GTFIFODBG, gtfifodbg);
	}

	cherryview_check_pctx(dev_priv);

	/* 1a & 1b: Get forcewake during program sequence. Although the driver
	 * hasn't enabled a state yet where we need forcewake, BIOS may have.*/
	intel_uncore_forcewake_get(dev_priv, FORCEWAKE_ALL);

	/*  Disable RC states. */
	I915_WRITE(GEN6_RC_CONTROL, 0);

	/* 2a: Program RC6 thresholds.*/
	I915_WRITE(GEN6_RC6_WAKE_RATE_LIMIT, 40 << 16);
	I915_WRITE(GEN6_RC_EVALUATION_INTERVAL, 125000); /* 12500 * 1280ns */
	I915_WRITE(GEN6_RC_IDLE_HYSTERSIS, 25); /* 25 * 1280ns */

	for_each_engine(engine, dev_priv)
		I915_WRITE(RING_MAX_IDLE(engine->mmio_base), 10);
	I915_WRITE(GEN6_RC_SLEEP, 0);

	/* TO threshold set to 500 us ( 0x186 * 1.28 us) */
	I915_WRITE(GEN6_RC6_THRESHOLD, 0x186);

	/* allows RC6 residency counter to work */
	I915_WRITE(VLV_COUNTER_CONTROL,
		   _MASKED_BIT_ENABLE(VLV_COUNT_RANGE_HIGH |
				      VLV_MEDIA_RC6_COUNT_EN |
				      VLV_RENDER_RC6_COUNT_EN));

	/* For now we assume BIOS is allocating and populating the PCBR  */
	pcbr = I915_READ(VLV_PCBR);

	/* 3: Enable RC6 */
	if ((intel_enable_rc6() & INTEL_RC6_ENABLE) &&
	    (pcbr >> VLV_PCBR_ADDR_SHIFT))
		rc6_mode = GEN7_RC_CTL_TO_MODE;

	I915_WRITE(GEN6_RC_CONTROL, rc6_mode);

	/* 4 Program defaults and thresholds for RPS*/
	I915_WRITE(GEN6_RP_DOWN_TIMEOUT, 1000000);
	I915_WRITE(GEN6_RP_UP_THRESHOLD, 59400);
	I915_WRITE(GEN6_RP_DOWN_THRESHOLD, 245000);
	I915_WRITE(GEN6_RP_UP_EI, 66000);
	I915_WRITE(GEN6_RP_DOWN_EI, 350000);

	I915_WRITE(GEN6_RP_IDLE_HYSTERSIS, 10);

	/* 5: Enable RPS */
	I915_WRITE(GEN6_RP_CONTROL,
		   GEN6_RP_MEDIA_HW_NORMAL_MODE |
		   GEN6_RP_MEDIA_IS_GFX |
		   GEN6_RP_ENABLE |
		   GEN6_RP_UP_BUSY_AVG |
		   GEN6_RP_DOWN_IDLE_AVG);

	/* Setting Fixed Bias */
	val = VLV_OVERRIDE_EN |
		  VLV_SOC_TDP_EN |
		  CHV_BIAS_CPU_50_SOC_50;
	vlv_punit_write(dev_priv, VLV_TURBO_SOC_OVERRIDE, val);

	val = vlv_punit_read(dev_priv, PUNIT_REG_GPU_FREQ_STS);

	/* RPS code assumes GPLL is used */
	WARN_ONCE((val & GPLLENABLE) == 0, "GPLL not enabled\n");

	DRM_DEBUG_DRIVER("GPLL enabled? %s\n", yesno(val & GPLLENABLE));
	DRM_DEBUG_DRIVER("GPU status: 0x%08x\n", val);

	reset_rps(dev_priv, valleyview_set_rps);

	intel_uncore_forcewake_put(dev_priv, FORCEWAKE_ALL);
}

static void valleyview_enable_rps(struct drm_i915_private *dev_priv)
{
	struct intel_engine_cs *engine;
	u32 gtfifodbg, val, rc6_mode = 0;

	WARN_ON(!mutex_is_locked(&dev_priv->rps.hw_lock));

	valleyview_check_pctx(dev_priv);

	gtfifodbg = I915_READ(GTFIFODBG);
	if (gtfifodbg) {
		DRM_DEBUG_DRIVER("GT fifo had a previous error %x\n",
				 gtfifodbg);
		I915_WRITE(GTFIFODBG, gtfifodbg);
	}

	/* If VLV, Forcewake all wells, else re-direct to regular path */
	intel_uncore_forcewake_get(dev_priv, FORCEWAKE_ALL);

	/*  Disable RC states. */
	I915_WRITE(GEN6_RC_CONTROL, 0);

	I915_WRITE(GEN6_RP_DOWN_TIMEOUT, 1000000);
	I915_WRITE(GEN6_RP_UP_THRESHOLD, 59400);
	I915_WRITE(GEN6_RP_DOWN_THRESHOLD, 245000);
	I915_WRITE(GEN6_RP_UP_EI, 66000);
	I915_WRITE(GEN6_RP_DOWN_EI, 350000);

	I915_WRITE(GEN6_RP_IDLE_HYSTERSIS, 10);

	I915_WRITE(GEN6_RP_CONTROL,
		   GEN6_RP_MEDIA_TURBO |
		   GEN6_RP_MEDIA_HW_NORMAL_MODE |
		   GEN6_RP_MEDIA_IS_GFX |
		   GEN6_RP_ENABLE |
		   GEN6_RP_UP_BUSY_AVG |
		   GEN6_RP_DOWN_IDLE_CONT);

	I915_WRITE(GEN6_RC6_WAKE_RATE_LIMIT, 0x00280000);
	I915_WRITE(GEN6_RC_EVALUATION_INTERVAL, 125000);
	I915_WRITE(GEN6_RC_IDLE_HYSTERSIS, 25);

	for_each_engine(engine, dev_priv)
		I915_WRITE(RING_MAX_IDLE(engine->mmio_base), 10);

	I915_WRITE(GEN6_RC6_THRESHOLD, 0x557);

	/* allows RC6 residency counter to work */
	I915_WRITE(VLV_COUNTER_CONTROL,
		   _MASKED_BIT_ENABLE(VLV_MEDIA_RC0_COUNT_EN |
				      VLV_RENDER_RC0_COUNT_EN |
				      VLV_MEDIA_RC6_COUNT_EN |
				      VLV_RENDER_RC6_COUNT_EN));

	if (intel_enable_rc6() & INTEL_RC6_ENABLE)
		rc6_mode = GEN7_RC_CTL_TO_MODE | VLV_RC_CTL_CTX_RST_PARALLEL;

	intel_print_rc6_info(dev_priv, rc6_mode);

	I915_WRITE(GEN6_RC_CONTROL, rc6_mode);

	/* Setting Fixed Bias */
	val = VLV_OVERRIDE_EN |
		  VLV_SOC_TDP_EN |
		  VLV_BIAS_CPU_125_SOC_875;
	vlv_punit_write(dev_priv, VLV_TURBO_SOC_OVERRIDE, val);

	val = vlv_punit_read(dev_priv, PUNIT_REG_GPU_FREQ_STS);

	/* RPS code assumes GPLL is used */
	WARN_ONCE((val & GPLLENABLE) == 0, "GPLL not enabled\n");

	DRM_DEBUG_DRIVER("GPLL enabled? %s\n", yesno(val & GPLLENABLE));
	DRM_DEBUG_DRIVER("GPU status: 0x%08x\n", val);

	reset_rps(dev_priv, valleyview_set_rps);

	intel_uncore_forcewake_put(dev_priv, FORCEWAKE_ALL);
}

static unsigned long intel_pxfreq(u32 vidfreq)
{
	unsigned long freq;
	int div = (vidfreq & 0x3f0000) >> 16;
	int post = (vidfreq & 0x3000) >> 12;
	int pre = (vidfreq & 0x7);

	if (!pre)
		return 0;

	freq = ((div * 133333) / ((1<<post) * pre));

	return freq;
}

static const struct cparams {
	u16 i;
	u16 t;
	u16 m;
	u16 c;
} cparams[] = {
	{ 1, 1333, 301, 28664 },
	{ 1, 1066, 294, 24460 },
	{ 1, 800, 294, 25192 },
	{ 0, 1333, 276, 27605 },
	{ 0, 1066, 276, 27605 },
	{ 0, 800, 231, 23784 },
};

static unsigned long __i915_chipset_val(struct drm_i915_private *dev_priv)
{
	u64 total_count, diff, ret;
	u32 count1, count2, count3, m = 0, c = 0;
	unsigned long now = jiffies_to_msecs(jiffies), diff1;
	int i;

	assert_spin_locked(&mchdev_lock);

	diff1 = now - dev_priv->ips.last_time1;

	/* Prevent division-by-zero if we are asking too fast.
	 * Also, we don't get interesting results if we are polling
	 * faster than once in 10ms, so just return the saved value
	 * in such cases.
	 */
	if (diff1 <= 10)
		return dev_priv->ips.chipset_power;

	count1 = I915_READ(DMIEC);
	count2 = I915_READ(DDREC);
	count3 = I915_READ(CSIEC);

	total_count = count1 + count2 + count3;

	/* FIXME: handle per-counter overflow */
	if (total_count < dev_priv->ips.last_count1) {
		diff = ~0UL - dev_priv->ips.last_count1;
		diff += total_count;
	} else {
		diff = total_count - dev_priv->ips.last_count1;
	}

	for (i = 0; i < ARRAY_SIZE(cparams); i++) {
		if (cparams[i].i == dev_priv->ips.c_m &&
		    cparams[i].t == dev_priv->ips.r_t) {
			m = cparams[i].m;
			c = cparams[i].c;
			break;
		}
	}

	diff = div_u64(diff, diff1);
	ret = ((m * diff) + c);
	ret = div_u64(ret, 10);

	dev_priv->ips.last_count1 = total_count;
	dev_priv->ips.last_time1 = now;

	dev_priv->ips.chipset_power = ret;

	return ret;
}

unsigned long i915_chipset_val(struct drm_i915_private *dev_priv)
{
	unsigned long val;

	if (INTEL_INFO(dev_priv)->gen != 5)
		return 0;

	spin_lock_irq(&mchdev_lock);

	val = __i915_chipset_val(dev_priv);

	spin_unlock_irq(&mchdev_lock);

	return val;
}

unsigned long i915_mch_val(struct drm_i915_private *dev_priv)
{
	unsigned long m, x, b;
	u32 tsfs;

	tsfs = I915_READ(TSFS);

	m = ((tsfs & TSFS_SLOPE_MASK) >> TSFS_SLOPE_SHIFT);
	x = I915_READ8(TR1);

	b = tsfs & TSFS_INTR_MASK;

	return ((m * x) / 127) - b;
}

static int _pxvid_to_vd(u8 pxvid)
{
	if (pxvid == 0)
		return 0;

	if (pxvid >= 8 && pxvid < 31)
		pxvid = 31;

	return (pxvid + 2) * 125;
}

static u32 pvid_to_extvid(struct drm_i915_private *dev_priv, u8 pxvid)
{
	const int vd = _pxvid_to_vd(pxvid);
	const int vm = vd - 1125;

	if (INTEL_INFO(dev_priv)->is_mobile)
		return vm > 0 ? vm : 0;

	return vd;
}

static void __i915_update_gfx_val(struct drm_i915_private *dev_priv)
{
	u64 now, diff, diffms;
	u32 count;

	assert_spin_locked(&mchdev_lock);

	now = ktime_get_raw_ns();
	diffms = now - dev_priv->ips.last_time2;
	do_div(diffms, NSEC_PER_MSEC);

	/* Don't divide by 0 */
	if (!diffms)
		return;

	count = I915_READ(GFXEC);

	if (count < dev_priv->ips.last_count2) {
		diff = ~0UL - dev_priv->ips.last_count2;
		diff += count;
	} else {
		diff = count - dev_priv->ips.last_count2;
	}

	dev_priv->ips.last_count2 = count;
	dev_priv->ips.last_time2 = now;

	/* More magic constants... */
	diff = diff * 1181;
	diff = div_u64(diff, diffms * 10);
	dev_priv->ips.gfx_power = diff;
}

void i915_update_gfx_val(struct drm_i915_private *dev_priv)
{
	if (INTEL_INFO(dev_priv)->gen != 5)
		return;

	spin_lock_irq(&mchdev_lock);

	__i915_update_gfx_val(dev_priv);

	spin_unlock_irq(&mchdev_lock);
}

static unsigned long __i915_gfx_val(struct drm_i915_private *dev_priv)
{
	unsigned long t, corr, state1, corr2, state2;
	u32 pxvid, ext_v;

	assert_spin_locked(&mchdev_lock);

	pxvid = I915_READ(PXVFREQ(dev_priv->rps.cur_freq));
	pxvid = (pxvid >> 24) & 0x7f;
	ext_v = pvid_to_extvid(dev_priv, pxvid);

	state1 = ext_v;

	t = i915_mch_val(dev_priv);

	/* Revel in the empirically derived constants */

	/* Correction factor in 1/100000 units */
	if (t > 80)
		corr = ((t * 2349) + 135940);
	else if (t >= 50)
		corr = ((t * 964) + 29317);
	else /* < 50 */
		corr = ((t * 301) + 1004);

	corr = corr * ((150142 * state1) / 10000 - 78642);
	corr /= 100000;
	corr2 = (corr * dev_priv->ips.corr);

	state2 = (corr2 * state1) / 10000;
	state2 /= 100; /* convert to mW */

	__i915_update_gfx_val(dev_priv);

	return dev_priv->ips.gfx_power + state2;
}

unsigned long i915_gfx_val(struct drm_i915_private *dev_priv)
{
	unsigned long val;

	if (INTEL_INFO(dev_priv)->gen != 5)
		return 0;

	spin_lock_irq(&mchdev_lock);

	val = __i915_gfx_val(dev_priv);

	spin_unlock_irq(&mchdev_lock);

	return val;
}

/**
 * i915_read_mch_val - return value for IPS use
 *
 * Calculate and return a value for the IPS driver to use when deciding whether
 * we have thermal and power headroom to increase CPU or GPU power budget.
 */
unsigned long i915_read_mch_val(void)
{
	struct drm_i915_private *dev_priv;
	unsigned long chipset_val, graphics_val, ret = 0;

	spin_lock_irq(&mchdev_lock);
	if (!i915_mch_dev)
		goto out_unlock;
	dev_priv = i915_mch_dev;

	chipset_val = __i915_chipset_val(dev_priv);
	graphics_val = __i915_gfx_val(dev_priv);

	ret = chipset_val + graphics_val;

out_unlock:
	spin_unlock_irq(&mchdev_lock);

	return ret;
}
EXPORT_SYMBOL_GPL(i915_read_mch_val);

/**
 * i915_gpu_raise - raise GPU frequency limit
 *
 * Raise the limit; IPS indicates we have thermal headroom.
 */
bool i915_gpu_raise(void)
{
	struct drm_i915_private *dev_priv;
	bool ret = true;

	spin_lock_irq(&mchdev_lock);
	if (!i915_mch_dev) {
		ret = false;
		goto out_unlock;
	}
	dev_priv = i915_mch_dev;

	if (dev_priv->ips.max_delay > dev_priv->ips.fmax)
		dev_priv->ips.max_delay--;

out_unlock:
	spin_unlock_irq(&mchdev_lock);

	return ret;
}
EXPORT_SYMBOL_GPL(i915_gpu_raise);

/**
 * i915_gpu_lower - lower GPU frequency limit
 *
 * IPS indicates we're close to a thermal limit, so throttle back the GPU
 * frequency maximum.
 */
bool i915_gpu_lower(void)
{
	struct drm_i915_private *dev_priv;
	bool ret = true;

	spin_lock_irq(&mchdev_lock);
	if (!i915_mch_dev) {
		ret = false;
		goto out_unlock;
	}
	dev_priv = i915_mch_dev;

	if (dev_priv->ips.max_delay < dev_priv->ips.min_delay)
		dev_priv->ips.max_delay++;

out_unlock:
	spin_unlock_irq(&mchdev_lock);

	return ret;
}
EXPORT_SYMBOL_GPL(i915_gpu_lower);

/**
 * i915_gpu_busy - indicate GPU business to IPS
 *
 * Tell the IPS driver whether or not the GPU is busy.
 */
bool i915_gpu_busy(void)
{
	bool ret = false;

	spin_lock_irq(&mchdev_lock);
	if (i915_mch_dev)
		ret = i915_mch_dev->gt.awake;
	spin_unlock_irq(&mchdev_lock);

	return ret;
}
EXPORT_SYMBOL_GPL(i915_gpu_busy);

/**
 * i915_gpu_turbo_disable - disable graphics turbo
 *
 * Disable graphics turbo by resetting the max frequency and setting the
 * current frequency to the default.
 */
bool i915_gpu_turbo_disable(void)
{
	struct drm_i915_private *dev_priv;
	bool ret = true;

	spin_lock_irq(&mchdev_lock);
	if (!i915_mch_dev) {
		ret = false;
		goto out_unlock;
	}
	dev_priv = i915_mch_dev;

	dev_priv->ips.max_delay = dev_priv->ips.fstart;

	if (!ironlake_set_drps(dev_priv, dev_priv->ips.fstart))
		ret = false;

out_unlock:
	spin_unlock_irq(&mchdev_lock);

	return ret;
}
EXPORT_SYMBOL_GPL(i915_gpu_turbo_disable);

/**
 * Tells the intel_ips driver that the i915 driver is now loaded, if
 * IPS got loaded first.
 *
 * This awkward dance is so that neither module has to depend on the
 * other in order for IPS to do the appropriate communication of
 * GPU turbo limits to i915.
 */
static void
ips_ping_for_i915_load(void)
{
	void (*link)(void);

	link = symbol_get(ips_link_to_i915_driver);
	if (link) {
		link();
		symbol_put(ips_link_to_i915_driver);
	}
}

void intel_gpu_ips_init(struct drm_i915_private *dev_priv)
{
	/* We only register the i915 ips part with intel-ips once everything is
	 * set up, to avoid intel-ips sneaking in and reading bogus values. */
	spin_lock_irq(&mchdev_lock);
	i915_mch_dev = dev_priv;
	spin_unlock_irq(&mchdev_lock);

	ips_ping_for_i915_load();
}

void intel_gpu_ips_teardown(void)
{
	spin_lock_irq(&mchdev_lock);
	i915_mch_dev = NULL;
	spin_unlock_irq(&mchdev_lock);
}

static void intel_init_emon(struct drm_i915_private *dev_priv)
{
	u32 lcfuse;
	u8 pxw[16];
	int i;

	/* Disable to program */
	I915_WRITE(ECR, 0);
	POSTING_READ(ECR);

	/* Program energy weights for various events */
	I915_WRITE(SDEW, 0x15040d00);
	I915_WRITE(CSIEW0, 0x007f0000);
	I915_WRITE(CSIEW1, 0x1e220004);
	I915_WRITE(CSIEW2, 0x04000004);

	for (i = 0; i < 5; i++)
		I915_WRITE(PEW(i), 0);
	for (i = 0; i < 3; i++)
		I915_WRITE(DEW(i), 0);

	/* Program P-state weights to account for frequency power adjustment */
	for (i = 0; i < 16; i++) {
		u32 pxvidfreq = I915_READ(PXVFREQ(i));
		unsigned long freq = intel_pxfreq(pxvidfreq);
		unsigned long vid = (pxvidfreq & PXVFREQ_PX_MASK) >>
			PXVFREQ_PX_SHIFT;
		unsigned long val;

		val = vid * vid;
		val *= (freq / 1000);
		val *= 255;
		val /= (127*127*900);
		if (val > 0xff)
			DRM_ERROR("bad pxval: %ld\n", val);
		pxw[i] = val;
	}
	/* Render standby states get 0 weight */
	pxw[14] = 0;
	pxw[15] = 0;

	for (i = 0; i < 4; i++) {
		u32 val = (pxw[i*4] << 24) | (pxw[(i*4)+1] << 16) |
			(pxw[(i*4)+2] << 8) | (pxw[(i*4)+3]);
		I915_WRITE(PXW(i), val);
	}

	/* Adjust magic regs to magic values (more experimental results) */
	I915_WRITE(OGW0, 0);
	I915_WRITE(OGW1, 0);
	I915_WRITE(EG0, 0x00007f00);
	I915_WRITE(EG1, 0x0000000e);
	I915_WRITE(EG2, 0x000e0000);
	I915_WRITE(EG3, 0x68000300);
	I915_WRITE(EG4, 0x42000000);
	I915_WRITE(EG5, 0x00140031);
	I915_WRITE(EG6, 0);
	I915_WRITE(EG7, 0);

	for (i = 0; i < 8; i++)
		I915_WRITE(PXWL(i), 0);

	/* Enable PMON + select events */
	I915_WRITE(ECR, 0x80000019);

	lcfuse = I915_READ(LCFUSE02);

	dev_priv->ips.corr = (lcfuse & LCFUSE_HIV_MASK);
}

void intel_init_gt_powersave(struct drm_i915_private *dev_priv)
{
	/*
	 * RPM depends on RC6 to save restore the GT HW context, so make RC6 a
	 * requirement.
	 */
	if (!i915.enable_rc6) {
		DRM_INFO("RC6 disabled, disabling runtime PM support\n");
		intel_runtime_pm_get(dev_priv);
	}

	mutex_lock(&dev_priv->drm.struct_mutex);
	mutex_lock(&dev_priv->rps.hw_lock);

	/* Initialize RPS limits (for userspace) */
	if (IS_CHERRYVIEW(dev_priv))
		cherryview_init_gt_powersave(dev_priv);
	else if (IS_VALLEYVIEW(dev_priv))
		valleyview_init_gt_powersave(dev_priv);
	else if (INTEL_GEN(dev_priv) >= 6)
		gen6_init_rps_frequencies(dev_priv);

	/* Derive initial user preferences/limits from the hardware limits */
	dev_priv->rps.idle_freq = dev_priv->rps.min_freq;
	dev_priv->rps.cur_freq = dev_priv->rps.idle_freq;

	dev_priv->rps.max_freq_softlimit = dev_priv->rps.max_freq;
	dev_priv->rps.min_freq_softlimit = dev_priv->rps.min_freq;

	if (IS_HASWELL(dev_priv) || IS_BROADWELL(dev_priv))
		dev_priv->rps.min_freq_softlimit =
			max_t(int,
			      dev_priv->rps.efficient_freq,
			      intel_freq_opcode(dev_priv, 450));

	/* After setting max-softlimit, find the overclock max freq */
	if (IS_GEN6(dev_priv) ||
	    IS_IVYBRIDGE(dev_priv) || IS_HASWELL(dev_priv)) {
		u32 params = 0;

		sandybridge_pcode_read(dev_priv, GEN6_READ_OC_PARAMS, &params);
		if (params & BIT(31)) { /* OC supported */
			DRM_DEBUG_DRIVER("Overclocking supported, max: %dMHz, overclock: %dMHz\n",
					 (dev_priv->rps.max_freq & 0xff) * 50,
					 (params & 0xff) * 50);
			dev_priv->rps.max_freq = params & 0xff;
		}
	}

	/* Finally allow us to boost to max by default */
	dev_priv->rps.boost_freq = dev_priv->rps.max_freq;

	mutex_unlock(&dev_priv->rps.hw_lock);
	mutex_unlock(&dev_priv->drm.struct_mutex);

	intel_autoenable_gt_powersave(dev_priv);
}

void intel_cleanup_gt_powersave(struct drm_i915_private *dev_priv)
{
	if (IS_VALLEYVIEW(dev_priv))
		valleyview_cleanup_gt_powersave(dev_priv);

	if (!i915.enable_rc6)
		intel_runtime_pm_put(dev_priv);
}

/**
 * intel_suspend_gt_powersave - suspend PM work and helper threads
 * @dev_priv: i915 device
 *
 * We don't want to disable RC6 or other features here, we just want
 * to make sure any work we've queued has finished and won't bother
 * us while we're suspended.
 */
void intel_suspend_gt_powersave(struct drm_i915_private *dev_priv)
{
	if (INTEL_GEN(dev_priv) < 6)
		return;

	if (cancel_delayed_work_sync(&dev_priv->rps.autoenable_work))
		intel_runtime_pm_put(dev_priv);

	/* gen6_rps_idle() will be called later to disable interrupts */
}

void intel_sanitize_gt_powersave(struct drm_i915_private *dev_priv)
{
	dev_priv->rps.enabled = true; /* force disabling */
	intel_disable_gt_powersave(dev_priv);

	gen6_reset_rps_interrupts(dev_priv);
}

void intel_disable_gt_powersave(struct drm_i915_private *dev_priv)
{
	if (!READ_ONCE(dev_priv->rps.enabled))
		return;

	mutex_lock(&dev_priv->rps.hw_lock);

	if (INTEL_GEN(dev_priv) >= 9) {
		gen9_disable_rc6(dev_priv);
		gen9_disable_rps(dev_priv);
	} else if (IS_CHERRYVIEW(dev_priv)) {
		cherryview_disable_rps(dev_priv);
	} else if (IS_VALLEYVIEW(dev_priv)) {
		valleyview_disable_rps(dev_priv);
	} else if (INTEL_GEN(dev_priv) >= 6) {
		gen6_disable_rps(dev_priv);
	}  else if (IS_IRONLAKE_M(dev_priv)) {
		ironlake_disable_drps(dev_priv);
	}

	dev_priv->rps.enabled = false;
	mutex_unlock(&dev_priv->rps.hw_lock);
}

void intel_enable_gt_powersave(struct drm_i915_private *dev_priv)
{
	/* We shouldn't be disabling as we submit, so this should be less
	 * racy than it appears!
	 */
	if (READ_ONCE(dev_priv->rps.enabled))
		return;

	/* Powersaving is controlled by the host when inside a VM */
	if (intel_vgpu_active(dev_priv))
		return;

	mutex_lock(&dev_priv->rps.hw_lock);

	if (IS_CHERRYVIEW(dev_priv)) {
		cherryview_enable_rps(dev_priv);
	} else if (IS_VALLEYVIEW(dev_priv)) {
		valleyview_enable_rps(dev_priv);
	} else if (INTEL_GEN(dev_priv) >= 9) {
		gen9_enable_rc6(dev_priv);
		gen9_enable_rps(dev_priv);
		if (IS_SKYLAKE(dev_priv) || IS_KABYLAKE(dev_priv))
			gen6_update_ring_freq(dev_priv);
	} else if (IS_BROADWELL(dev_priv)) {
		gen8_enable_rps(dev_priv);
		gen6_update_ring_freq(dev_priv);
	} else if (INTEL_GEN(dev_priv) >= 6) {
		gen6_enable_rps(dev_priv);
		gen6_update_ring_freq(dev_priv);
	} else if (IS_IRONLAKE_M(dev_priv)) {
		ironlake_enable_drps(dev_priv);
		intel_init_emon(dev_priv);
	}

	WARN_ON(dev_priv->rps.max_freq < dev_priv->rps.min_freq);
	WARN_ON(dev_priv->rps.idle_freq > dev_priv->rps.max_freq);

	WARN_ON(dev_priv->rps.efficient_freq < dev_priv->rps.min_freq);
	WARN_ON(dev_priv->rps.efficient_freq > dev_priv->rps.max_freq);

	dev_priv->rps.enabled = true;
	mutex_unlock(&dev_priv->rps.hw_lock);
}

static void __intel_autoenable_gt_powersave(struct work_struct *work)
{
	struct drm_i915_private *dev_priv =
		container_of(work, typeof(*dev_priv), rps.autoenable_work.work);
	struct intel_engine_cs *rcs;
	struct drm_i915_gem_request *req;

	if (READ_ONCE(dev_priv->rps.enabled))
		goto out;

	rcs = &dev_priv->engine[RCS];
	if (rcs->last_context)
		goto out;

	if (!rcs->init_context)
		goto out;

	mutex_lock(&dev_priv->drm.struct_mutex);

	req = i915_gem_request_alloc(rcs, dev_priv->kernel_context);
	if (IS_ERR(req))
		goto unlock;

	if (!i915.enable_execlists && i915_switch_context(req) == 0)
		rcs->init_context(req);

	/* Mark the device busy, calling intel_enable_gt_powersave() */
	i915_add_request_no_flush(req);

unlock:
	mutex_unlock(&dev_priv->drm.struct_mutex);
out:
	intel_runtime_pm_put(dev_priv);
}

void intel_autoenable_gt_powersave(struct drm_i915_private *dev_priv)
{
	if (READ_ONCE(dev_priv->rps.enabled))
		return;

	if (IS_IRONLAKE_M(dev_priv)) {
		ironlake_enable_drps(dev_priv);
		intel_init_emon(dev_priv);
	} else if (INTEL_INFO(dev_priv)->gen >= 6) {
		/*
		 * PCU communication is slow and this doesn't need to be
		 * done at any specific time, so do this out of our fast path
		 * to make resume and init faster.
		 *
		 * We depend on the HW RC6 power context save/restore
		 * mechanism when entering D3 through runtime PM suspend. So
		 * disable RPM until RPS/RC6 is properly setup. We can only
		 * get here via the driver load/system resume/runtime resume
		 * paths, so the _noresume version is enough (and in case of
		 * runtime resume it's necessary).
		 */
		if (queue_delayed_work(dev_priv->wq,
				       &dev_priv->rps.autoenable_work,
				       round_jiffies_up_relative(HZ)))
			intel_runtime_pm_get_noresume(dev_priv);
	}
}

static void ibx_init_clock_gating(struct drm_device *dev)
{
	struct drm_i915_private *dev_priv = to_i915(dev);

	/*
	 * On Ibex Peak and Cougar Point, we need to disable clock
	 * gating for the panel power sequencer or it will fail to
	 * start up when no ports are active.
	 */
	I915_WRITE(SOUTH_DSPCLK_GATE_D, PCH_DPLSUNIT_CLOCK_GATE_DISABLE);
}

static void g4x_disable_trickle_feed(struct drm_device *dev)
{
	struct drm_i915_private *dev_priv = to_i915(dev);
	enum pipe pipe;

	for_each_pipe(dev_priv, pipe) {
		I915_WRITE(DSPCNTR(pipe),
			   I915_READ(DSPCNTR(pipe)) |
			   DISPPLANE_TRICKLE_FEED_DISABLE);

		I915_WRITE(DSPSURF(pipe), I915_READ(DSPSURF(pipe)));
		POSTING_READ(DSPSURF(pipe));
	}
}

static void ilk_init_lp_watermarks(struct drm_device *dev)
{
	struct drm_i915_private *dev_priv = to_i915(dev);

	I915_WRITE(WM3_LP_ILK, I915_READ(WM3_LP_ILK) & ~WM1_LP_SR_EN);
	I915_WRITE(WM2_LP_ILK, I915_READ(WM2_LP_ILK) & ~WM1_LP_SR_EN);
	I915_WRITE(WM1_LP_ILK, I915_READ(WM1_LP_ILK) & ~WM1_LP_SR_EN);

	/*
	 * Don't touch WM1S_LP_EN here.
	 * Doing so could cause underruns.
	 */
}

static void ironlake_init_clock_gating(struct drm_device *dev)
{
	struct drm_i915_private *dev_priv = to_i915(dev);
	uint32_t dspclk_gate = ILK_VRHUNIT_CLOCK_GATE_DISABLE;

	/*
	 * Required for FBC
	 * WaFbcDisableDpfcClockGating:ilk
	 */
	dspclk_gate |= ILK_DPFCRUNIT_CLOCK_GATE_DISABLE |
		   ILK_DPFCUNIT_CLOCK_GATE_DISABLE |
		   ILK_DPFDUNIT_CLOCK_GATE_ENABLE;

	I915_WRITE(PCH_3DCGDIS0,
		   MARIUNIT_CLOCK_GATE_DISABLE |
		   SVSMUNIT_CLOCK_GATE_DISABLE);
	I915_WRITE(PCH_3DCGDIS1,
		   VFMUNIT_CLOCK_GATE_DISABLE);

	/*
	 * According to the spec the following bits should be set in
	 * order to enable memory self-refresh
	 * The bit 22/21 of 0x42004
	 * The bit 5 of 0x42020
	 * The bit 15 of 0x45000
	 */
	I915_WRITE(ILK_DISPLAY_CHICKEN2,
		   (I915_READ(ILK_DISPLAY_CHICKEN2) |
		    ILK_DPARB_GATE | ILK_VSDPFD_FULL));
	dspclk_gate |= ILK_DPARBUNIT_CLOCK_GATE_ENABLE;
	I915_WRITE(DISP_ARB_CTL,
		   (I915_READ(DISP_ARB_CTL) |
		    DISP_FBC_WM_DIS));

	ilk_init_lp_watermarks(dev);

	/*
	 * Based on the document from hardware guys the following bits
	 * should be set unconditionally in order to enable FBC.
	 * The bit 22 of 0x42000
	 * The bit 22 of 0x42004
	 * The bit 7,8,9 of 0x42020.
	 */
	if (IS_IRONLAKE_M(dev)) {
		/* WaFbcAsynchFlipDisableFbcQueue:ilk */
		I915_WRITE(ILK_DISPLAY_CHICKEN1,
			   I915_READ(ILK_DISPLAY_CHICKEN1) |
			   ILK_FBCQ_DIS);
		I915_WRITE(ILK_DISPLAY_CHICKEN2,
			   I915_READ(ILK_DISPLAY_CHICKEN2) |
			   ILK_DPARB_GATE);
	}

	I915_WRITE(ILK_DSPCLK_GATE_D, dspclk_gate);

	I915_WRITE(ILK_DISPLAY_CHICKEN2,
		   I915_READ(ILK_DISPLAY_CHICKEN2) |
		   ILK_ELPIN_409_SELECT);
	I915_WRITE(_3D_CHICKEN2,
		   _3D_CHICKEN2_WM_READ_PIPELINED << 16 |
		   _3D_CHICKEN2_WM_READ_PIPELINED);

	/* WaDisableRenderCachePipelinedFlush:ilk */
	I915_WRITE(CACHE_MODE_0,
		   _MASKED_BIT_ENABLE(CM0_PIPELINED_RENDER_FLUSH_DISABLE));

	/* WaDisable_RenderCache_OperationalFlush:ilk */
	I915_WRITE(CACHE_MODE_0, _MASKED_BIT_DISABLE(RC_OP_FLUSH_ENABLE));

	g4x_disable_trickle_feed(dev);

	ibx_init_clock_gating(dev);
}

static void cpt_init_clock_gating(struct drm_device *dev)
{
	struct drm_i915_private *dev_priv = to_i915(dev);
	int pipe;
	uint32_t val;

	/*
	 * On Ibex Peak and Cougar Point, we need to disable clock
	 * gating for the panel power sequencer or it will fail to
	 * start up when no ports are active.
	 */
	I915_WRITE(SOUTH_DSPCLK_GATE_D, PCH_DPLSUNIT_CLOCK_GATE_DISABLE |
		   PCH_DPLUNIT_CLOCK_GATE_DISABLE |
		   PCH_CPUNIT_CLOCK_GATE_DISABLE);
	I915_WRITE(SOUTH_CHICKEN2, I915_READ(SOUTH_CHICKEN2) |
		   DPLS_EDP_PPS_FIX_DIS);
	/* The below fixes the weird display corruption, a few pixels shifted
	 * downward, on (only) LVDS of some HP laptops with IVY.
	 */
	for_each_pipe(dev_priv, pipe) {
		val = I915_READ(TRANS_CHICKEN2(pipe));
		val |= TRANS_CHICKEN2_TIMING_OVERRIDE;
		val &= ~TRANS_CHICKEN2_FDI_POLARITY_REVERSED;
		if (dev_priv->vbt.fdi_rx_polarity_inverted)
			val |= TRANS_CHICKEN2_FDI_POLARITY_REVERSED;
		val &= ~TRANS_CHICKEN2_FRAME_START_DELAY_MASK;
		val &= ~TRANS_CHICKEN2_DISABLE_DEEP_COLOR_COUNTER;
		val &= ~TRANS_CHICKEN2_DISABLE_DEEP_COLOR_MODESWITCH;
		I915_WRITE(TRANS_CHICKEN2(pipe), val);
	}
	/* WADP0ClockGatingDisable */
	for_each_pipe(dev_priv, pipe) {
		I915_WRITE(TRANS_CHICKEN1(pipe),
			   TRANS_CHICKEN1_DP0UNIT_GC_DISABLE);
	}
}

static void gen6_check_mch_setup(struct drm_device *dev)
{
	struct drm_i915_private *dev_priv = to_i915(dev);
	uint32_t tmp;

	tmp = I915_READ(MCH_SSKPD);
	if ((tmp & MCH_SSKPD_WM0_MASK) != MCH_SSKPD_WM0_VAL)
		DRM_DEBUG_KMS("Wrong MCH_SSKPD value: 0x%08x This can cause underruns.\n",
			      tmp);
}

static void gen6_init_clock_gating(struct drm_device *dev)
{
	struct drm_i915_private *dev_priv = to_i915(dev);
	uint32_t dspclk_gate = ILK_VRHUNIT_CLOCK_GATE_DISABLE;

	I915_WRITE(ILK_DSPCLK_GATE_D, dspclk_gate);

	I915_WRITE(ILK_DISPLAY_CHICKEN2,
		   I915_READ(ILK_DISPLAY_CHICKEN2) |
		   ILK_ELPIN_409_SELECT);

	/* WaDisableHiZPlanesWhenMSAAEnabled:snb */
	I915_WRITE(_3D_CHICKEN,
		   _MASKED_BIT_ENABLE(_3D_CHICKEN_HIZ_PLANE_DISABLE_MSAA_4X_SNB));

	/* WaDisable_RenderCache_OperationalFlush:snb */
	I915_WRITE(CACHE_MODE_0, _MASKED_BIT_DISABLE(RC_OP_FLUSH_ENABLE));

	/*
	 * BSpec recoomends 8x4 when MSAA is used,
	 * however in practice 16x4 seems fastest.
	 *
	 * Note that PS/WM thread counts depend on the WIZ hashing
	 * disable bit, which we don't touch here, but it's good
	 * to keep in mind (see 3DSTATE_PS and 3DSTATE_WM).
	 */
	I915_WRITE(GEN6_GT_MODE,
		   _MASKED_FIELD(GEN6_WIZ_HASHING_MASK, GEN6_WIZ_HASHING_16x4));

	ilk_init_lp_watermarks(dev);

	I915_WRITE(CACHE_MODE_0,
		   _MASKED_BIT_DISABLE(CM0_STC_EVICT_DISABLE_LRA_SNB));

	I915_WRITE(GEN6_UCGCTL1,
		   I915_READ(GEN6_UCGCTL1) |
		   GEN6_BLBUNIT_CLOCK_GATE_DISABLE |
		   GEN6_CSUNIT_CLOCK_GATE_DISABLE);

	/* According to the BSpec vol1g, bit 12 (RCPBUNIT) clock
	 * gating disable must be set.  Failure to set it results in
	 * flickering pixels due to Z write ordering failures after
	 * some amount of runtime in the Mesa "fire" demo, and Unigine
	 * Sanctuary and Tropics, and apparently anything else with
	 * alpha test or pixel discard.
	 *
	 * According to the spec, bit 11 (RCCUNIT) must also be set,
	 * but we didn't debug actual testcases to find it out.
	 *
	 * WaDisableRCCUnitClockGating:snb
	 * WaDisableRCPBUnitClockGating:snb
	 */
	I915_WRITE(GEN6_UCGCTL2,
		   GEN6_RCPBUNIT_CLOCK_GATE_DISABLE |
		   GEN6_RCCUNIT_CLOCK_GATE_DISABLE);

	/* WaStripsFansDisableFastClipPerformanceFix:snb */
	I915_WRITE(_3D_CHICKEN3,
		   _MASKED_BIT_ENABLE(_3D_CHICKEN3_SF_DISABLE_FASTCLIP_CULL));

	/*
	 * Bspec says:
	 * "This bit must be set if 3DSTATE_CLIP clip mode is set to normal and
	 * 3DSTATE_SF number of SF output attributes is more than 16."
	 */
	I915_WRITE(_3D_CHICKEN3,
		   _MASKED_BIT_ENABLE(_3D_CHICKEN3_SF_DISABLE_PIPELINED_ATTR_FETCH));

	/*
	 * According to the spec the following bits should be
	 * set in order to enable memory self-refresh and fbc:
	 * The bit21 and bit22 of 0x42000
	 * The bit21 and bit22 of 0x42004
	 * The bit5 and bit7 of 0x42020
	 * The bit14 of 0x70180
	 * The bit14 of 0x71180
	 *
	 * WaFbcAsynchFlipDisableFbcQueue:snb
	 */
	I915_WRITE(ILK_DISPLAY_CHICKEN1,
		   I915_READ(ILK_DISPLAY_CHICKEN1) |
		   ILK_FBCQ_DIS | ILK_PABSTRETCH_DIS);
	I915_WRITE(ILK_DISPLAY_CHICKEN2,
		   I915_READ(ILK_DISPLAY_CHICKEN2) |
		   ILK_DPARB_GATE | ILK_VSDPFD_FULL);
	I915_WRITE(ILK_DSPCLK_GATE_D,
		   I915_READ(ILK_DSPCLK_GATE_D) |
		   ILK_DPARBUNIT_CLOCK_GATE_ENABLE  |
		   ILK_DPFDUNIT_CLOCK_GATE_ENABLE);

	g4x_disable_trickle_feed(dev);

	cpt_init_clock_gating(dev);

	gen6_check_mch_setup(dev);
}

static void gen7_setup_fixed_func_scheduler(struct drm_i915_private *dev_priv)
{
	uint32_t reg = I915_READ(GEN7_FF_THREAD_MODE);

	/*
	 * WaVSThreadDispatchOverride:ivb,vlv
	 *
	 * This actually overrides the dispatch
	 * mode for all thread types.
	 */
	reg &= ~GEN7_FF_SCHED_MASK;
	reg |= GEN7_FF_TS_SCHED_HW;
	reg |= GEN7_FF_VS_SCHED_HW;
	reg |= GEN7_FF_DS_SCHED_HW;

	I915_WRITE(GEN7_FF_THREAD_MODE, reg);
}

static void lpt_init_clock_gating(struct drm_device *dev)
{
	struct drm_i915_private *dev_priv = to_i915(dev);

	/*
	 * TODO: this bit should only be enabled when really needed, then
	 * disabled when not needed anymore in order to save power.
	 */
	if (HAS_PCH_LPT_LP(dev))
		I915_WRITE(SOUTH_DSPCLK_GATE_D,
			   I915_READ(SOUTH_DSPCLK_GATE_D) |
			   PCH_LP_PARTITION_LEVEL_DISABLE);

	/* WADPOClockGatingDisable:hsw */
	I915_WRITE(TRANS_CHICKEN1(PIPE_A),
		   I915_READ(TRANS_CHICKEN1(PIPE_A)) |
		   TRANS_CHICKEN1_DP0UNIT_GC_DISABLE);
}

static void lpt_suspend_hw(struct drm_device *dev)
{
	struct drm_i915_private *dev_priv = to_i915(dev);

	if (HAS_PCH_LPT_LP(dev)) {
		uint32_t val = I915_READ(SOUTH_DSPCLK_GATE_D);

		val &= ~PCH_LP_PARTITION_LEVEL_DISABLE;
		I915_WRITE(SOUTH_DSPCLK_GATE_D, val);
	}
}

static void gen8_set_l3sqc_credits(struct drm_i915_private *dev_priv,
				   int general_prio_credits,
				   int high_prio_credits)
{
	u32 misccpctl;

	/* WaTempDisableDOPClkGating:bdw */
	misccpctl = I915_READ(GEN7_MISCCPCTL);
	I915_WRITE(GEN7_MISCCPCTL, misccpctl & ~GEN7_DOP_CLOCK_GATE_ENABLE);

	I915_WRITE(GEN8_L3SQCREG1,
		   L3_GENERAL_PRIO_CREDITS(general_prio_credits) |
		   L3_HIGH_PRIO_CREDITS(high_prio_credits));

	/*
	 * Wait at least 100 clocks before re-enabling clock gating.
	 * See the definition of L3SQCREG1 in BSpec.
	 */
	POSTING_READ(GEN8_L3SQCREG1);
	udelay(1);
	I915_WRITE(GEN7_MISCCPCTL, misccpctl);
}

static void kabylake_init_clock_gating(struct drm_device *dev)
{
	struct drm_i915_private *dev_priv = dev->dev_private;

	gen9_init_clock_gating(dev);

	/* WaDisableSDEUnitClockGating:kbl */
	if (IS_KBL_REVID(dev_priv, 0, KBL_REVID_B0))
		I915_WRITE(GEN8_UCGCTL6, I915_READ(GEN8_UCGCTL6) |
			   GEN8_SDEUNIT_CLOCK_GATE_DISABLE);

	/* WaDisableGamClockGating:kbl */
	if (IS_KBL_REVID(dev_priv, 0, KBL_REVID_B0))
		I915_WRITE(GEN6_UCGCTL1, I915_READ(GEN6_UCGCTL1) |
			   GEN6_GAMUNIT_CLOCK_GATE_DISABLE);

	/* WaFbcNukeOnHostModify:kbl */
	I915_WRITE(ILK_DPFC_CHICKEN, I915_READ(ILK_DPFC_CHICKEN) |
		   ILK_DPFC_NUKE_ON_ANY_MODIFICATION);
}

static void skylake_init_clock_gating(struct drm_device *dev)
{
	struct drm_i915_private *dev_priv = dev->dev_private;

	gen9_init_clock_gating(dev);

	/* WAC6entrylatency:skl */
	I915_WRITE(FBC_LLC_READ_CTRL, I915_READ(FBC_LLC_READ_CTRL) |
		   FBC_LLC_FULLY_OPEN);

	/* WaFbcNukeOnHostModify:skl */
	I915_WRITE(ILK_DPFC_CHICKEN, I915_READ(ILK_DPFC_CHICKEN) |
		   ILK_DPFC_NUKE_ON_ANY_MODIFICATION);
}

static void broadwell_init_clock_gating(struct drm_device *dev)
{
	struct drm_i915_private *dev_priv = to_i915(dev);
	enum pipe pipe;

	ilk_init_lp_watermarks(dev);

	/* WaSwitchSolVfFArbitrationPriority:bdw */
	I915_WRITE(GAM_ECOCHK, I915_READ(GAM_ECOCHK) | HSW_ECOCHK_ARB_PRIO_SOL);

	/* WaPsrDPAMaskVBlankInSRD:bdw */
	I915_WRITE(CHICKEN_PAR1_1,
		   I915_READ(CHICKEN_PAR1_1) | DPA_MASK_VBLANK_SRD);

	/* WaPsrDPRSUnmaskVBlankInSRD:bdw */
	for_each_pipe(dev_priv, pipe) {
		I915_WRITE(CHICKEN_PIPESL_1(pipe),
			   I915_READ(CHICKEN_PIPESL_1(pipe)) |
			   BDW_DPRS_MASK_VBLANK_SRD);
	}

	/* WaVSRefCountFullforceMissDisable:bdw */
	/* WaDSRefCountFullforceMissDisable:bdw */
	I915_WRITE(GEN7_FF_THREAD_MODE,
		   I915_READ(GEN7_FF_THREAD_MODE) &
		   ~(GEN8_FF_DS_REF_CNT_FFME | GEN7_FF_VS_REF_CNT_FFME));

	I915_WRITE(GEN6_RC_SLEEP_PSMI_CONTROL,
		   _MASKED_BIT_ENABLE(GEN8_RC_SEMA_IDLE_MSG_DISABLE));

	/* WaDisableSDEUnitClockGating:bdw */
	I915_WRITE(GEN8_UCGCTL6, I915_READ(GEN8_UCGCTL6) |
		   GEN8_SDEUNIT_CLOCK_GATE_DISABLE);

	/* WaProgramL3SqcReg1Default:bdw */
	gen8_set_l3sqc_credits(dev_priv, 30, 2);

	/*
	 * WaGttCachingOffByDefault:bdw
	 * GTT cache may not work with big pages, so if those
	 * are ever enabled GTT cache may need to be disabled.
	 */
	I915_WRITE(HSW_GTT_CACHE_EN, GTT_CACHE_EN_ALL);

	/* WaKVMNotificationOnConfigChange:bdw */
	I915_WRITE(CHICKEN_PAR2_1, I915_READ(CHICKEN_PAR2_1)
		   | KVM_CONFIG_CHANGE_NOTIFICATION_SELECT);

	lpt_init_clock_gating(dev);
}

static void haswell_init_clock_gating(struct drm_device *dev)
{
	struct drm_i915_private *dev_priv = to_i915(dev);

	ilk_init_lp_watermarks(dev);

	/* L3 caching of data atomics doesn't work -- disable it. */
	I915_WRITE(HSW_SCRATCH1, HSW_SCRATCH1_L3_DATA_ATOMICS_DISABLE);
	I915_WRITE(HSW_ROW_CHICKEN3,
		   _MASKED_BIT_ENABLE(HSW_ROW_CHICKEN3_L3_GLOBAL_ATOMICS_DISABLE));

	/* This is required by WaCatErrorRejectionIssue:hsw */
	I915_WRITE(GEN7_SQ_CHICKEN_MBCUNIT_CONFIG,
			I915_READ(GEN7_SQ_CHICKEN_MBCUNIT_CONFIG) |
			GEN7_SQ_CHICKEN_MBCUNIT_SQINTMOB);

	/* WaVSRefCountFullforceMissDisable:hsw */
	I915_WRITE(GEN7_FF_THREAD_MODE,
		   I915_READ(GEN7_FF_THREAD_MODE) & ~GEN7_FF_VS_REF_CNT_FFME);

	/* WaDisable_RenderCache_OperationalFlush:hsw */
	I915_WRITE(CACHE_MODE_0_GEN7, _MASKED_BIT_DISABLE(RC_OP_FLUSH_ENABLE));

	/* enable HiZ Raw Stall Optimization */
	I915_WRITE(CACHE_MODE_0_GEN7,
		   _MASKED_BIT_DISABLE(HIZ_RAW_STALL_OPT_DISABLE));

	/* WaDisable4x2SubspanOptimization:hsw */
	I915_WRITE(CACHE_MODE_1,
		   _MASKED_BIT_ENABLE(PIXEL_SUBSPAN_COLLECT_OPT_DISABLE));

	/*
	 * BSpec recommends 8x4 when MSAA is used,
	 * however in practice 16x4 seems fastest.
	 *
	 * Note that PS/WM thread counts depend on the WIZ hashing
	 * disable bit, which we don't touch here, but it's good
	 * to keep in mind (see 3DSTATE_PS and 3DSTATE_WM).
	 */
	I915_WRITE(GEN7_GT_MODE,
		   _MASKED_FIELD(GEN6_WIZ_HASHING_MASK, GEN6_WIZ_HASHING_16x4));

	/* WaSampleCChickenBitEnable:hsw */
	I915_WRITE(HALF_SLICE_CHICKEN3,
		   _MASKED_BIT_ENABLE(HSW_SAMPLE_C_PERFORMANCE));

	/* WaSwitchSolVfFArbitrationPriority:hsw */
	I915_WRITE(GAM_ECOCHK, I915_READ(GAM_ECOCHK) | HSW_ECOCHK_ARB_PRIO_SOL);

	/* WaRsPkgCStateDisplayPMReq:hsw */
	I915_WRITE(CHICKEN_PAR1_1,
		   I915_READ(CHICKEN_PAR1_1) | FORCE_ARB_IDLE_PLANES);

	lpt_init_clock_gating(dev);
}

static void ivybridge_init_clock_gating(struct drm_device *dev)
{
	struct drm_i915_private *dev_priv = to_i915(dev);
	uint32_t snpcr;

	ilk_init_lp_watermarks(dev);

	I915_WRITE(ILK_DSPCLK_GATE_D, ILK_VRHUNIT_CLOCK_GATE_DISABLE);

	/* WaDisableEarlyCull:ivb */
	I915_WRITE(_3D_CHICKEN3,
		   _MASKED_BIT_ENABLE(_3D_CHICKEN_SF_DISABLE_OBJEND_CULL));

	/* WaDisableBackToBackFlipFix:ivb */
	I915_WRITE(IVB_CHICKEN3,
		   CHICKEN3_DGMG_REQ_OUT_FIX_DISABLE |
		   CHICKEN3_DGMG_DONE_FIX_DISABLE);

	/* WaDisablePSDDualDispatchEnable:ivb */
	if (IS_IVB_GT1(dev))
		I915_WRITE(GEN7_HALF_SLICE_CHICKEN1,
			   _MASKED_BIT_ENABLE(GEN7_PSD_SINGLE_PORT_DISPATCH_ENABLE));

	/* WaDisable_RenderCache_OperationalFlush:ivb */
	I915_WRITE(CACHE_MODE_0_GEN7, _MASKED_BIT_DISABLE(RC_OP_FLUSH_ENABLE));

	/* Apply the WaDisableRHWOOptimizationForRenderHang:ivb workaround. */
	I915_WRITE(GEN7_COMMON_SLICE_CHICKEN1,
		   GEN7_CSC1_RHWO_OPT_DISABLE_IN_RCC);

	/* WaApplyL3ControlAndL3ChickenMode:ivb */
	I915_WRITE(GEN7_L3CNTLREG1,
			GEN7_WA_FOR_GEN7_L3_CONTROL);
	I915_WRITE(GEN7_L3_CHICKEN_MODE_REGISTER,
		   GEN7_WA_L3_CHICKEN_MODE);
	if (IS_IVB_GT1(dev))
		I915_WRITE(GEN7_ROW_CHICKEN2,
			   _MASKED_BIT_ENABLE(DOP_CLOCK_GATING_DISABLE));
	else {
		/* must write both registers */
		I915_WRITE(GEN7_ROW_CHICKEN2,
			   _MASKED_BIT_ENABLE(DOP_CLOCK_GATING_DISABLE));
		I915_WRITE(GEN7_ROW_CHICKEN2_GT2,
			   _MASKED_BIT_ENABLE(DOP_CLOCK_GATING_DISABLE));
	}

	/* WaForceL3Serialization:ivb */
	I915_WRITE(GEN7_L3SQCREG4, I915_READ(GEN7_L3SQCREG4) &
		   ~L3SQ_URB_READ_CAM_MATCH_DISABLE);

	/*
	 * According to the spec, bit 13 (RCZUNIT) must be set on IVB.
	 * This implements the WaDisableRCZUnitClockGating:ivb workaround.
	 */
	I915_WRITE(GEN6_UCGCTL2,
		   GEN6_RCZUNIT_CLOCK_GATE_DISABLE);

	/* This is required by WaCatErrorRejectionIssue:ivb */
	I915_WRITE(GEN7_SQ_CHICKEN_MBCUNIT_CONFIG,
			I915_READ(GEN7_SQ_CHICKEN_MBCUNIT_CONFIG) |
			GEN7_SQ_CHICKEN_MBCUNIT_SQINTMOB);

	g4x_disable_trickle_feed(dev);

	gen7_setup_fixed_func_scheduler(dev_priv);

	if (0) { /* causes HiZ corruption on ivb:gt1 */
		/* enable HiZ Raw Stall Optimization */
		I915_WRITE(CACHE_MODE_0_GEN7,
			   _MASKED_BIT_DISABLE(HIZ_RAW_STALL_OPT_DISABLE));
	}

	/* WaDisable4x2SubspanOptimization:ivb */
	I915_WRITE(CACHE_MODE_1,
		   _MASKED_BIT_ENABLE(PIXEL_SUBSPAN_COLLECT_OPT_DISABLE));

	/*
	 * BSpec recommends 8x4 when MSAA is used,
	 * however in practice 16x4 seems fastest.
	 *
	 * Note that PS/WM thread counts depend on the WIZ hashing
	 * disable bit, which we don't touch here, but it's good
	 * to keep in mind (see 3DSTATE_PS and 3DSTATE_WM).
	 */
	I915_WRITE(GEN7_GT_MODE,
		   _MASKED_FIELD(GEN6_WIZ_HASHING_MASK, GEN6_WIZ_HASHING_16x4));

	snpcr = I915_READ(GEN6_MBCUNIT_SNPCR);
	snpcr &= ~GEN6_MBC_SNPCR_MASK;
	snpcr |= GEN6_MBC_SNPCR_MED;
	I915_WRITE(GEN6_MBCUNIT_SNPCR, snpcr);

	if (!HAS_PCH_NOP(dev))
		cpt_init_clock_gating(dev);

	gen6_check_mch_setup(dev);
}

static void valleyview_init_clock_gating(struct drm_device *dev)
{
	struct drm_i915_private *dev_priv = to_i915(dev);

	/* WaDisableEarlyCull:vlv */
	I915_WRITE(_3D_CHICKEN3,
		   _MASKED_BIT_ENABLE(_3D_CHICKEN_SF_DISABLE_OBJEND_CULL));

	/* WaDisableBackToBackFlipFix:vlv */
	I915_WRITE(IVB_CHICKEN3,
		   CHICKEN3_DGMG_REQ_OUT_FIX_DISABLE |
		   CHICKEN3_DGMG_DONE_FIX_DISABLE);

	/* WaPsdDispatchEnable:vlv */
	/* WaDisablePSDDualDispatchEnable:vlv */
	I915_WRITE(GEN7_HALF_SLICE_CHICKEN1,
		   _MASKED_BIT_ENABLE(GEN7_MAX_PS_THREAD_DEP |
				      GEN7_PSD_SINGLE_PORT_DISPATCH_ENABLE));

	/* WaDisable_RenderCache_OperationalFlush:vlv */
	I915_WRITE(CACHE_MODE_0_GEN7, _MASKED_BIT_DISABLE(RC_OP_FLUSH_ENABLE));

	/* WaForceL3Serialization:vlv */
	I915_WRITE(GEN7_L3SQCREG4, I915_READ(GEN7_L3SQCREG4) &
		   ~L3SQ_URB_READ_CAM_MATCH_DISABLE);

	/* WaDisableDopClockGating:vlv */
	I915_WRITE(GEN7_ROW_CHICKEN2,
		   _MASKED_BIT_ENABLE(DOP_CLOCK_GATING_DISABLE));

	/* This is required by WaCatErrorRejectionIssue:vlv */
	I915_WRITE(GEN7_SQ_CHICKEN_MBCUNIT_CONFIG,
		   I915_READ(GEN7_SQ_CHICKEN_MBCUNIT_CONFIG) |
		   GEN7_SQ_CHICKEN_MBCUNIT_SQINTMOB);

	gen7_setup_fixed_func_scheduler(dev_priv);

	/*
	 * According to the spec, bit 13 (RCZUNIT) must be set on IVB.
	 * This implements the WaDisableRCZUnitClockGating:vlv workaround.
	 */
	I915_WRITE(GEN6_UCGCTL2,
		   GEN6_RCZUNIT_CLOCK_GATE_DISABLE);

	/* WaDisableL3Bank2xClockGate:vlv
	 * Disabling L3 clock gating- MMIO 940c[25] = 1
	 * Set bit 25, to disable L3_BANK_2x_CLK_GATING */
	I915_WRITE(GEN7_UCGCTL4,
		   I915_READ(GEN7_UCGCTL4) | GEN7_L3BANK2X_CLOCK_GATE_DISABLE);

	/*
	 * BSpec says this must be set, even though
	 * WaDisable4x2SubspanOptimization isn't listed for VLV.
	 */
	I915_WRITE(CACHE_MODE_1,
		   _MASKED_BIT_ENABLE(PIXEL_SUBSPAN_COLLECT_OPT_DISABLE));

	/*
	 * BSpec recommends 8x4 when MSAA is used,
	 * however in practice 16x4 seems fastest.
	 *
	 * Note that PS/WM thread counts depend on the WIZ hashing
	 * disable bit, which we don't touch here, but it's good
	 * to keep in mind (see 3DSTATE_PS and 3DSTATE_WM).
	 */
	I915_WRITE(GEN7_GT_MODE,
		   _MASKED_FIELD(GEN6_WIZ_HASHING_MASK, GEN6_WIZ_HASHING_16x4));

	/*
	 * WaIncreaseL3CreditsForVLVB0:vlv
	 * This is the hardware default actually.
	 */
	I915_WRITE(GEN7_L3SQCREG1, VLV_B0_WA_L3SQCREG1_VALUE);

	/*
	 * WaDisableVLVClockGating_VBIIssue:vlv
	 * Disable clock gating on th GCFG unit to prevent a delay
	 * in the reporting of vblank events.
	 */
	I915_WRITE(VLV_GUNIT_CLOCK_GATE, GCFG_DIS);
}

static void cherryview_init_clock_gating(struct drm_device *dev)
{
	struct drm_i915_private *dev_priv = to_i915(dev);

	/* WaVSRefCountFullforceMissDisable:chv */
	/* WaDSRefCountFullforceMissDisable:chv */
	I915_WRITE(GEN7_FF_THREAD_MODE,
		   I915_READ(GEN7_FF_THREAD_MODE) &
		   ~(GEN8_FF_DS_REF_CNT_FFME | GEN7_FF_VS_REF_CNT_FFME));

	/* WaDisableSemaphoreAndSyncFlipWait:chv */
	I915_WRITE(GEN6_RC_SLEEP_PSMI_CONTROL,
		   _MASKED_BIT_ENABLE(GEN8_RC_SEMA_IDLE_MSG_DISABLE));

	/* WaDisableCSUnitClockGating:chv */
	I915_WRITE(GEN6_UCGCTL1, I915_READ(GEN6_UCGCTL1) |
		   GEN6_CSUNIT_CLOCK_GATE_DISABLE);

	/* WaDisableSDEUnitClockGating:chv */
	I915_WRITE(GEN8_UCGCTL6, I915_READ(GEN8_UCGCTL6) |
		   GEN8_SDEUNIT_CLOCK_GATE_DISABLE);

	/*
	 * WaProgramL3SqcReg1Default:chv
	 * See gfxspecs/Related Documents/Performance Guide/
	 * LSQC Setting Recommendations.
	 */
	gen8_set_l3sqc_credits(dev_priv, 38, 2);

	/*
	 * GTT cache may not work with big pages, so if those
	 * are ever enabled GTT cache may need to be disabled.
	 */
	I915_WRITE(HSW_GTT_CACHE_EN, GTT_CACHE_EN_ALL);
}

static void g4x_init_clock_gating(struct drm_device *dev)
{
	struct drm_i915_private *dev_priv = to_i915(dev);
	uint32_t dspclk_gate;

	I915_WRITE(RENCLK_GATE_D1, 0);
	I915_WRITE(RENCLK_GATE_D2, VF_UNIT_CLOCK_GATE_DISABLE |
		   GS_UNIT_CLOCK_GATE_DISABLE |
		   CL_UNIT_CLOCK_GATE_DISABLE);
	I915_WRITE(RAMCLK_GATE_D, 0);
	dspclk_gate = VRHUNIT_CLOCK_GATE_DISABLE |
		OVRUNIT_CLOCK_GATE_DISABLE |
		OVCUNIT_CLOCK_GATE_DISABLE;
	if (IS_GM45(dev))
		dspclk_gate |= DSSUNIT_CLOCK_GATE_DISABLE;
	I915_WRITE(DSPCLK_GATE_D, dspclk_gate);

	/* WaDisableRenderCachePipelinedFlush */
	I915_WRITE(CACHE_MODE_0,
		   _MASKED_BIT_ENABLE(CM0_PIPELINED_RENDER_FLUSH_DISABLE));

	/* WaDisable_RenderCache_OperationalFlush:g4x */
	I915_WRITE(CACHE_MODE_0, _MASKED_BIT_DISABLE(RC_OP_FLUSH_ENABLE));

	g4x_disable_trickle_feed(dev);
}

static void crestline_init_clock_gating(struct drm_device *dev)
{
	struct drm_i915_private *dev_priv = to_i915(dev);

	I915_WRITE(RENCLK_GATE_D1, I965_RCC_CLOCK_GATE_DISABLE);
	I915_WRITE(RENCLK_GATE_D2, 0);
	I915_WRITE(DSPCLK_GATE_D, 0);
	I915_WRITE(RAMCLK_GATE_D, 0);
	I915_WRITE16(DEUC, 0);
	I915_WRITE(MI_ARB_STATE,
		   _MASKED_BIT_ENABLE(MI_ARB_DISPLAY_TRICKLE_FEED_DISABLE));

	/* WaDisable_RenderCache_OperationalFlush:gen4 */
	I915_WRITE(CACHE_MODE_0, _MASKED_BIT_DISABLE(RC_OP_FLUSH_ENABLE));
}

static void broadwater_init_clock_gating(struct drm_device *dev)
{
	struct drm_i915_private *dev_priv = to_i915(dev);

	I915_WRITE(RENCLK_GATE_D1, I965_RCZ_CLOCK_GATE_DISABLE |
		   I965_RCC_CLOCK_GATE_DISABLE |
		   I965_RCPB_CLOCK_GATE_DISABLE |
		   I965_ISC_CLOCK_GATE_DISABLE |
		   I965_FBC_CLOCK_GATE_DISABLE);
	I915_WRITE(RENCLK_GATE_D2, 0);
	I915_WRITE(MI_ARB_STATE,
		   _MASKED_BIT_ENABLE(MI_ARB_DISPLAY_TRICKLE_FEED_DISABLE));

	/* WaDisable_RenderCache_OperationalFlush:gen4 */
	I915_WRITE(CACHE_MODE_0, _MASKED_BIT_DISABLE(RC_OP_FLUSH_ENABLE));
}

static void gen3_init_clock_gating(struct drm_device *dev)
{
	struct drm_i915_private *dev_priv = to_i915(dev);
	u32 dstate = I915_READ(D_STATE);

	dstate |= DSTATE_PLL_D3_OFF | DSTATE_GFX_CLOCK_GATING |
		DSTATE_DOT_CLOCK_GATING;
	I915_WRITE(D_STATE, dstate);

	if (IS_PINEVIEW(dev))
		I915_WRITE(ECOSKPD, _MASKED_BIT_ENABLE(ECO_GATING_CX_ONLY));

	/* IIR "flip pending" means done if this bit is set */
	I915_WRITE(ECOSKPD, _MASKED_BIT_DISABLE(ECO_FLIP_DONE));

	/* interrupts should cause a wake up from C3 */
	I915_WRITE(INSTPM, _MASKED_BIT_ENABLE(INSTPM_AGPBUSY_INT_EN));

	/* On GEN3 we really need to make sure the ARB C3 LP bit is set */
	I915_WRITE(MI_ARB_STATE, _MASKED_BIT_ENABLE(MI_ARB_C3_LP_WRITE_ENABLE));

	I915_WRITE(MI_ARB_STATE,
		   _MASKED_BIT_ENABLE(MI_ARB_DISPLAY_TRICKLE_FEED_DISABLE));
}

static void i85x_init_clock_gating(struct drm_device *dev)
{
	struct drm_i915_private *dev_priv = to_i915(dev);

	I915_WRITE(RENCLK_GATE_D1, SV_CLOCK_GATE_DISABLE);

	/* interrupts should cause a wake up from C3 */
	I915_WRITE(MI_STATE, _MASKED_BIT_ENABLE(MI_AGPBUSY_INT_EN) |
		   _MASKED_BIT_DISABLE(MI_AGPBUSY_830_MODE));

	I915_WRITE(MEM_MODE,
		   _MASKED_BIT_ENABLE(MEM_DISPLAY_TRICKLE_FEED_DISABLE));
}

static void i830_init_clock_gating(struct drm_device *dev)
{
	struct drm_i915_private *dev_priv = to_i915(dev);

	I915_WRITE(DSPCLK_GATE_D, OVRUNIT_CLOCK_GATE_DISABLE);

	I915_WRITE(MEM_MODE,
		   _MASKED_BIT_ENABLE(MEM_DISPLAY_A_TRICKLE_FEED_DISABLE) |
		   _MASKED_BIT_ENABLE(MEM_DISPLAY_B_TRICKLE_FEED_DISABLE));
}

void intel_init_clock_gating(struct drm_device *dev)
{
	struct drm_i915_private *dev_priv = to_i915(dev);

	dev_priv->display.init_clock_gating(dev);
}

void intel_suspend_hw(struct drm_device *dev)
{
	if (HAS_PCH_LPT(dev))
		lpt_suspend_hw(dev);
}

static void nop_init_clock_gating(struct drm_device *dev)
{
	DRM_DEBUG_KMS("No clock gating settings or workarounds applied.\n");
}

/**
 * intel_init_clock_gating_hooks - setup the clock gating hooks
 * @dev_priv: device private
 *
 * Setup the hooks that configure which clocks of a given platform can be
 * gated and also apply various GT and display specific workarounds for these
 * platforms. Note that some GT specific workarounds are applied separately
 * when GPU contexts or batchbuffers start their execution.
 */
void intel_init_clock_gating_hooks(struct drm_i915_private *dev_priv)
{
	if (IS_SKYLAKE(dev_priv))
		dev_priv->display.init_clock_gating = skylake_init_clock_gating;
	else if (IS_KABYLAKE(dev_priv))
		dev_priv->display.init_clock_gating = kabylake_init_clock_gating;
	else if (IS_BROXTON(dev_priv))
		dev_priv->display.init_clock_gating = bxt_init_clock_gating;
	else if (IS_BROADWELL(dev_priv))
		dev_priv->display.init_clock_gating = broadwell_init_clock_gating;
	else if (IS_CHERRYVIEW(dev_priv))
		dev_priv->display.init_clock_gating = cherryview_init_clock_gating;
	else if (IS_HASWELL(dev_priv))
		dev_priv->display.init_clock_gating = haswell_init_clock_gating;
	else if (IS_IVYBRIDGE(dev_priv))
		dev_priv->display.init_clock_gating = ivybridge_init_clock_gating;
	else if (IS_VALLEYVIEW(dev_priv))
		dev_priv->display.init_clock_gating = valleyview_init_clock_gating;
	else if (IS_GEN6(dev_priv))
		dev_priv->display.init_clock_gating = gen6_init_clock_gating;
	else if (IS_GEN5(dev_priv))
		dev_priv->display.init_clock_gating = ironlake_init_clock_gating;
	else if (IS_G4X(dev_priv))
		dev_priv->display.init_clock_gating = g4x_init_clock_gating;
	else if (IS_CRESTLINE(dev_priv))
		dev_priv->display.init_clock_gating = crestline_init_clock_gating;
	else if (IS_BROADWATER(dev_priv))
		dev_priv->display.init_clock_gating = broadwater_init_clock_gating;
	else if (IS_GEN3(dev_priv))
		dev_priv->display.init_clock_gating = gen3_init_clock_gating;
	else if (IS_I85X(dev_priv) || IS_I865G(dev_priv))
		dev_priv->display.init_clock_gating = i85x_init_clock_gating;
	else if (IS_GEN2(dev_priv))
		dev_priv->display.init_clock_gating = i830_init_clock_gating;
	else {
		MISSING_CASE(INTEL_DEVID(dev_priv));
		dev_priv->display.init_clock_gating = nop_init_clock_gating;
	}
}

/* Set up chip specific power management-related functions */
void intel_init_pm(struct drm_device *dev)
{
	struct drm_i915_private *dev_priv = to_i915(dev);

	intel_fbc_init(dev_priv);

	/* For cxsr */
	if (IS_PINEVIEW(dev))
		i915_pineview_get_mem_freq(dev);
	else if (IS_GEN5(dev))
		i915_ironlake_get_mem_freq(dev);

	/* For FIFO watermark updates */
	if (INTEL_INFO(dev)->gen >= 9) {
		skl_setup_wm_latency(dev);
		dev_priv->display.update_wm = skl_update_wm;
		dev_priv->display.compute_global_watermarks = skl_compute_wm;
	} else if (HAS_PCH_SPLIT(dev)) {
		ilk_setup_wm_latency(dev);

		if ((IS_GEN5(dev) && dev_priv->wm.pri_latency[1] &&
		     dev_priv->wm.spr_latency[1] && dev_priv->wm.cur_latency[1]) ||
		    (!IS_GEN5(dev) && dev_priv->wm.pri_latency[0] &&
		     dev_priv->wm.spr_latency[0] && dev_priv->wm.cur_latency[0])) {
			dev_priv->display.compute_pipe_wm = ilk_compute_pipe_wm;
			dev_priv->display.compute_intermediate_wm =
				ilk_compute_intermediate_wm;
			dev_priv->display.initial_watermarks =
				ilk_initial_watermarks;
			dev_priv->display.optimize_watermarks =
				ilk_optimize_watermarks;
		} else {
			DRM_DEBUG_KMS("Failed to read display plane latency. "
				      "Disable CxSR\n");
		}
	} else if (IS_CHERRYVIEW(dev)) {
		vlv_setup_wm_latency(dev);
		dev_priv->display.update_wm = vlv_update_wm;
	} else if (IS_VALLEYVIEW(dev)) {
		vlv_setup_wm_latency(dev);
		dev_priv->display.update_wm = vlv_update_wm;
	} else if (IS_PINEVIEW(dev)) {
		if (!intel_get_cxsr_latency(IS_PINEVIEW_G(dev),
					    dev_priv->is_ddr3,
					    dev_priv->fsb_freq,
					    dev_priv->mem_freq)) {
			DRM_INFO("failed to find known CxSR latency "
				 "(found ddr%s fsb freq %d, mem freq %d), "
				 "disabling CxSR\n",
				 (dev_priv->is_ddr3 == 1) ? "3" : "2",
				 dev_priv->fsb_freq, dev_priv->mem_freq);
			/* Disable CxSR and never update its watermark again */
			intel_set_memory_cxsr(dev_priv, false);
			dev_priv->display.update_wm = NULL;
		} else
			dev_priv->display.update_wm = pineview_update_wm;
	} else if (IS_G4X(dev)) {
		dev_priv->display.update_wm = g4x_update_wm;
	} else if (IS_GEN4(dev)) {
		dev_priv->display.update_wm = i965_update_wm;
	} else if (IS_GEN3(dev)) {
		dev_priv->display.update_wm = i9xx_update_wm;
		dev_priv->display.get_fifo_size = i9xx_get_fifo_size;
	} else if (IS_GEN2(dev)) {
		if (INTEL_INFO(dev)->num_pipes == 1) {
			dev_priv->display.update_wm = i845_update_wm;
			dev_priv->display.get_fifo_size = i845_get_fifo_size;
		} else {
			dev_priv->display.update_wm = i9xx_update_wm;
			dev_priv->display.get_fifo_size = i830_get_fifo_size;
		}
	} else {
		DRM_ERROR("unexpected fall-through in intel_init_pm\n");
	}
}

static inline int gen6_check_mailbox_status(struct drm_i915_private *dev_priv)
{
	uint32_t flags =
		I915_READ_FW(GEN6_PCODE_MAILBOX) & GEN6_PCODE_ERROR_MASK;

	switch (flags) {
	case GEN6_PCODE_SUCCESS:
		return 0;
	case GEN6_PCODE_UNIMPLEMENTED_CMD:
	case GEN6_PCODE_ILLEGAL_CMD:
		return -ENXIO;
	case GEN6_PCODE_MIN_FREQ_TABLE_GT_RATIO_OUT_OF_RANGE:
	case GEN7_PCODE_MIN_FREQ_TABLE_GT_RATIO_OUT_OF_RANGE:
		return -EOVERFLOW;
	case GEN6_PCODE_TIMEOUT:
		return -ETIMEDOUT;
	default:
		MISSING_CASE(flags)
		return 0;
	}
}

static inline int gen7_check_mailbox_status(struct drm_i915_private *dev_priv)
{
	uint32_t flags =
		I915_READ_FW(GEN6_PCODE_MAILBOX) & GEN6_PCODE_ERROR_MASK;

	switch (flags) {
	case GEN6_PCODE_SUCCESS:
		return 0;
	case GEN6_PCODE_ILLEGAL_CMD:
		return -ENXIO;
	case GEN7_PCODE_TIMEOUT:
		return -ETIMEDOUT;
	case GEN7_PCODE_ILLEGAL_DATA:
		return -EINVAL;
	case GEN7_PCODE_MIN_FREQ_TABLE_GT_RATIO_OUT_OF_RANGE:
		return -EOVERFLOW;
	default:
		MISSING_CASE(flags);
		return 0;
	}
}

int sandybridge_pcode_read(struct drm_i915_private *dev_priv, u32 mbox, u32 *val)
{
	int status;

	WARN_ON(!mutex_is_locked(&dev_priv->rps.hw_lock));

	/* GEN6_PCODE_* are outside of the forcewake domain, we can
	 * use te fw I915_READ variants to reduce the amount of work
	 * required when reading/writing.
	 */

	if (I915_READ_FW(GEN6_PCODE_MAILBOX) & GEN6_PCODE_READY) {
		DRM_DEBUG_DRIVER("warning: pcode (read) mailbox access failed\n");
		return -EAGAIN;
	}

	I915_WRITE_FW(GEN6_PCODE_DATA, *val);
	I915_WRITE_FW(GEN6_PCODE_DATA1, 0);
	I915_WRITE_FW(GEN6_PCODE_MAILBOX, GEN6_PCODE_READY | mbox);

	if (intel_wait_for_register_fw(dev_priv,
				       GEN6_PCODE_MAILBOX, GEN6_PCODE_READY, 0,
				       500)) {
		DRM_ERROR("timeout waiting for pcode read (%d) to finish\n", mbox);
		return -ETIMEDOUT;
	}

	*val = I915_READ_FW(GEN6_PCODE_DATA);
	I915_WRITE_FW(GEN6_PCODE_DATA, 0);

	if (INTEL_GEN(dev_priv) > 6)
		status = gen7_check_mailbox_status(dev_priv);
	else
		status = gen6_check_mailbox_status(dev_priv);

	if (status) {
		DRM_DEBUG_DRIVER("warning: pcode (read) mailbox access failed: %d\n",
				 status);
		return status;
	}

	return 0;
}

int sandybridge_pcode_write(struct drm_i915_private *dev_priv,
			    u32 mbox, u32 val)
{
	int status;

	WARN_ON(!mutex_is_locked(&dev_priv->rps.hw_lock));

	/* GEN6_PCODE_* are outside of the forcewake domain, we can
	 * use te fw I915_READ variants to reduce the amount of work
	 * required when reading/writing.
	 */

	if (I915_READ_FW(GEN6_PCODE_MAILBOX) & GEN6_PCODE_READY) {
		DRM_DEBUG_DRIVER("warning: pcode (write) mailbox access failed\n");
		return -EAGAIN;
	}

	I915_WRITE_FW(GEN6_PCODE_DATA, val);
	I915_WRITE_FW(GEN6_PCODE_MAILBOX, GEN6_PCODE_READY | mbox);

	if (intel_wait_for_register_fw(dev_priv,
				       GEN6_PCODE_MAILBOX, GEN6_PCODE_READY, 0,
				       500)) {
		DRM_ERROR("timeout waiting for pcode write (%d) to finish\n", mbox);
		return -ETIMEDOUT;
	}

	I915_WRITE_FW(GEN6_PCODE_DATA, 0);

	if (INTEL_GEN(dev_priv) > 6)
		status = gen7_check_mailbox_status(dev_priv);
	else
		status = gen6_check_mailbox_status(dev_priv);

	if (status) {
		DRM_DEBUG_DRIVER("warning: pcode (write) mailbox access failed: %d\n",
				 status);
		return status;
	}

	return 0;
}

static int byt_gpu_freq(struct drm_i915_private *dev_priv, int val)
{
	/*
	 * N = val - 0xb7
	 * Slow = Fast = GPLL ref * N
	 */
	return DIV_ROUND_CLOSEST(dev_priv->rps.gpll_ref_freq * (val - 0xb7), 1000);
}

static int byt_freq_opcode(struct drm_i915_private *dev_priv, int val)
{
	return DIV_ROUND_CLOSEST(1000 * val, dev_priv->rps.gpll_ref_freq) + 0xb7;
}

static int chv_gpu_freq(struct drm_i915_private *dev_priv, int val)
{
	/*
	 * N = val / 2
	 * CU (slow) = CU2x (fast) / 2 = GPLL ref * N / 2
	 */
	return DIV_ROUND_CLOSEST(dev_priv->rps.gpll_ref_freq * val, 2 * 2 * 1000);
}

static int chv_freq_opcode(struct drm_i915_private *dev_priv, int val)
{
	/* CHV needs even values */
	return DIV_ROUND_CLOSEST(2 * 1000 * val, dev_priv->rps.gpll_ref_freq) * 2;
}

int intel_gpu_freq(struct drm_i915_private *dev_priv, int val)
{
	if (IS_GEN9(dev_priv))
		return DIV_ROUND_CLOSEST(val * GT_FREQUENCY_MULTIPLIER,
					 GEN9_FREQ_SCALER);
	else if (IS_CHERRYVIEW(dev_priv))
		return chv_gpu_freq(dev_priv, val);
	else if (IS_VALLEYVIEW(dev_priv))
		return byt_gpu_freq(dev_priv, val);
	else
		return val * GT_FREQUENCY_MULTIPLIER;
}

int intel_freq_opcode(struct drm_i915_private *dev_priv, int val)
{
	if (IS_GEN9(dev_priv))
		return DIV_ROUND_CLOSEST(val * GEN9_FREQ_SCALER,
					 GT_FREQUENCY_MULTIPLIER);
	else if (IS_CHERRYVIEW(dev_priv))
		return chv_freq_opcode(dev_priv, val);
	else if (IS_VALLEYVIEW(dev_priv))
		return byt_freq_opcode(dev_priv, val);
	else
		return DIV_ROUND_CLOSEST(val, GT_FREQUENCY_MULTIPLIER);
}

struct request_boost {
	struct work_struct work;
	struct drm_i915_gem_request *req;
};

static void __intel_rps_boost_work(struct work_struct *work)
{
	struct request_boost *boost = container_of(work, struct request_boost, work);
	struct drm_i915_gem_request *req = boost->req;

	if (!i915_gem_request_completed(req))
		gen6_rps_boost(req->i915, NULL, req->emitted_jiffies);

	i915_gem_request_put(req);
	kfree(boost);
}

void intel_queue_rps_boost_for_request(struct drm_i915_gem_request *req)
{
	struct request_boost *boost;

	if (req == NULL || INTEL_GEN(req->i915) < 6)
		return;

	if (i915_gem_request_completed(req))
		return;

	boost = kmalloc(sizeof(*boost), GFP_ATOMIC);
	if (boost == NULL)
		return;

	boost->req = i915_gem_request_get(req);

	INIT_WORK(&boost->work, __intel_rps_boost_work);
	queue_work(req->i915->wq, &boost->work);
}

void intel_pm_setup(struct drm_device *dev)
{
	struct drm_i915_private *dev_priv = to_i915(dev);

	mutex_init(&dev_priv->rps.hw_lock);
	spin_lock_init(&dev_priv->rps.client_lock);

	INIT_DELAYED_WORK(&dev_priv->rps.autoenable_work,
			  __intel_autoenable_gt_powersave);
	INIT_LIST_HEAD(&dev_priv->rps.clients);

	dev_priv->pm.suspended = false;
	atomic_set(&dev_priv->pm.wakeref_count, 0);
	atomic_set(&dev_priv->pm.atomic_seq, 0);
}<|MERGE_RESOLUTION|>--- conflicted
+++ resolved
@@ -4113,11 +4113,7 @@
 	struct skl_wm_values *hw_vals = &dev_priv->wm.skl_hw;
 	struct intel_crtc_state *cstate = to_intel_crtc_state(crtc->state);
 	struct skl_pipe_wm *pipe_wm = &cstate->wm.skl.optimal;
-<<<<<<< HEAD
-	int pipe;
-=======
 	enum pipe pipe = intel_crtc->pipe;
->>>>>>> 82daabae
 
 	if ((results->dirty_pipes & drm_crtc_mask(crtc)) == 0)
 		return;
@@ -4135,14 +4131,6 @@
 	if (crtc->state->active_changed) {
 		int plane;
 
-<<<<<<< HEAD
-	/*
-	 * Store the new configuration (but only for the pipes that have
-	 * changed; the other values weren't recomputed).
-	 */
-	for_each_pipe_masked(dev_priv, pipe, results->dirty_pipes)
-		skl_copy_wm_for_pipe(hw_vals, results, pipe);
-=======
 		for (plane = 0; plane < intel_num_planes(intel_crtc); plane++)
 			skl_write_plane_wm(intel_crtc, results, plane);
 
@@ -4150,7 +4138,6 @@
 	}
 
 	skl_copy_wm_for_pipe(hw_vals, results, pipe);
->>>>>>> 82daabae
 
 	mutex_unlock(&dev_priv->wm.wm_mutex);
 }

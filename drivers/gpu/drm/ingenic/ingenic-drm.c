--- conflicted
+++ resolved
@@ -677,13 +677,8 @@
 	}
 
 	if (panel)
-<<<<<<< HEAD
-		bridge = devm_drm_panel_bridge_add(dev, panel,
-						   DRM_MODE_CONNECTOR_DPI);
-=======
 		bridge = devm_drm_panel_bridge_add_typed(dev, panel,
 							 DRM_MODE_CONNECTOR_DPI);
->>>>>>> 62afb4ad
 
 	priv->dma_hwdesc = dma_alloc_coherent(dev, sizeof(*priv->dma_hwdesc),
 					      &priv->dma_hwdesc_phys,

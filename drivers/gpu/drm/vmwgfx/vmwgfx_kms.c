--- conflicted
+++ resolved
@@ -2861,7 +2861,6 @@
 
 
 /**
-<<<<<<< HEAD
  * vmw_kms_lost_device - Notify kms that modesetting capabilities will be lost
  *
  * @dev: Pointer to the drm device
@@ -2869,7 +2868,9 @@
 void vmw_kms_lost_device(struct drm_device *dev)
 {
 	drm_atomic_helper_shutdown(dev);
-=======
+}
+
+/**
  * vmw_kms_suspend - Save modesetting state and turn modesetting off.
  *
  * @dev: Pointer to the drm device
@@ -2914,5 +2915,4 @@
 	dev_priv->suspend_state = NULL;
 
 	return ret;
->>>>>>> b4eec0fa
 }
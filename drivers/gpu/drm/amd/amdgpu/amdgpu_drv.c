/*
 * Copyright 2000 VA Linux Systems, Inc., Sunnyvale, California.
 * All Rights Reserved.
 *
 * Permission is hereby granted, free of charge, to any person obtaining a
 * copy of this software and associated documentation files (the "Software"),
 * to deal in the Software without restriction, including without limitation
 * the rights to use, copy, modify, merge, publish, distribute, sublicense,
 * and/or sell copies of the Software, and to permit persons to whom the
 * Software is furnished to do so, subject to the following conditions:
 *
 * The above copyright notice and this permission notice (including the next
 * paragraph) shall be included in all copies or substantial portions of the
 * Software.
 *
 * THE SOFTWARE IS PROVIDED "AS IS", WITHOUT WARRANTY OF ANY KIND, EXPRESS OR
 * IMPLIED, INCLUDING BUT NOT LIMITED TO THE WARRANTIES OF MERCHANTABILITY,
 * FITNESS FOR A PARTICULAR PURPOSE AND NONINFRINGEMENT.  IN NO EVENT SHALL
 * VA LINUX SYSTEMS AND/OR ITS SUPPLIERS BE LIABLE FOR ANY CLAIM, DAMAGES OR
 * OTHER LIABILITY, WHETHER IN AN ACTION OF CONTRACT, TORT OR OTHERWISE,
 * ARISING FROM, OUT OF OR IN CONNECTION WITH THE SOFTWARE OR THE USE OR
 * OTHER DEALINGS IN THE SOFTWARE.
 */

#include <drm/amdgpu_drm.h>
#include <drm/drm_drv.h>
#include <drm/drm_gem.h>
#include <drm/drm_vblank.h>
#include "amdgpu_drv.h"

#include <drm/drm_pciids.h>
#include <linux/console.h>
#include <linux/module.h>
#include <linux/pci.h>
#include <linux/pm_runtime.h>
#include <linux/vga_switcheroo.h>
#include <drm/drm_probe_helper.h>
#include <linux/mmu_notifier.h>

#include "amdgpu.h"
#include "amdgpu_irq.h"
#include "amdgpu_dma_buf.h"

#include "amdgpu_amdkfd.h"

#include "amdgpu_ras.h"

/*
 * KMS wrapper.
 * - 3.0.0 - initial driver
 * - 3.1.0 - allow reading more status registers (GRBM, SRBM, SDMA, CP)
 * - 3.2.0 - GFX8: Uses EOP_TC_WB_ACTION_EN, so UMDs don't have to do the same
 *           at the end of IBs.
 * - 3.3.0 - Add VM support for UVD on supported hardware.
 * - 3.4.0 - Add AMDGPU_INFO_NUM_EVICTIONS.
 * - 3.5.0 - Add support for new UVD_NO_OP register.
 * - 3.6.0 - kmd involves use CONTEXT_CONTROL in ring buffer.
 * - 3.7.0 - Add support for VCE clock list packet
 * - 3.8.0 - Add support raster config init in the kernel
 * - 3.9.0 - Add support for memory query info about VRAM and GTT.
 * - 3.10.0 - Add support for new fences ioctl, new gem ioctl flags
 * - 3.11.0 - Add support for sensor query info (clocks, temp, etc).
 * - 3.12.0 - Add query for double offchip LDS buffers
 * - 3.13.0 - Add PRT support
 * - 3.14.0 - Fix race in amdgpu_ctx_get_fence() and note new functionality
 * - 3.15.0 - Export more gpu info for gfx9
 * - 3.16.0 - Add reserved vmid support
 * - 3.17.0 - Add AMDGPU_NUM_VRAM_CPU_PAGE_FAULTS.
 * - 3.18.0 - Export gpu always on cu bitmap
 * - 3.19.0 - Add support for UVD MJPEG decode
 * - 3.20.0 - Add support for local BOs
 * - 3.21.0 - Add DRM_AMDGPU_FENCE_TO_HANDLE ioctl
 * - 3.22.0 - Add DRM_AMDGPU_SCHED ioctl
 * - 3.23.0 - Add query for VRAM lost counter
 * - 3.24.0 - Add high priority compute support for gfx9
 * - 3.25.0 - Add support for sensor query info (stable pstate sclk/mclk).
 * - 3.26.0 - GFX9: Process AMDGPU_IB_FLAG_TC_WB_NOT_INVALIDATE.
 * - 3.27.0 - Add new chunk to to AMDGPU_CS to enable BO_LIST creation.
 * - 3.28.0 - Add AMDGPU_CHUNK_ID_SCHEDULED_DEPENDENCIES
 * - 3.29.0 - Add AMDGPU_IB_FLAG_RESET_GDS_MAX_WAVE_ID
 * - 3.30.0 - Add AMDGPU_SCHED_OP_CONTEXT_PRIORITY_OVERRIDE.
 * - 3.31.0 - Add support for per-flip tiling attribute changes with DC
 * - 3.32.0 - Add syncobj timeline support to AMDGPU_CS.
 * - 3.33.0 - Fixes for GDS ENOMEM failures in AMDGPU_CS.
 * - 3.34.0 - Non-DC can flip correctly between buffers with different pitches
 * - 3.35.0 - Add drm_amdgpu_info_device::tcc_disabled_mask
 * - 3.36.0 - Allow reading more status registers on si/cik
 */
#define KMS_DRIVER_MAJOR	3
#define KMS_DRIVER_MINOR	36
#define KMS_DRIVER_PATCHLEVEL	0

int amdgpu_vram_limit = 0;
int amdgpu_vis_vram_limit = 0;
int amdgpu_gart_size = -1; /* auto */
int amdgpu_gtt_size = -1; /* auto */
int amdgpu_moverate = -1; /* auto */
int amdgpu_benchmarking = 0;
int amdgpu_testing = 0;
int amdgpu_audio = -1;
int amdgpu_disp_priority = 0;
int amdgpu_hw_i2c = 0;
int amdgpu_pcie_gen2 = -1;
int amdgpu_msi = -1;
char amdgpu_lockup_timeout[AMDGPU_MAX_TIMEOUT_PARAM_LENGTH];
int amdgpu_dpm = -1;
int amdgpu_fw_load_type = -1;
int amdgpu_aspm = -1;
int amdgpu_runtime_pm = -1;
uint amdgpu_ip_block_mask = 0xffffffff;
int amdgpu_bapm = -1;
int amdgpu_deep_color = 0;
int amdgpu_vm_size = -1;
int amdgpu_vm_fragment_size = -1;
int amdgpu_vm_block_size = -1;
int amdgpu_vm_fault_stop = 0;
int amdgpu_vm_debug = 0;
int amdgpu_vm_update_mode = -1;
int amdgpu_exp_hw_support = 0;
int amdgpu_dc = -1;
int amdgpu_sched_jobs = 32;
int amdgpu_sched_hw_submission = 2;
uint amdgpu_pcie_gen_cap = 0;
uint amdgpu_pcie_lane_cap = 0;
uint amdgpu_cg_mask = 0xffffffff;
uint amdgpu_pg_mask = 0xffffffff;
uint amdgpu_sdma_phase_quantum = 32;
char *amdgpu_disable_cu = NULL;
char *amdgpu_virtual_display = NULL;
/* OverDrive(bit 14) disabled by default*/
uint amdgpu_pp_feature_mask = 0xffffbfff;
uint amdgpu_force_long_training = 0;
int amdgpu_job_hang_limit = 0;
int amdgpu_lbpw = -1;
int amdgpu_compute_multipipe = -1;
int amdgpu_gpu_recovery = -1; /* auto */
int amdgpu_emu_mode = 0;
uint amdgpu_smu_memory_pool_size = 0;
/* FBC (bit 0) disabled by default*/
uint amdgpu_dc_feature_mask = 0;
int amdgpu_async_gfx_ring = 1;
int amdgpu_mcbp = 0;
int amdgpu_discovery = -1;
int amdgpu_mes = 0;
<<<<<<< HEAD
int amdgpu_noretry = 1;
=======
int amdgpu_noretry;
>>>>>>> a7196caf
int amdgpu_force_asic_type = -1;

struct amdgpu_mgpu_info mgpu_info = {
	.mutex = __MUTEX_INITIALIZER(mgpu_info.mutex),
};
int amdgpu_ras_enable = -1;
uint amdgpu_ras_mask = 0xffffffff;

/**
 * DOC: vramlimit (int)
 * Restrict the total amount of VRAM in MiB for testing.  The default is 0 (Use full VRAM).
 */
MODULE_PARM_DESC(vramlimit, "Restrict VRAM for testing, in megabytes");
module_param_named(vramlimit, amdgpu_vram_limit, int, 0600);

/**
 * DOC: vis_vramlimit (int)
 * Restrict the amount of CPU visible VRAM in MiB for testing.  The default is 0 (Use full CPU visible VRAM).
 */
MODULE_PARM_DESC(vis_vramlimit, "Restrict visible VRAM for testing, in megabytes");
module_param_named(vis_vramlimit, amdgpu_vis_vram_limit, int, 0444);

/**
 * DOC: gartsize (uint)
 * Restrict the size of GART in Mib (32, 64, etc.) for testing. The default is -1 (The size depends on asic).
 */
MODULE_PARM_DESC(gartsize, "Size of GART to setup in megabytes (32, 64, etc., -1=auto)");
module_param_named(gartsize, amdgpu_gart_size, uint, 0600);

/**
 * DOC: gttsize (int)
 * Restrict the size of GTT domain in MiB for testing. The default is -1 (It's VRAM size if 3GB < VRAM < 3/4 RAM,
 * otherwise 3/4 RAM size).
 */
MODULE_PARM_DESC(gttsize, "Size of the GTT domain in megabytes (-1 = auto)");
module_param_named(gttsize, amdgpu_gtt_size, int, 0600);

/**
 * DOC: moverate (int)
 * Set maximum buffer migration rate in MB/s. The default is -1 (8 MB/s).
 */
MODULE_PARM_DESC(moverate, "Maximum buffer migration rate in MB/s. (32, 64, etc., -1=auto, 0=1=disabled)");
module_param_named(moverate, amdgpu_moverate, int, 0600);

/**
 * DOC: benchmark (int)
 * Run benchmarks. The default is 0 (Skip benchmarks).
 */
MODULE_PARM_DESC(benchmark, "Run benchmark");
module_param_named(benchmark, amdgpu_benchmarking, int, 0444);

/**
 * DOC: test (int)
 * Test BO GTT->VRAM and VRAM->GTT GPU copies. The default is 0 (Skip test, only set 1 to run test).
 */
MODULE_PARM_DESC(test, "Run tests");
module_param_named(test, amdgpu_testing, int, 0444);

/**
 * DOC: audio (int)
 * Set HDMI/DPAudio. Only affects non-DC display handling. The default is -1 (Enabled), set 0 to disabled it.
 */
MODULE_PARM_DESC(audio, "Audio enable (-1 = auto, 0 = disable, 1 = enable)");
module_param_named(audio, amdgpu_audio, int, 0444);

/**
 * DOC: disp_priority (int)
 * Set display Priority (1 = normal, 2 = high). Only affects non-DC display handling. The default is 0 (auto).
 */
MODULE_PARM_DESC(disp_priority, "Display Priority (0 = auto, 1 = normal, 2 = high)");
module_param_named(disp_priority, amdgpu_disp_priority, int, 0444);

/**
 * DOC: hw_i2c (int)
 * To enable hw i2c engine. Only affects non-DC display handling. The default is 0 (Disabled).
 */
MODULE_PARM_DESC(hw_i2c, "hw i2c engine enable (0 = disable)");
module_param_named(hw_i2c, amdgpu_hw_i2c, int, 0444);

/**
 * DOC: pcie_gen2 (int)
 * To disable PCIE Gen2/3 mode (0 = disable, 1 = enable). The default is -1 (auto, enabled).
 */
MODULE_PARM_DESC(pcie_gen2, "PCIE Gen2 mode (-1 = auto, 0 = disable, 1 = enable)");
module_param_named(pcie_gen2, amdgpu_pcie_gen2, int, 0444);

/**
 * DOC: msi (int)
 * To disable Message Signaled Interrupts (MSI) functionality (1 = enable, 0 = disable). The default is -1 (auto, enabled).
 */
MODULE_PARM_DESC(msi, "MSI support (1 = enable, 0 = disable, -1 = auto)");
module_param_named(msi, amdgpu_msi, int, 0444);

/**
 * DOC: lockup_timeout (string)
 * Set GPU scheduler timeout value in ms.
 *
 * The format can be [Non-Compute] or [GFX,Compute,SDMA,Video]. That is there can be one or
 * multiple values specified. 0 and negative values are invalidated. They will be adjusted
 * to the default timeout.
 *
 * - With one value specified, the setting will apply to all non-compute jobs.
 * - With multiple values specified, the first one will be for GFX.
 *   The second one is for Compute. The third and fourth ones are
 *   for SDMA and Video.
 *
 * By default(with no lockup_timeout settings), the timeout for all non-compute(GFX, SDMA and Video)
 * jobs is 10000. And there is no timeout enforced on compute jobs.
 */
MODULE_PARM_DESC(lockup_timeout, "GPU lockup timeout in ms (default: for bare metal 10000 for non-compute jobs and infinity timeout for compute jobs; "
		"for passthrough or sriov, 10000 for all jobs."
		" 0: keep default value. negative: infinity timeout), "
		"format: for bare metal [Non-Compute] or [GFX,Compute,SDMA,Video]; "
		"for passthrough or sriov [all jobs] or [GFX,Compute,SDMA,Video].");
module_param_string(lockup_timeout, amdgpu_lockup_timeout, sizeof(amdgpu_lockup_timeout), 0444);

/**
 * DOC: dpm (int)
 * Override for dynamic power management setting
 * (0 = disable, 1 = enable, 2 = enable sw smu driver for vega20)
 * The default is -1 (auto).
 */
MODULE_PARM_DESC(dpm, "DPM support (1 = enable, 0 = disable, -1 = auto)");
module_param_named(dpm, amdgpu_dpm, int, 0444);

/**
 * DOC: fw_load_type (int)
 * Set different firmware loading type for debugging (0 = direct, 1 = SMU, 2 = PSP). The default is -1 (auto).
 */
MODULE_PARM_DESC(fw_load_type, "firmware loading type (0 = direct, 1 = SMU, 2 = PSP, -1 = auto)");
module_param_named(fw_load_type, amdgpu_fw_load_type, int, 0444);

/**
 * DOC: aspm (int)
 * To disable ASPM (1 = enable, 0 = disable). The default is -1 (auto, enabled).
 */
MODULE_PARM_DESC(aspm, "ASPM support (1 = enable, 0 = disable, -1 = auto)");
module_param_named(aspm, amdgpu_aspm, int, 0444);

/**
 * DOC: runpm (int)
 * Override for runtime power management control for dGPUs in PX/HG laptops. The amdgpu driver can dynamically power down
 * the dGPU on PX/HG laptops when it is idle. The default is -1 (auto enable). Setting the value to 0 disables this functionality.
 */
MODULE_PARM_DESC(runpm, "PX runtime pm (1 = force enable, 0 = disable, -1 = PX only default)");
module_param_named(runpm, amdgpu_runtime_pm, int, 0444);

/**
 * DOC: ip_block_mask (uint)
 * Override what IP blocks are enabled on the GPU. Each GPU is a collection of IP blocks (gfx, display, video, etc.).
 * Use this parameter to disable specific blocks. Note that the IP blocks do not have a fixed index. Some asics may not have
 * some IPs or may include multiple instances of an IP so the ordering various from asic to asic. See the driver output in
 * the kernel log for the list of IPs on the asic. The default is 0xffffffff (enable all blocks on a device).
 */
MODULE_PARM_DESC(ip_block_mask, "IP Block Mask (all blocks enabled (default))");
module_param_named(ip_block_mask, amdgpu_ip_block_mask, uint, 0444);

/**
 * DOC: bapm (int)
 * Bidirectional Application Power Management (BAPM) used to dynamically share TDP between CPU and GPU. Set value 0 to disable it.
 * The default -1 (auto, enabled)
 */
MODULE_PARM_DESC(bapm, "BAPM support (1 = enable, 0 = disable, -1 = auto)");
module_param_named(bapm, amdgpu_bapm, int, 0444);

/**
 * DOC: deep_color (int)
 * Set 1 to enable Deep Color support. Only affects non-DC display handling. The default is 0 (disabled).
 */
MODULE_PARM_DESC(deep_color, "Deep Color support (1 = enable, 0 = disable (default))");
module_param_named(deep_color, amdgpu_deep_color, int, 0444);

/**
 * DOC: vm_size (int)
 * Override the size of the GPU's per client virtual address space in GiB.  The default is -1 (automatic for each asic).
 */
MODULE_PARM_DESC(vm_size, "VM address space size in gigabytes (default 64GB)");
module_param_named(vm_size, amdgpu_vm_size, int, 0444);

/**
 * DOC: vm_fragment_size (int)
 * Override VM fragment size in bits (4, 5, etc. 4 = 64K, 9 = 2M). The default is -1 (automatic for each asic).
 */
MODULE_PARM_DESC(vm_fragment_size, "VM fragment size in bits (4, 5, etc. 4 = 64K (default), Max 9 = 2M)");
module_param_named(vm_fragment_size, amdgpu_vm_fragment_size, int, 0444);

/**
 * DOC: vm_block_size (int)
 * Override VM page table size in bits (default depending on vm_size and hw setup). The default is -1 (automatic for each asic).
 */
MODULE_PARM_DESC(vm_block_size, "VM page table size in bits (default depending on vm_size)");
module_param_named(vm_block_size, amdgpu_vm_block_size, int, 0444);

/**
 * DOC: vm_fault_stop (int)
 * Stop on VM fault for debugging (0 = never, 1 = print first, 2 = always). The default is 0 (No stop).
 */
MODULE_PARM_DESC(vm_fault_stop, "Stop on VM fault (0 = never (default), 1 = print first, 2 = always)");
module_param_named(vm_fault_stop, amdgpu_vm_fault_stop, int, 0444);

/**
 * DOC: vm_debug (int)
 * Debug VM handling (0 = disabled, 1 = enabled). The default is 0 (Disabled).
 */
MODULE_PARM_DESC(vm_debug, "Debug VM handling (0 = disabled (default), 1 = enabled)");
module_param_named(vm_debug, amdgpu_vm_debug, int, 0644);

/**
 * DOC: vm_update_mode (int)
 * Override VM update mode. VM updated by using CPU (0 = never, 1 = Graphics only, 2 = Compute only, 3 = Both). The default
 * is -1 (Only in large BAR(LB) systems Compute VM tables will be updated by CPU, otherwise 0, never).
 */
MODULE_PARM_DESC(vm_update_mode, "VM update using CPU (0 = never (default except for large BAR(LB)), 1 = Graphics only, 2 = Compute only (default for LB), 3 = Both");
module_param_named(vm_update_mode, amdgpu_vm_update_mode, int, 0444);

/**
 * DOC: exp_hw_support (int)
 * Enable experimental hw support (1 = enable). The default is 0 (disabled).
 */
MODULE_PARM_DESC(exp_hw_support, "experimental hw support (1 = enable, 0 = disable (default))");
module_param_named(exp_hw_support, amdgpu_exp_hw_support, int, 0444);

/**
 * DOC: dc (int)
 * Disable/Enable Display Core driver for debugging (1 = enable, 0 = disable). The default is -1 (automatic for each asic).
 */
MODULE_PARM_DESC(dc, "Display Core driver (1 = enable, 0 = disable, -1 = auto (default))");
module_param_named(dc, amdgpu_dc, int, 0444);

/**
 * DOC: sched_jobs (int)
 * Override the max number of jobs supported in the sw queue. The default is 32.
 */
MODULE_PARM_DESC(sched_jobs, "the max number of jobs supported in the sw queue (default 32)");
module_param_named(sched_jobs, amdgpu_sched_jobs, int, 0444);

/**
 * DOC: sched_hw_submission (int)
 * Override the max number of HW submissions. The default is 2.
 */
MODULE_PARM_DESC(sched_hw_submission, "the max number of HW submissions (default 2)");
module_param_named(sched_hw_submission, amdgpu_sched_hw_submission, int, 0444);

/**
 * DOC: ppfeaturemask (uint)
 * Override power features enabled. See enum PP_FEATURE_MASK in drivers/gpu/drm/amd/include/amd_shared.h.
 * The default is the current set of stable power features.
 */
MODULE_PARM_DESC(ppfeaturemask, "all power features enabled (default))");
module_param_named(ppfeaturemask, amdgpu_pp_feature_mask, uint, 0444);

/**
 * DOC: forcelongtraining (uint)
 * Force long memory training in resume.
 * The default is zero, indicates short training in resume.
 */
MODULE_PARM_DESC(forcelongtraining, "force memory long training");
module_param_named(forcelongtraining, amdgpu_force_long_training, uint, 0444);

/**
 * DOC: pcie_gen_cap (uint)
 * Override PCIE gen speed capabilities. See the CAIL flags in drivers/gpu/drm/amd/include/amd_pcie.h.
 * The default is 0 (automatic for each asic).
 */
MODULE_PARM_DESC(pcie_gen_cap, "PCIE Gen Caps (0: autodetect (default))");
module_param_named(pcie_gen_cap, amdgpu_pcie_gen_cap, uint, 0444);

/**
 * DOC: pcie_lane_cap (uint)
 * Override PCIE lanes capabilities. See the CAIL flags in drivers/gpu/drm/amd/include/amd_pcie.h.
 * The default is 0 (automatic for each asic).
 */
MODULE_PARM_DESC(pcie_lane_cap, "PCIE Lane Caps (0: autodetect (default))");
module_param_named(pcie_lane_cap, amdgpu_pcie_lane_cap, uint, 0444);

/**
 * DOC: cg_mask (uint)
 * Override Clockgating features enabled on GPU (0 = disable clock gating). See the AMD_CG_SUPPORT flags in
 * drivers/gpu/drm/amd/include/amd_shared.h. The default is 0xffffffff (all enabled).
 */
MODULE_PARM_DESC(cg_mask, "Clockgating flags mask (0 = disable clock gating)");
module_param_named(cg_mask, amdgpu_cg_mask, uint, 0444);

/**
 * DOC: pg_mask (uint)
 * Override Powergating features enabled on GPU (0 = disable power gating). See the AMD_PG_SUPPORT flags in
 * drivers/gpu/drm/amd/include/amd_shared.h. The default is 0xffffffff (all enabled).
 */
MODULE_PARM_DESC(pg_mask, "Powergating flags mask (0 = disable power gating)");
module_param_named(pg_mask, amdgpu_pg_mask, uint, 0444);

/**
 * DOC: sdma_phase_quantum (uint)
 * Override SDMA context switch phase quantum (x 1K GPU clock cycles, 0 = no change). The default is 32.
 */
MODULE_PARM_DESC(sdma_phase_quantum, "SDMA context switch phase quantum (x 1K GPU clock cycles, 0 = no change (default 32))");
module_param_named(sdma_phase_quantum, amdgpu_sdma_phase_quantum, uint, 0444);

/**
 * DOC: disable_cu (charp)
 * Set to disable CUs (It's set like se.sh.cu,...). The default is NULL.
 */
MODULE_PARM_DESC(disable_cu, "Disable CUs (se.sh.cu,...)");
module_param_named(disable_cu, amdgpu_disable_cu, charp, 0444);

/**
 * DOC: virtual_display (charp)
 * Set to enable virtual display feature. This feature provides a virtual display hardware on headless boards
 * or in virtualized environments. It will be set like xxxx:xx:xx.x,x;xxxx:xx:xx.x,x. It's the pci address of
 * the device, plus the number of crtcs to expose. E.g., 0000:26:00.0,4 would enable 4 virtual crtcs on the pci
 * device at 26:00.0. The default is NULL.
 */
MODULE_PARM_DESC(virtual_display,
		 "Enable virtual display feature (the virtual_display will be set like xxxx:xx:xx.x,x;xxxx:xx:xx.x,x)");
module_param_named(virtual_display, amdgpu_virtual_display, charp, 0444);

/**
 * DOC: job_hang_limit (int)
 * Set how much time allow a job hang and not drop it. The default is 0.
 */
MODULE_PARM_DESC(job_hang_limit, "how much time allow a job hang and not drop it (default 0)");
module_param_named(job_hang_limit, amdgpu_job_hang_limit, int ,0444);

/**
 * DOC: lbpw (int)
 * Override Load Balancing Per Watt (LBPW) support (1 = enable, 0 = disable). The default is -1 (auto, enabled).
 */
MODULE_PARM_DESC(lbpw, "Load Balancing Per Watt (LBPW) support (1 = enable, 0 = disable, -1 = auto)");
module_param_named(lbpw, amdgpu_lbpw, int, 0444);

MODULE_PARM_DESC(compute_multipipe, "Force compute queues to be spread across pipes (1 = enable, 0 = disable, -1 = auto)");
module_param_named(compute_multipipe, amdgpu_compute_multipipe, int, 0444);

/**
 * DOC: gpu_recovery (int)
 * Set to enable GPU recovery mechanism (1 = enable, 0 = disable). The default is -1 (auto, disabled except SRIOV).
 */
MODULE_PARM_DESC(gpu_recovery, "Enable GPU recovery mechanism, (1 = enable, 0 = disable, -1 = auto)");
module_param_named(gpu_recovery, amdgpu_gpu_recovery, int, 0444);

/**
 * DOC: emu_mode (int)
 * Set value 1 to enable emulation mode. This is only needed when running on an emulator. The default is 0 (disabled).
 */
MODULE_PARM_DESC(emu_mode, "Emulation mode, (1 = enable, 0 = disable)");
module_param_named(emu_mode, amdgpu_emu_mode, int, 0444);

/**
 * DOC: ras_enable (int)
 * Enable RAS features on the GPU (0 = disable, 1 = enable, -1 = auto (default))
 */
MODULE_PARM_DESC(ras_enable, "Enable RAS features on the GPU (0 = disable, 1 = enable, -1 = auto (default))");
module_param_named(ras_enable, amdgpu_ras_enable, int, 0444);

/**
 * DOC: ras_mask (uint)
 * Mask of RAS features to enable (default 0xffffffff), only valid when ras_enable == 1
 * See the flags in drivers/gpu/drm/amd/amdgpu/amdgpu_ras.h
 */
MODULE_PARM_DESC(ras_mask, "Mask of RAS features to enable (default 0xffffffff), only valid when ras_enable == 1");
module_param_named(ras_mask, amdgpu_ras_mask, uint, 0444);

/**
 * DOC: si_support (int)
 * Set SI support driver. This parameter works after set config CONFIG_DRM_AMDGPU_SI. For SI asic, when radeon driver is enabled,
 * set value 0 to use radeon driver, while set value 1 to use amdgpu driver. The default is using radeon driver when it available,
 * otherwise using amdgpu driver.
 */
#ifdef CONFIG_DRM_AMDGPU_SI

#if defined(CONFIG_DRM_RADEON) || defined(CONFIG_DRM_RADEON_MODULE)
int amdgpu_si_support = 0;
MODULE_PARM_DESC(si_support, "SI support (1 = enabled, 0 = disabled (default))");
#else
int amdgpu_si_support = 1;
MODULE_PARM_DESC(si_support, "SI support (1 = enabled (default), 0 = disabled)");
#endif

module_param_named(si_support, amdgpu_si_support, int, 0444);
#endif

/**
 * DOC: cik_support (int)
 * Set CIK support driver. This parameter works after set config CONFIG_DRM_AMDGPU_CIK. For CIK asic, when radeon driver is enabled,
 * set value 0 to use radeon driver, while set value 1 to use amdgpu driver. The default is using radeon driver when it available,
 * otherwise using amdgpu driver.
 */
#ifdef CONFIG_DRM_AMDGPU_CIK

#if defined(CONFIG_DRM_RADEON) || defined(CONFIG_DRM_RADEON_MODULE)
int amdgpu_cik_support = 0;
MODULE_PARM_DESC(cik_support, "CIK support (1 = enabled, 0 = disabled (default))");
#else
int amdgpu_cik_support = 1;
MODULE_PARM_DESC(cik_support, "CIK support (1 = enabled (default), 0 = disabled)");
#endif

module_param_named(cik_support, amdgpu_cik_support, int, 0444);
#endif

/**
 * DOC: smu_memory_pool_size (uint)
 * It is used to reserve gtt for smu debug usage, setting value 0 to disable it. The actual size is value * 256MiB.
 * E.g. 0x1 = 256Mbyte, 0x2 = 512Mbyte, 0x4 = 1 Gbyte, 0x8 = 2GByte. The default is 0 (disabled).
 */
MODULE_PARM_DESC(smu_memory_pool_size,
	"reserve gtt for smu debug usage, 0 = disable,"
		"0x1 = 256Mbyte, 0x2 = 512Mbyte, 0x4 = 1 Gbyte, 0x8 = 2GByte");
module_param_named(smu_memory_pool_size, amdgpu_smu_memory_pool_size, uint, 0444);

/**
 * DOC: async_gfx_ring (int)
 * It is used to enable gfx rings that could be configured with different prioritites or equal priorities
 */
MODULE_PARM_DESC(async_gfx_ring,
	"Asynchronous GFX rings that could be configured with either different priorities (HP3D ring and LP3D ring), or equal priorities (0 = disabled, 1 = enabled (default))");
module_param_named(async_gfx_ring, amdgpu_async_gfx_ring, int, 0444);

/**
 * DOC: mcbp (int)
 * It is used to enable mid command buffer preemption. (0 = disabled (default), 1 = enabled)
 */
MODULE_PARM_DESC(mcbp,
	"Enable Mid-command buffer preemption (0 = disabled (default), 1 = enabled)");
module_param_named(mcbp, amdgpu_mcbp, int, 0444);

/**
 * DOC: discovery (int)
 * Allow driver to discover hardware IP information from IP Discovery table at the top of VRAM.
 * (-1 = auto (default), 0 = disabled, 1 = enabled)
 */
MODULE_PARM_DESC(discovery,
	"Allow driver to discover hardware IPs from IP Discovery table at the top of VRAM");
module_param_named(discovery, amdgpu_discovery, int, 0444);

/**
 * DOC: mes (int)
 * Enable Micro Engine Scheduler. This is a new hw scheduling engine for gfx, sdma, and compute.
 * (0 = disabled (default), 1 = enabled)
 */
MODULE_PARM_DESC(mes,
	"Enable Micro Engine Scheduler (0 = disabled (default), 1 = enabled)");
module_param_named(mes, amdgpu_mes, int, 0444);

MODULE_PARM_DESC(noretry,
	"Disable retry faults (0 = retry enabled (default), 1 = retry disabled)");
module_param_named(noretry, amdgpu_noretry, int, 0644);

/**
 * DOC: force_asic_type (int)
 * A non negative value used to specify the asic type for all supported GPUs.
 */
MODULE_PARM_DESC(force_asic_type,
	"A non negative value used to specify the asic type for all supported GPUs");
module_param_named(force_asic_type, amdgpu_force_asic_type, int, 0444);



#ifdef CONFIG_HSA_AMD
/**
 * DOC: sched_policy (int)
 * Set scheduling policy. Default is HWS(hardware scheduling) with over-subscription.
 * Setting 1 disables over-subscription. Setting 2 disables HWS and statically
 * assigns queues to HQDs.
 */
int sched_policy = KFD_SCHED_POLICY_HWS;
module_param(sched_policy, int, 0444);
MODULE_PARM_DESC(sched_policy,
	"Scheduling policy (0 = HWS (Default), 1 = HWS without over-subscription, 2 = Non-HWS (Used for debugging only)");

/**
 * DOC: hws_max_conc_proc (int)
 * Maximum number of processes that HWS can schedule concurrently. The maximum is the
 * number of VMIDs assigned to the HWS, which is also the default.
 */
int hws_max_conc_proc = 8;
module_param(hws_max_conc_proc, int, 0444);
MODULE_PARM_DESC(hws_max_conc_proc,
	"Max # processes HWS can execute concurrently when sched_policy=0 (0 = no concurrency, #VMIDs for KFD = Maximum(default))");

/**
 * DOC: cwsr_enable (int)
 * CWSR(compute wave store and resume) allows the GPU to preempt shader execution in
 * the middle of a compute wave. Default is 1 to enable this feature. Setting 0
 * disables it.
 */
int cwsr_enable = 1;
module_param(cwsr_enable, int, 0444);
MODULE_PARM_DESC(cwsr_enable, "CWSR enable (0 = Off, 1 = On (Default))");

/**
 * DOC: max_num_of_queues_per_device (int)
 * Maximum number of queues per device. Valid setting is between 1 and 4096. Default
 * is 4096.
 */
int max_num_of_queues_per_device = KFD_MAX_NUM_OF_QUEUES_PER_DEVICE_DEFAULT;
module_param(max_num_of_queues_per_device, int, 0444);
MODULE_PARM_DESC(max_num_of_queues_per_device,
	"Maximum number of supported queues per device (1 = Minimum, 4096 = default)");

/**
 * DOC: send_sigterm (int)
 * Send sigterm to HSA process on unhandled exceptions. Default is not to send sigterm
 * but just print errors on dmesg. Setting 1 enables sending sigterm.
 */
int send_sigterm;
module_param(send_sigterm, int, 0444);
MODULE_PARM_DESC(send_sigterm,
	"Send sigterm to HSA process on unhandled exception (0 = disable, 1 = enable)");

/**
 * DOC: debug_largebar (int)
 * Set debug_largebar as 1 to enable simulating large-bar capability on non-large bar
 * system. This limits the VRAM size reported to ROCm applications to the visible
 * size, usually 256MB.
 * Default value is 0, diabled.
 */
int debug_largebar;
module_param(debug_largebar, int, 0444);
MODULE_PARM_DESC(debug_largebar,
	"Debug large-bar flag used to simulate large-bar capability on non-large bar machine (0 = disable, 1 = enable)");

/**
 * DOC: ignore_crat (int)
 * Ignore CRAT table during KFD initialization. By default, KFD uses the ACPI CRAT
 * table to get information about AMD APUs. This option can serve as a workaround on
 * systems with a broken CRAT table.
 */
int ignore_crat;
module_param(ignore_crat, int, 0444);
MODULE_PARM_DESC(ignore_crat,
	"Ignore CRAT table during KFD initialization (0 = use CRAT (default), 1 = ignore CRAT)");

/**
 * DOC: halt_if_hws_hang (int)
 * Halt if HWS hang is detected. Default value, 0, disables the halt on hang.
 * Setting 1 enables halt on hang.
 */
int halt_if_hws_hang;
module_param(halt_if_hws_hang, int, 0644);
MODULE_PARM_DESC(halt_if_hws_hang, "Halt if HWS hang is detected (0 = off (default), 1 = on)");

/**
 * DOC: hws_gws_support(bool)
 * Whether HWS support gws barriers. Default value: false (not supported)
 * This will be replaced with a MEC firmware version check once firmware
 * is ready
 */
bool hws_gws_support;
module_param(hws_gws_support, bool, 0444);
MODULE_PARM_DESC(hws_gws_support, "MEC FW support gws barriers (false = not supported (Default), true = supported)");

/**
  * DOC: queue_preemption_timeout_ms (int)
  * queue preemption timeout in ms (1 = Minimum, 9000 = default)
  */
int queue_preemption_timeout_ms = 9000;
module_param(queue_preemption_timeout_ms, int, 0644);
MODULE_PARM_DESC(queue_preemption_timeout_ms, "queue preemption timeout in ms (1 = Minimum, 9000 = default)");
#endif

/**
 * DOC: dcfeaturemask (uint)
 * Override display features enabled. See enum DC_FEATURE_MASK in drivers/gpu/drm/amd/include/amd_shared.h.
 * The default is the current set of stable display features.
 */
MODULE_PARM_DESC(dcfeaturemask, "all stable DC features enabled (default))");
module_param_named(dcfeaturemask, amdgpu_dc_feature_mask, uint, 0444);

/**
 * DOC: abmlevel (uint)
 * Override the default ABM (Adaptive Backlight Management) level used for DC
 * enabled hardware. Requires DMCU to be supported and loaded.
 * Valid levels are 0-4. A value of 0 indicates that ABM should be disabled by
 * default. Values 1-4 control the maximum allowable brightness reduction via
 * the ABM algorithm, with 1 being the least reduction and 4 being the most
 * reduction.
 *
 * Defaults to 0, or disabled. Userspace can still override this level later
 * after boot.
 */
uint amdgpu_dm_abm_level = 0;
MODULE_PARM_DESC(abmlevel, "ABM level (0 = off (default), 1-4 = backlight reduction level) ");
module_param_named(abmlevel, amdgpu_dm_abm_level, uint, 0444);

static const struct pci_device_id pciidlist[] = {
#ifdef  CONFIG_DRM_AMDGPU_SI
	{0x1002, 0x6780, PCI_ANY_ID, PCI_ANY_ID, 0, 0, CHIP_TAHITI},
	{0x1002, 0x6784, PCI_ANY_ID, PCI_ANY_ID, 0, 0, CHIP_TAHITI},
	{0x1002, 0x6788, PCI_ANY_ID, PCI_ANY_ID, 0, 0, CHIP_TAHITI},
	{0x1002, 0x678A, PCI_ANY_ID, PCI_ANY_ID, 0, 0, CHIP_TAHITI},
	{0x1002, 0x6790, PCI_ANY_ID, PCI_ANY_ID, 0, 0, CHIP_TAHITI},
	{0x1002, 0x6791, PCI_ANY_ID, PCI_ANY_ID, 0, 0, CHIP_TAHITI},
	{0x1002, 0x6792, PCI_ANY_ID, PCI_ANY_ID, 0, 0, CHIP_TAHITI},
	{0x1002, 0x6798, PCI_ANY_ID, PCI_ANY_ID, 0, 0, CHIP_TAHITI},
	{0x1002, 0x6799, PCI_ANY_ID, PCI_ANY_ID, 0, 0, CHIP_TAHITI},
	{0x1002, 0x679A, PCI_ANY_ID, PCI_ANY_ID, 0, 0, CHIP_TAHITI},
	{0x1002, 0x679B, PCI_ANY_ID, PCI_ANY_ID, 0, 0, CHIP_TAHITI},
	{0x1002, 0x679E, PCI_ANY_ID, PCI_ANY_ID, 0, 0, CHIP_TAHITI},
	{0x1002, 0x679F, PCI_ANY_ID, PCI_ANY_ID, 0, 0, CHIP_TAHITI},
	{0x1002, 0x6800, PCI_ANY_ID, PCI_ANY_ID, 0, 0, CHIP_PITCAIRN|AMD_IS_MOBILITY},
	{0x1002, 0x6801, PCI_ANY_ID, PCI_ANY_ID, 0, 0, CHIP_PITCAIRN|AMD_IS_MOBILITY},
	{0x1002, 0x6802, PCI_ANY_ID, PCI_ANY_ID, 0, 0, CHIP_PITCAIRN|AMD_IS_MOBILITY},
	{0x1002, 0x6806, PCI_ANY_ID, PCI_ANY_ID, 0, 0, CHIP_PITCAIRN},
	{0x1002, 0x6808, PCI_ANY_ID, PCI_ANY_ID, 0, 0, CHIP_PITCAIRN},
	{0x1002, 0x6809, PCI_ANY_ID, PCI_ANY_ID, 0, 0, CHIP_PITCAIRN},
	{0x1002, 0x6810, PCI_ANY_ID, PCI_ANY_ID, 0, 0, CHIP_PITCAIRN},
	{0x1002, 0x6811, PCI_ANY_ID, PCI_ANY_ID, 0, 0, CHIP_PITCAIRN},
	{0x1002, 0x6816, PCI_ANY_ID, PCI_ANY_ID, 0, 0, CHIP_PITCAIRN},
	{0x1002, 0x6817, PCI_ANY_ID, PCI_ANY_ID, 0, 0, CHIP_PITCAIRN},
	{0x1002, 0x6818, PCI_ANY_ID, PCI_ANY_ID, 0, 0, CHIP_PITCAIRN},
	{0x1002, 0x6819, PCI_ANY_ID, PCI_ANY_ID, 0, 0, CHIP_PITCAIRN},
	{0x1002, 0x6600, PCI_ANY_ID, PCI_ANY_ID, 0, 0, CHIP_OLAND|AMD_IS_MOBILITY},
	{0x1002, 0x6601, PCI_ANY_ID, PCI_ANY_ID, 0, 0, CHIP_OLAND|AMD_IS_MOBILITY},
	{0x1002, 0x6602, PCI_ANY_ID, PCI_ANY_ID, 0, 0, CHIP_OLAND|AMD_IS_MOBILITY},
	{0x1002, 0x6603, PCI_ANY_ID, PCI_ANY_ID, 0, 0, CHIP_OLAND|AMD_IS_MOBILITY},
	{0x1002, 0x6604, PCI_ANY_ID, PCI_ANY_ID, 0, 0, CHIP_OLAND|AMD_IS_MOBILITY},
	{0x1002, 0x6605, PCI_ANY_ID, PCI_ANY_ID, 0, 0, CHIP_OLAND|AMD_IS_MOBILITY},
	{0x1002, 0x6606, PCI_ANY_ID, PCI_ANY_ID, 0, 0, CHIP_OLAND|AMD_IS_MOBILITY},
	{0x1002, 0x6607, PCI_ANY_ID, PCI_ANY_ID, 0, 0, CHIP_OLAND|AMD_IS_MOBILITY},
	{0x1002, 0x6608, PCI_ANY_ID, PCI_ANY_ID, 0, 0, CHIP_OLAND},
	{0x1002, 0x6610, PCI_ANY_ID, PCI_ANY_ID, 0, 0, CHIP_OLAND},
	{0x1002, 0x6611, PCI_ANY_ID, PCI_ANY_ID, 0, 0, CHIP_OLAND},
	{0x1002, 0x6613, PCI_ANY_ID, PCI_ANY_ID, 0, 0, CHIP_OLAND},
	{0x1002, 0x6617, PCI_ANY_ID, PCI_ANY_ID, 0, 0, CHIP_OLAND|AMD_IS_MOBILITY},
	{0x1002, 0x6620, PCI_ANY_ID, PCI_ANY_ID, 0, 0, CHIP_OLAND|AMD_IS_MOBILITY},
	{0x1002, 0x6621, PCI_ANY_ID, PCI_ANY_ID, 0, 0, CHIP_OLAND|AMD_IS_MOBILITY},
	{0x1002, 0x6623, PCI_ANY_ID, PCI_ANY_ID, 0, 0, CHIP_OLAND|AMD_IS_MOBILITY},
	{0x1002, 0x6631, PCI_ANY_ID, PCI_ANY_ID, 0, 0, CHIP_OLAND},
	{0x1002, 0x6820, PCI_ANY_ID, PCI_ANY_ID, 0, 0, CHIP_VERDE|AMD_IS_MOBILITY},
	{0x1002, 0x6821, PCI_ANY_ID, PCI_ANY_ID, 0, 0, CHIP_VERDE|AMD_IS_MOBILITY},
	{0x1002, 0x6822, PCI_ANY_ID, PCI_ANY_ID, 0, 0, CHIP_VERDE|AMD_IS_MOBILITY},
	{0x1002, 0x6823, PCI_ANY_ID, PCI_ANY_ID, 0, 0, CHIP_VERDE|AMD_IS_MOBILITY},
	{0x1002, 0x6824, PCI_ANY_ID, PCI_ANY_ID, 0, 0, CHIP_VERDE|AMD_IS_MOBILITY},
	{0x1002, 0x6825, PCI_ANY_ID, PCI_ANY_ID, 0, 0, CHIP_VERDE|AMD_IS_MOBILITY},
	{0x1002, 0x6826, PCI_ANY_ID, PCI_ANY_ID, 0, 0, CHIP_VERDE|AMD_IS_MOBILITY},
	{0x1002, 0x6827, PCI_ANY_ID, PCI_ANY_ID, 0, 0, CHIP_VERDE|AMD_IS_MOBILITY},
	{0x1002, 0x6828, PCI_ANY_ID, PCI_ANY_ID, 0, 0, CHIP_VERDE},
	{0x1002, 0x6829, PCI_ANY_ID, PCI_ANY_ID, 0, 0, CHIP_VERDE},
	{0x1002, 0x682A, PCI_ANY_ID, PCI_ANY_ID, 0, 0, CHIP_VERDE|AMD_IS_MOBILITY},
	{0x1002, 0x682B, PCI_ANY_ID, PCI_ANY_ID, 0, 0, CHIP_VERDE|AMD_IS_MOBILITY},
	{0x1002, 0x682C, PCI_ANY_ID, PCI_ANY_ID, 0, 0, CHIP_VERDE},
	{0x1002, 0x682D, PCI_ANY_ID, PCI_ANY_ID, 0, 0, CHIP_VERDE|AMD_IS_MOBILITY},
	{0x1002, 0x682F, PCI_ANY_ID, PCI_ANY_ID, 0, 0, CHIP_VERDE|AMD_IS_MOBILITY},
	{0x1002, 0x6830, PCI_ANY_ID, PCI_ANY_ID, 0, 0, CHIP_VERDE|AMD_IS_MOBILITY},
	{0x1002, 0x6831, PCI_ANY_ID, PCI_ANY_ID, 0, 0, CHIP_VERDE|AMD_IS_MOBILITY},
	{0x1002, 0x6835, PCI_ANY_ID, PCI_ANY_ID, 0, 0, CHIP_VERDE},
	{0x1002, 0x6837, PCI_ANY_ID, PCI_ANY_ID, 0, 0, CHIP_VERDE},
	{0x1002, 0x6838, PCI_ANY_ID, PCI_ANY_ID, 0, 0, CHIP_VERDE},
	{0x1002, 0x6839, PCI_ANY_ID, PCI_ANY_ID, 0, 0, CHIP_VERDE},
	{0x1002, 0x683B, PCI_ANY_ID, PCI_ANY_ID, 0, 0, CHIP_VERDE},
	{0x1002, 0x683D, PCI_ANY_ID, PCI_ANY_ID, 0, 0, CHIP_VERDE},
	{0x1002, 0x683F, PCI_ANY_ID, PCI_ANY_ID, 0, 0, CHIP_VERDE},
	{0x1002, 0x6660, PCI_ANY_ID, PCI_ANY_ID, 0, 0, CHIP_HAINAN|AMD_IS_MOBILITY},
	{0x1002, 0x6663, PCI_ANY_ID, PCI_ANY_ID, 0, 0, CHIP_HAINAN|AMD_IS_MOBILITY},
	{0x1002, 0x6664, PCI_ANY_ID, PCI_ANY_ID, 0, 0, CHIP_HAINAN|AMD_IS_MOBILITY},
	{0x1002, 0x6665, PCI_ANY_ID, PCI_ANY_ID, 0, 0, CHIP_HAINAN|AMD_IS_MOBILITY},
	{0x1002, 0x6667, PCI_ANY_ID, PCI_ANY_ID, 0, 0, CHIP_HAINAN|AMD_IS_MOBILITY},
	{0x1002, 0x666F, PCI_ANY_ID, PCI_ANY_ID, 0, 0, CHIP_HAINAN|AMD_IS_MOBILITY},
#endif
#ifdef CONFIG_DRM_AMDGPU_CIK
	/* Kaveri */
	{0x1002, 0x1304, PCI_ANY_ID, PCI_ANY_ID, 0, 0, CHIP_KAVERI|AMD_IS_MOBILITY|AMD_IS_APU},
	{0x1002, 0x1305, PCI_ANY_ID, PCI_ANY_ID, 0, 0, CHIP_KAVERI|AMD_IS_APU},
	{0x1002, 0x1306, PCI_ANY_ID, PCI_ANY_ID, 0, 0, CHIP_KAVERI|AMD_IS_MOBILITY|AMD_IS_APU},
	{0x1002, 0x1307, PCI_ANY_ID, PCI_ANY_ID, 0, 0, CHIP_KAVERI|AMD_IS_APU},
	{0x1002, 0x1309, PCI_ANY_ID, PCI_ANY_ID, 0, 0, CHIP_KAVERI|AMD_IS_MOBILITY|AMD_IS_APU},
	{0x1002, 0x130A, PCI_ANY_ID, PCI_ANY_ID, 0, 0, CHIP_KAVERI|AMD_IS_MOBILITY|AMD_IS_APU},
	{0x1002, 0x130B, PCI_ANY_ID, PCI_ANY_ID, 0, 0, CHIP_KAVERI|AMD_IS_MOBILITY|AMD_IS_APU},
	{0x1002, 0x130C, PCI_ANY_ID, PCI_ANY_ID, 0, 0, CHIP_KAVERI|AMD_IS_MOBILITY|AMD_IS_APU},
	{0x1002, 0x130D, PCI_ANY_ID, PCI_ANY_ID, 0, 0, CHIP_KAVERI|AMD_IS_MOBILITY|AMD_IS_APU},
	{0x1002, 0x130E, PCI_ANY_ID, PCI_ANY_ID, 0, 0, CHIP_KAVERI|AMD_IS_MOBILITY|AMD_IS_APU},
	{0x1002, 0x130F, PCI_ANY_ID, PCI_ANY_ID, 0, 0, CHIP_KAVERI|AMD_IS_APU},
	{0x1002, 0x1310, PCI_ANY_ID, PCI_ANY_ID, 0, 0, CHIP_KAVERI|AMD_IS_APU},
	{0x1002, 0x1311, PCI_ANY_ID, PCI_ANY_ID, 0, 0, CHIP_KAVERI|AMD_IS_APU},
	{0x1002, 0x1312, PCI_ANY_ID, PCI_ANY_ID, 0, 0, CHIP_KAVERI|AMD_IS_APU},
	{0x1002, 0x1313, PCI_ANY_ID, PCI_ANY_ID, 0, 0, CHIP_KAVERI|AMD_IS_APU},
	{0x1002, 0x1315, PCI_ANY_ID, PCI_ANY_ID, 0, 0, CHIP_KAVERI|AMD_IS_APU},
	{0x1002, 0x1316, PCI_ANY_ID, PCI_ANY_ID, 0, 0, CHIP_KAVERI|AMD_IS_APU},
	{0x1002, 0x1317, PCI_ANY_ID, PCI_ANY_ID, 0, 0, CHIP_KAVERI|AMD_IS_MOBILITY|AMD_IS_APU},
	{0x1002, 0x1318, PCI_ANY_ID, PCI_ANY_ID, 0, 0, CHIP_KAVERI|AMD_IS_MOBILITY|AMD_IS_APU},
	{0x1002, 0x131B, PCI_ANY_ID, PCI_ANY_ID, 0, 0, CHIP_KAVERI|AMD_IS_APU},
	{0x1002, 0x131C, PCI_ANY_ID, PCI_ANY_ID, 0, 0, CHIP_KAVERI|AMD_IS_APU},
	{0x1002, 0x131D, PCI_ANY_ID, PCI_ANY_ID, 0, 0, CHIP_KAVERI|AMD_IS_APU},
	/* Bonaire */
	{0x1002, 0x6640, PCI_ANY_ID, PCI_ANY_ID, 0, 0, CHIP_BONAIRE|AMD_IS_MOBILITY},
	{0x1002, 0x6641, PCI_ANY_ID, PCI_ANY_ID, 0, 0, CHIP_BONAIRE|AMD_IS_MOBILITY},
	{0x1002, 0x6646, PCI_ANY_ID, PCI_ANY_ID, 0, 0, CHIP_BONAIRE|AMD_IS_MOBILITY},
	{0x1002, 0x6647, PCI_ANY_ID, PCI_ANY_ID, 0, 0, CHIP_BONAIRE|AMD_IS_MOBILITY},
	{0x1002, 0x6649, PCI_ANY_ID, PCI_ANY_ID, 0, 0, CHIP_BONAIRE},
	{0x1002, 0x6650, PCI_ANY_ID, PCI_ANY_ID, 0, 0, CHIP_BONAIRE},
	{0x1002, 0x6651, PCI_ANY_ID, PCI_ANY_ID, 0, 0, CHIP_BONAIRE},
	{0x1002, 0x6658, PCI_ANY_ID, PCI_ANY_ID, 0, 0, CHIP_BONAIRE},
	{0x1002, 0x665c, PCI_ANY_ID, PCI_ANY_ID, 0, 0, CHIP_BONAIRE},
	{0x1002, 0x665d, PCI_ANY_ID, PCI_ANY_ID, 0, 0, CHIP_BONAIRE},
	{0x1002, 0x665f, PCI_ANY_ID, PCI_ANY_ID, 0, 0, CHIP_BONAIRE},
	/* Hawaii */
	{0x1002, 0x67A0, PCI_ANY_ID, PCI_ANY_ID, 0, 0, CHIP_HAWAII},
	{0x1002, 0x67A1, PCI_ANY_ID, PCI_ANY_ID, 0, 0, CHIP_HAWAII},
	{0x1002, 0x67A2, PCI_ANY_ID, PCI_ANY_ID, 0, 0, CHIP_HAWAII},
	{0x1002, 0x67A8, PCI_ANY_ID, PCI_ANY_ID, 0, 0, CHIP_HAWAII},
	{0x1002, 0x67A9, PCI_ANY_ID, PCI_ANY_ID, 0, 0, CHIP_HAWAII},
	{0x1002, 0x67AA, PCI_ANY_ID, PCI_ANY_ID, 0, 0, CHIP_HAWAII},
	{0x1002, 0x67B0, PCI_ANY_ID, PCI_ANY_ID, 0, 0, CHIP_HAWAII},
	{0x1002, 0x67B1, PCI_ANY_ID, PCI_ANY_ID, 0, 0, CHIP_HAWAII},
	{0x1002, 0x67B8, PCI_ANY_ID, PCI_ANY_ID, 0, 0, CHIP_HAWAII},
	{0x1002, 0x67B9, PCI_ANY_ID, PCI_ANY_ID, 0, 0, CHIP_HAWAII},
	{0x1002, 0x67BA, PCI_ANY_ID, PCI_ANY_ID, 0, 0, CHIP_HAWAII},
	{0x1002, 0x67BE, PCI_ANY_ID, PCI_ANY_ID, 0, 0, CHIP_HAWAII},
	/* Kabini */
	{0x1002, 0x9830, PCI_ANY_ID, PCI_ANY_ID, 0, 0, CHIP_KABINI|AMD_IS_MOBILITY|AMD_IS_APU},
	{0x1002, 0x9831, PCI_ANY_ID, PCI_ANY_ID, 0, 0, CHIP_KABINI|AMD_IS_APU},
	{0x1002, 0x9832, PCI_ANY_ID, PCI_ANY_ID, 0, 0, CHIP_KABINI|AMD_IS_MOBILITY|AMD_IS_APU},
	{0x1002, 0x9833, PCI_ANY_ID, PCI_ANY_ID, 0, 0, CHIP_KABINI|AMD_IS_APU},
	{0x1002, 0x9834, PCI_ANY_ID, PCI_ANY_ID, 0, 0, CHIP_KABINI|AMD_IS_MOBILITY|AMD_IS_APU},
	{0x1002, 0x9835, PCI_ANY_ID, PCI_ANY_ID, 0, 0, CHIP_KABINI|AMD_IS_APU},
	{0x1002, 0x9836, PCI_ANY_ID, PCI_ANY_ID, 0, 0, CHIP_KABINI|AMD_IS_MOBILITY|AMD_IS_APU},
	{0x1002, 0x9837, PCI_ANY_ID, PCI_ANY_ID, 0, 0, CHIP_KABINI|AMD_IS_APU},
	{0x1002, 0x9838, PCI_ANY_ID, PCI_ANY_ID, 0, 0, CHIP_KABINI|AMD_IS_MOBILITY|AMD_IS_APU},
	{0x1002, 0x9839, PCI_ANY_ID, PCI_ANY_ID, 0, 0, CHIP_KABINI|AMD_IS_MOBILITY|AMD_IS_APU},
	{0x1002, 0x983a, PCI_ANY_ID, PCI_ANY_ID, 0, 0, CHIP_KABINI|AMD_IS_APU},
	{0x1002, 0x983b, PCI_ANY_ID, PCI_ANY_ID, 0, 0, CHIP_KABINI|AMD_IS_MOBILITY|AMD_IS_APU},
	{0x1002, 0x983c, PCI_ANY_ID, PCI_ANY_ID, 0, 0, CHIP_KABINI|AMD_IS_APU},
	{0x1002, 0x983d, PCI_ANY_ID, PCI_ANY_ID, 0, 0, CHIP_KABINI|AMD_IS_APU},
	{0x1002, 0x983e, PCI_ANY_ID, PCI_ANY_ID, 0, 0, CHIP_KABINI|AMD_IS_APU},
	{0x1002, 0x983f, PCI_ANY_ID, PCI_ANY_ID, 0, 0, CHIP_KABINI|AMD_IS_APU},
	/* mullins */
	{0x1002, 0x9850, PCI_ANY_ID, PCI_ANY_ID, 0, 0, CHIP_MULLINS|AMD_IS_MOBILITY|AMD_IS_APU},
	{0x1002, 0x9851, PCI_ANY_ID, PCI_ANY_ID, 0, 0, CHIP_MULLINS|AMD_IS_MOBILITY|AMD_IS_APU},
	{0x1002, 0x9852, PCI_ANY_ID, PCI_ANY_ID, 0, 0, CHIP_MULLINS|AMD_IS_MOBILITY|AMD_IS_APU},
	{0x1002, 0x9853, PCI_ANY_ID, PCI_ANY_ID, 0, 0, CHIP_MULLINS|AMD_IS_MOBILITY|AMD_IS_APU},
	{0x1002, 0x9854, PCI_ANY_ID, PCI_ANY_ID, 0, 0, CHIP_MULLINS|AMD_IS_MOBILITY|AMD_IS_APU},
	{0x1002, 0x9855, PCI_ANY_ID, PCI_ANY_ID, 0, 0, CHIP_MULLINS|AMD_IS_MOBILITY|AMD_IS_APU},
	{0x1002, 0x9856, PCI_ANY_ID, PCI_ANY_ID, 0, 0, CHIP_MULLINS|AMD_IS_MOBILITY|AMD_IS_APU},
	{0x1002, 0x9857, PCI_ANY_ID, PCI_ANY_ID, 0, 0, CHIP_MULLINS|AMD_IS_MOBILITY|AMD_IS_APU},
	{0x1002, 0x9858, PCI_ANY_ID, PCI_ANY_ID, 0, 0, CHIP_MULLINS|AMD_IS_MOBILITY|AMD_IS_APU},
	{0x1002, 0x9859, PCI_ANY_ID, PCI_ANY_ID, 0, 0, CHIP_MULLINS|AMD_IS_MOBILITY|AMD_IS_APU},
	{0x1002, 0x985A, PCI_ANY_ID, PCI_ANY_ID, 0, 0, CHIP_MULLINS|AMD_IS_MOBILITY|AMD_IS_APU},
	{0x1002, 0x985B, PCI_ANY_ID, PCI_ANY_ID, 0, 0, CHIP_MULLINS|AMD_IS_MOBILITY|AMD_IS_APU},
	{0x1002, 0x985C, PCI_ANY_ID, PCI_ANY_ID, 0, 0, CHIP_MULLINS|AMD_IS_MOBILITY|AMD_IS_APU},
	{0x1002, 0x985D, PCI_ANY_ID, PCI_ANY_ID, 0, 0, CHIP_MULLINS|AMD_IS_MOBILITY|AMD_IS_APU},
	{0x1002, 0x985E, PCI_ANY_ID, PCI_ANY_ID, 0, 0, CHIP_MULLINS|AMD_IS_MOBILITY|AMD_IS_APU},
	{0x1002, 0x985F, PCI_ANY_ID, PCI_ANY_ID, 0, 0, CHIP_MULLINS|AMD_IS_MOBILITY|AMD_IS_APU},
#endif
	/* topaz */
	{0x1002, 0x6900, PCI_ANY_ID, PCI_ANY_ID, 0, 0, CHIP_TOPAZ},
	{0x1002, 0x6901, PCI_ANY_ID, PCI_ANY_ID, 0, 0, CHIP_TOPAZ},
	{0x1002, 0x6902, PCI_ANY_ID, PCI_ANY_ID, 0, 0, CHIP_TOPAZ},
	{0x1002, 0x6903, PCI_ANY_ID, PCI_ANY_ID, 0, 0, CHIP_TOPAZ},
	{0x1002, 0x6907, PCI_ANY_ID, PCI_ANY_ID, 0, 0, CHIP_TOPAZ},
	/* tonga */
	{0x1002, 0x6920, PCI_ANY_ID, PCI_ANY_ID, 0, 0, CHIP_TONGA},
	{0x1002, 0x6921, PCI_ANY_ID, PCI_ANY_ID, 0, 0, CHIP_TONGA},
	{0x1002, 0x6928, PCI_ANY_ID, PCI_ANY_ID, 0, 0, CHIP_TONGA},
	{0x1002, 0x6929, PCI_ANY_ID, PCI_ANY_ID, 0, 0, CHIP_TONGA},
	{0x1002, 0x692B, PCI_ANY_ID, PCI_ANY_ID, 0, 0, CHIP_TONGA},
	{0x1002, 0x692F, PCI_ANY_ID, PCI_ANY_ID, 0, 0, CHIP_TONGA},
	{0x1002, 0x6930, PCI_ANY_ID, PCI_ANY_ID, 0, 0, CHIP_TONGA},
	{0x1002, 0x6938, PCI_ANY_ID, PCI_ANY_ID, 0, 0, CHIP_TONGA},
	{0x1002, 0x6939, PCI_ANY_ID, PCI_ANY_ID, 0, 0, CHIP_TONGA},
	/* fiji */
	{0x1002, 0x7300, PCI_ANY_ID, PCI_ANY_ID, 0, 0, CHIP_FIJI},
	{0x1002, 0x730F, PCI_ANY_ID, PCI_ANY_ID, 0, 0, CHIP_FIJI},
	/* carrizo */
	{0x1002, 0x9870, PCI_ANY_ID, PCI_ANY_ID, 0, 0, CHIP_CARRIZO|AMD_IS_APU},
	{0x1002, 0x9874, PCI_ANY_ID, PCI_ANY_ID, 0, 0, CHIP_CARRIZO|AMD_IS_APU},
	{0x1002, 0x9875, PCI_ANY_ID, PCI_ANY_ID, 0, 0, CHIP_CARRIZO|AMD_IS_APU},
	{0x1002, 0x9876, PCI_ANY_ID, PCI_ANY_ID, 0, 0, CHIP_CARRIZO|AMD_IS_APU},
	{0x1002, 0x9877, PCI_ANY_ID, PCI_ANY_ID, 0, 0, CHIP_CARRIZO|AMD_IS_APU},
	/* stoney */
	{0x1002, 0x98E4, PCI_ANY_ID, PCI_ANY_ID, 0, 0, CHIP_STONEY|AMD_IS_APU},
	/* Polaris11 */
	{0x1002, 0x67E0, PCI_ANY_ID, PCI_ANY_ID, 0, 0, CHIP_POLARIS11},
	{0x1002, 0x67E3, PCI_ANY_ID, PCI_ANY_ID, 0, 0, CHIP_POLARIS11},
	{0x1002, 0x67E8, PCI_ANY_ID, PCI_ANY_ID, 0, 0, CHIP_POLARIS11},
	{0x1002, 0x67EB, PCI_ANY_ID, PCI_ANY_ID, 0, 0, CHIP_POLARIS11},
	{0x1002, 0x67EF, PCI_ANY_ID, PCI_ANY_ID, 0, 0, CHIP_POLARIS11},
	{0x1002, 0x67FF, PCI_ANY_ID, PCI_ANY_ID, 0, 0, CHIP_POLARIS11},
	{0x1002, 0x67E1, PCI_ANY_ID, PCI_ANY_ID, 0, 0, CHIP_POLARIS11},
	{0x1002, 0x67E7, PCI_ANY_ID, PCI_ANY_ID, 0, 0, CHIP_POLARIS11},
	{0x1002, 0x67E9, PCI_ANY_ID, PCI_ANY_ID, 0, 0, CHIP_POLARIS11},
	/* Polaris10 */
	{0x1002, 0x67C0, PCI_ANY_ID, PCI_ANY_ID, 0, 0, CHIP_POLARIS10},
	{0x1002, 0x67C1, PCI_ANY_ID, PCI_ANY_ID, 0, 0, CHIP_POLARIS10},
	{0x1002, 0x67C2, PCI_ANY_ID, PCI_ANY_ID, 0, 0, CHIP_POLARIS10},
	{0x1002, 0x67C4, PCI_ANY_ID, PCI_ANY_ID, 0, 0, CHIP_POLARIS10},
	{0x1002, 0x67C7, PCI_ANY_ID, PCI_ANY_ID, 0, 0, CHIP_POLARIS10},
	{0x1002, 0x67D0, PCI_ANY_ID, PCI_ANY_ID, 0, 0, CHIP_POLARIS10},
	{0x1002, 0x67DF, PCI_ANY_ID, PCI_ANY_ID, 0, 0, CHIP_POLARIS10},
	{0x1002, 0x67C8, PCI_ANY_ID, PCI_ANY_ID, 0, 0, CHIP_POLARIS10},
	{0x1002, 0x67C9, PCI_ANY_ID, PCI_ANY_ID, 0, 0, CHIP_POLARIS10},
	{0x1002, 0x67CA, PCI_ANY_ID, PCI_ANY_ID, 0, 0, CHIP_POLARIS10},
	{0x1002, 0x67CC, PCI_ANY_ID, PCI_ANY_ID, 0, 0, CHIP_POLARIS10},
	{0x1002, 0x67CF, PCI_ANY_ID, PCI_ANY_ID, 0, 0, CHIP_POLARIS10},
	{0x1002, 0x6FDF, PCI_ANY_ID, PCI_ANY_ID, 0, 0, CHIP_POLARIS10},
	/* Polaris12 */
	{0x1002, 0x6980, PCI_ANY_ID, PCI_ANY_ID, 0, 0, CHIP_POLARIS12},
	{0x1002, 0x6981, PCI_ANY_ID, PCI_ANY_ID, 0, 0, CHIP_POLARIS12},
	{0x1002, 0x6985, PCI_ANY_ID, PCI_ANY_ID, 0, 0, CHIP_POLARIS12},
	{0x1002, 0x6986, PCI_ANY_ID, PCI_ANY_ID, 0, 0, CHIP_POLARIS12},
	{0x1002, 0x6987, PCI_ANY_ID, PCI_ANY_ID, 0, 0, CHIP_POLARIS12},
	{0x1002, 0x6995, PCI_ANY_ID, PCI_ANY_ID, 0, 0, CHIP_POLARIS12},
	{0x1002, 0x6997, PCI_ANY_ID, PCI_ANY_ID, 0, 0, CHIP_POLARIS12},
	{0x1002, 0x699F, PCI_ANY_ID, PCI_ANY_ID, 0, 0, CHIP_POLARIS12},
	/* VEGAM */
	{0x1002, 0x694C, PCI_ANY_ID, PCI_ANY_ID, 0, 0, CHIP_VEGAM},
	{0x1002, 0x694E, PCI_ANY_ID, PCI_ANY_ID, 0, 0, CHIP_VEGAM},
	{0x1002, 0x694F, PCI_ANY_ID, PCI_ANY_ID, 0, 0, CHIP_VEGAM},
	/* Vega 10 */
	{0x1002, 0x6860, PCI_ANY_ID, PCI_ANY_ID, 0, 0, CHIP_VEGA10},
	{0x1002, 0x6861, PCI_ANY_ID, PCI_ANY_ID, 0, 0, CHIP_VEGA10},
	{0x1002, 0x6862, PCI_ANY_ID, PCI_ANY_ID, 0, 0, CHIP_VEGA10},
	{0x1002, 0x6863, PCI_ANY_ID, PCI_ANY_ID, 0, 0, CHIP_VEGA10},
	{0x1002, 0x6864, PCI_ANY_ID, PCI_ANY_ID, 0, 0, CHIP_VEGA10},
	{0x1002, 0x6867, PCI_ANY_ID, PCI_ANY_ID, 0, 0, CHIP_VEGA10},
	{0x1002, 0x6868, PCI_ANY_ID, PCI_ANY_ID, 0, 0, CHIP_VEGA10},
	{0x1002, 0x6869, PCI_ANY_ID, PCI_ANY_ID, 0, 0, CHIP_VEGA10},
	{0x1002, 0x686a, PCI_ANY_ID, PCI_ANY_ID, 0, 0, CHIP_VEGA10},
	{0x1002, 0x686b, PCI_ANY_ID, PCI_ANY_ID, 0, 0, CHIP_VEGA10},
	{0x1002, 0x686c, PCI_ANY_ID, PCI_ANY_ID, 0, 0, CHIP_VEGA10},
	{0x1002, 0x686d, PCI_ANY_ID, PCI_ANY_ID, 0, 0, CHIP_VEGA10},
	{0x1002, 0x686e, PCI_ANY_ID, PCI_ANY_ID, 0, 0, CHIP_VEGA10},
	{0x1002, 0x686f, PCI_ANY_ID, PCI_ANY_ID, 0, 0, CHIP_VEGA10},
	{0x1002, 0x687f, PCI_ANY_ID, PCI_ANY_ID, 0, 0, CHIP_VEGA10},
	/* Vega 12 */
	{0x1002, 0x69A0, PCI_ANY_ID, PCI_ANY_ID, 0, 0, CHIP_VEGA12},
	{0x1002, 0x69A1, PCI_ANY_ID, PCI_ANY_ID, 0, 0, CHIP_VEGA12},
	{0x1002, 0x69A2, PCI_ANY_ID, PCI_ANY_ID, 0, 0, CHIP_VEGA12},
	{0x1002, 0x69A3, PCI_ANY_ID, PCI_ANY_ID, 0, 0, CHIP_VEGA12},
	{0x1002, 0x69AF, PCI_ANY_ID, PCI_ANY_ID, 0, 0, CHIP_VEGA12},
	/* Vega 20 */
	{0x1002, 0x66A0, PCI_ANY_ID, PCI_ANY_ID, 0, 0, CHIP_VEGA20},
	{0x1002, 0x66A1, PCI_ANY_ID, PCI_ANY_ID, 0, 0, CHIP_VEGA20},
	{0x1002, 0x66A2, PCI_ANY_ID, PCI_ANY_ID, 0, 0, CHIP_VEGA20},
	{0x1002, 0x66A3, PCI_ANY_ID, PCI_ANY_ID, 0, 0, CHIP_VEGA20},
	{0x1002, 0x66A4, PCI_ANY_ID, PCI_ANY_ID, 0, 0, CHIP_VEGA20},
	{0x1002, 0x66A7, PCI_ANY_ID, PCI_ANY_ID, 0, 0, CHIP_VEGA20},
	{0x1002, 0x66AF, PCI_ANY_ID, PCI_ANY_ID, 0, 0, CHIP_VEGA20},
	/* Raven */
	{0x1002, 0x15dd, PCI_ANY_ID, PCI_ANY_ID, 0, 0, CHIP_RAVEN|AMD_IS_APU},
	{0x1002, 0x15d8, PCI_ANY_ID, PCI_ANY_ID, 0, 0, CHIP_RAVEN|AMD_IS_APU},
	/* Arcturus */
	{0x1002, 0x738C, PCI_ANY_ID, PCI_ANY_ID, 0, 0, CHIP_ARCTURUS|AMD_EXP_HW_SUPPORT},
	{0x1002, 0x7388, PCI_ANY_ID, PCI_ANY_ID, 0, 0, CHIP_ARCTURUS|AMD_EXP_HW_SUPPORT},
	{0x1002, 0x738E, PCI_ANY_ID, PCI_ANY_ID, 0, 0, CHIP_ARCTURUS|AMD_EXP_HW_SUPPORT},
	{0x1002, 0x7390, PCI_ANY_ID, PCI_ANY_ID, 0, 0, CHIP_ARCTURUS|AMD_EXP_HW_SUPPORT},
	/* Navi10 */
	{0x1002, 0x7310, PCI_ANY_ID, PCI_ANY_ID, 0, 0, CHIP_NAVI10},
	{0x1002, 0x7312, PCI_ANY_ID, PCI_ANY_ID, 0, 0, CHIP_NAVI10},
	{0x1002, 0x7318, PCI_ANY_ID, PCI_ANY_ID, 0, 0, CHIP_NAVI10},
	{0x1002, 0x7319, PCI_ANY_ID, PCI_ANY_ID, 0, 0, CHIP_NAVI10},
	{0x1002, 0x731A, PCI_ANY_ID, PCI_ANY_ID, 0, 0, CHIP_NAVI10},
	{0x1002, 0x731B, PCI_ANY_ID, PCI_ANY_ID, 0, 0, CHIP_NAVI10},
	{0x1002, 0x731F, PCI_ANY_ID, PCI_ANY_ID, 0, 0, CHIP_NAVI10},
	/* Navi14 */
	{0x1002, 0x7340, PCI_ANY_ID, PCI_ANY_ID, 0, 0, CHIP_NAVI14},
	{0x1002, 0x7341, PCI_ANY_ID, PCI_ANY_ID, 0, 0, CHIP_NAVI14},
	{0x1002, 0x7347, PCI_ANY_ID, PCI_ANY_ID, 0, 0, CHIP_NAVI14},
	{0x1002, 0x734F, PCI_ANY_ID, PCI_ANY_ID, 0, 0, CHIP_NAVI14},

	/* Renoir */
	{0x1002, 0x1636, PCI_ANY_ID, PCI_ANY_ID, 0, 0, CHIP_RENOIR|AMD_IS_APU|AMD_EXP_HW_SUPPORT},

	/* Navi12 */
	{0x1002, 0x7360, PCI_ANY_ID, PCI_ANY_ID, 0, 0, CHIP_NAVI12|AMD_EXP_HW_SUPPORT},
	{0x1002, 0x7362, PCI_ANY_ID, PCI_ANY_ID, 0, 0, CHIP_NAVI12|AMD_EXP_HW_SUPPORT},

	{0, 0, 0}
};

MODULE_DEVICE_TABLE(pci, pciidlist);

static struct drm_driver kms_driver;

static int amdgpu_pci_probe(struct pci_dev *pdev,
			    const struct pci_device_id *ent)
{
	struct drm_device *dev;
	unsigned long flags = ent->driver_data;
	int ret, retry = 0;
	bool supports_atomic = false;

	if (!amdgpu_virtual_display &&
	    amdgpu_device_asic_has_dc_support(flags & AMD_ASIC_MASK))
		supports_atomic = true;

	if ((flags & AMD_EXP_HW_SUPPORT) && !amdgpu_exp_hw_support) {
		DRM_INFO("This hardware requires experimental hardware support.\n"
			 "See modparam exp_hw_support\n");
		return -ENODEV;
	}

#ifdef CONFIG_DRM_AMDGPU_SI
	if (!amdgpu_si_support) {
		switch (flags & AMD_ASIC_MASK) {
		case CHIP_TAHITI:
		case CHIP_PITCAIRN:
		case CHIP_VERDE:
		case CHIP_OLAND:
		case CHIP_HAINAN:
			dev_info(&pdev->dev,
				 "SI support provided by radeon.\n");
			dev_info(&pdev->dev,
				 "Use radeon.si_support=0 amdgpu.si_support=1 to override.\n"
				);
			return -ENODEV;
		}
	}
#endif
#ifdef CONFIG_DRM_AMDGPU_CIK
	if (!amdgpu_cik_support) {
		switch (flags & AMD_ASIC_MASK) {
		case CHIP_KAVERI:
		case CHIP_BONAIRE:
		case CHIP_HAWAII:
		case CHIP_KABINI:
		case CHIP_MULLINS:
			dev_info(&pdev->dev,
				 "CIK support provided by radeon.\n");
			dev_info(&pdev->dev,
				 "Use radeon.cik_support=0 amdgpu.cik_support=1 to override.\n"
				);
			return -ENODEV;
		}
	}
#endif

	/* Get rid of things like offb */
	ret = drm_fb_helper_remove_conflicting_pci_framebuffers(pdev, "amdgpudrmfb");
	if (ret)
		return ret;

	dev = drm_dev_alloc(&kms_driver, &pdev->dev);
	if (IS_ERR(dev))
		return PTR_ERR(dev);

	if (!supports_atomic)
		dev->driver_features &= ~DRIVER_ATOMIC;

	ret = pci_enable_device(pdev);
	if (ret)
		goto err_free;

	dev->pdev = pdev;

	pci_set_drvdata(pdev, dev);

retry_init:
	ret = drm_dev_register(dev, ent->driver_data);
	if (ret == -EAGAIN && ++retry <= 3) {
		DRM_INFO("retry init %d\n", retry);
		/* Don't request EX mode too frequently which is attacking */
		msleep(5000);
		goto retry_init;
	} else if (ret)
		goto err_pci;

	return 0;

err_pci:
	pci_disable_device(pdev);
err_free:
	drm_dev_put(dev);
	return ret;
}

static void
amdgpu_pci_remove(struct pci_dev *pdev)
{
	struct drm_device *dev = pci_get_drvdata(pdev);

#ifdef MODULE
	if (THIS_MODULE->state != MODULE_STATE_GOING)
#endif
		DRM_ERROR("Hotplug removal is not supported\n");
	drm_dev_unplug(dev);
	drm_dev_put(dev);
	pci_disable_device(pdev);
	pci_set_drvdata(pdev, NULL);
}

static void
amdgpu_pci_shutdown(struct pci_dev *pdev)
{
	struct drm_device *dev = pci_get_drvdata(pdev);
	struct amdgpu_device *adev = dev->dev_private;

	if (amdgpu_ras_intr_triggered())
		return;

	/* if we are running in a VM, make sure the device
	 * torn down properly on reboot/shutdown.
	 * unfortunately we can't detect certain
	 * hypervisors so just do this all the time.
	 */
	adev->mp1_state = PP_MP1_STATE_UNLOAD;
	amdgpu_device_ip_suspend(adev);
	adev->mp1_state = PP_MP1_STATE_NONE;
}

static int amdgpu_pmops_suspend(struct device *dev)
{
	struct drm_device *drm_dev = dev_get_drvdata(dev);

	return amdgpu_device_suspend(drm_dev, true, true);
}

static int amdgpu_pmops_resume(struct device *dev)
{
	struct drm_device *drm_dev = dev_get_drvdata(dev);

	/* GPU comes up enabled by the bios on resume */
	if (amdgpu_device_is_px(drm_dev)) {
		pm_runtime_disable(dev);
		pm_runtime_set_active(dev);
		pm_runtime_enable(dev);
	}

	return amdgpu_device_resume(drm_dev, true, true);
}

static int amdgpu_pmops_freeze(struct device *dev)
{
	struct drm_device *drm_dev = dev_get_drvdata(dev);
	struct amdgpu_device *adev = drm_dev->dev_private;
	int r;

	r = amdgpu_device_suspend(drm_dev, false, true);
	if (r)
		return r;
	return amdgpu_asic_reset(adev);
}

static int amdgpu_pmops_thaw(struct device *dev)
{
	struct drm_device *drm_dev = dev_get_drvdata(dev);

	return amdgpu_device_resume(drm_dev, false, true);
}

static int amdgpu_pmops_poweroff(struct device *dev)
{
	struct drm_device *drm_dev = dev_get_drvdata(dev);

	return amdgpu_device_suspend(drm_dev, true, true);
}

static int amdgpu_pmops_restore(struct device *dev)
{
	struct drm_device *drm_dev = dev_get_drvdata(dev);

	return amdgpu_device_resume(drm_dev, false, true);
}

static int amdgpu_pmops_runtime_suspend(struct device *dev)
{
	struct pci_dev *pdev = to_pci_dev(dev);
	struct drm_device *drm_dev = pci_get_drvdata(pdev);
	int ret;

	if (!amdgpu_device_is_px(drm_dev)) {
		pm_runtime_forbid(dev);
		return -EBUSY;
	}

	drm_dev->switch_power_state = DRM_SWITCH_POWER_CHANGING;
	drm_kms_helper_poll_disable(drm_dev);

	ret = amdgpu_device_suspend(drm_dev, false, false);
	pci_save_state(pdev);
	pci_disable_device(pdev);
	pci_ignore_hotplug(pdev);
	if (amdgpu_is_atpx_hybrid())
		pci_set_power_state(pdev, PCI_D3cold);
	else if (!amdgpu_has_atpx_dgpu_power_cntl())
		pci_set_power_state(pdev, PCI_D3hot);
	drm_dev->switch_power_state = DRM_SWITCH_POWER_DYNAMIC_OFF;

	return 0;
}

static int amdgpu_pmops_runtime_resume(struct device *dev)
{
	struct pci_dev *pdev = to_pci_dev(dev);
	struct drm_device *drm_dev = pci_get_drvdata(pdev);
	int ret;

	if (!amdgpu_device_is_px(drm_dev))
		return -EINVAL;

	drm_dev->switch_power_state = DRM_SWITCH_POWER_CHANGING;

	if (amdgpu_is_atpx_hybrid() ||
	    !amdgpu_has_atpx_dgpu_power_cntl())
		pci_set_power_state(pdev, PCI_D0);
	pci_restore_state(pdev);
	ret = pci_enable_device(pdev);
	if (ret)
		return ret;
	pci_set_master(pdev);

	ret = amdgpu_device_resume(drm_dev, false, false);
	drm_kms_helper_poll_enable(drm_dev);
	drm_dev->switch_power_state = DRM_SWITCH_POWER_ON;
	return 0;
}

static int amdgpu_pmops_runtime_idle(struct device *dev)
{
	struct drm_device *drm_dev = dev_get_drvdata(dev);
	struct drm_crtc *crtc;

	if (!amdgpu_device_is_px(drm_dev)) {
		pm_runtime_forbid(dev);
		return -EBUSY;
	}

	list_for_each_entry(crtc, &drm_dev->mode_config.crtc_list, head) {
		if (crtc->enabled) {
			DRM_DEBUG_DRIVER("failing to power off - crtc active\n");
			return -EBUSY;
		}
	}

	pm_runtime_mark_last_busy(dev);
	pm_runtime_autosuspend(dev);
	/* we don't want the main rpm_idle to call suspend - we want to autosuspend */
	return 1;
}

long amdgpu_drm_ioctl(struct file *filp,
		      unsigned int cmd, unsigned long arg)
{
	struct drm_file *file_priv = filp->private_data;
	struct drm_device *dev;
	long ret;
	dev = file_priv->minor->dev;
	ret = pm_runtime_get_sync(dev->dev);
	if (ret < 0)
		return ret;

	ret = drm_ioctl(filp, cmd, arg);

	pm_runtime_mark_last_busy(dev->dev);
	pm_runtime_put_autosuspend(dev->dev);
	return ret;
}

static const struct dev_pm_ops amdgpu_pm_ops = {
	.suspend = amdgpu_pmops_suspend,
	.resume = amdgpu_pmops_resume,
	.freeze = amdgpu_pmops_freeze,
	.thaw = amdgpu_pmops_thaw,
	.poweroff = amdgpu_pmops_poweroff,
	.restore = amdgpu_pmops_restore,
	.runtime_suspend = amdgpu_pmops_runtime_suspend,
	.runtime_resume = amdgpu_pmops_runtime_resume,
	.runtime_idle = amdgpu_pmops_runtime_idle,
};

static int amdgpu_flush(struct file *f, fl_owner_t id)
{
	struct drm_file *file_priv = f->private_data;
	struct amdgpu_fpriv *fpriv = file_priv->driver_priv;
	long timeout = MAX_WAIT_SCHED_ENTITY_Q_EMPTY;

	timeout = amdgpu_ctx_mgr_entity_flush(&fpriv->ctx_mgr, timeout);
	timeout = amdgpu_vm_wait_idle(&fpriv->vm, timeout);

	return timeout >= 0 ? 0 : timeout;
}

static const struct file_operations amdgpu_driver_kms_fops = {
	.owner = THIS_MODULE,
	.open = drm_open,
	.flush = amdgpu_flush,
	.release = drm_release,
	.unlocked_ioctl = amdgpu_drm_ioctl,
	.mmap = amdgpu_mmap,
	.poll = drm_poll,
	.read = drm_read,
#ifdef CONFIG_COMPAT
	.compat_ioctl = amdgpu_kms_compat_ioctl,
#endif
};

int amdgpu_file_to_fpriv(struct file *filp, struct amdgpu_fpriv **fpriv)
{
        struct drm_file *file;

	if (!filp)
		return -EINVAL;

	if (filp->f_op != &amdgpu_driver_kms_fops) {
		return -EINVAL;
	}

	file = filp->private_data;
	*fpriv = file->driver_priv;
	return 0;
}

static bool
amdgpu_get_crtc_scanout_position(struct drm_device *dev, unsigned int pipe,
				 bool in_vblank_irq, int *vpos, int *hpos,
				 ktime_t *stime, ktime_t *etime,
				 const struct drm_display_mode *mode)
{
	return amdgpu_display_get_crtc_scanoutpos(dev, pipe, 0, vpos, hpos,
						  stime, etime, mode);
}

static struct drm_driver kms_driver = {
	.driver_features =
	    DRIVER_USE_AGP | DRIVER_ATOMIC |
	    DRIVER_GEM |
	    DRIVER_RENDER | DRIVER_MODESET | DRIVER_SYNCOBJ |
	    DRIVER_SYNCOBJ_TIMELINE,
	.load = amdgpu_driver_load_kms,
	.open = amdgpu_driver_open_kms,
	.postclose = amdgpu_driver_postclose_kms,
	.lastclose = amdgpu_driver_lastclose_kms,
	.unload = amdgpu_driver_unload_kms,
	.get_vblank_counter = amdgpu_get_vblank_counter_kms,
	.enable_vblank = amdgpu_enable_vblank_kms,
	.disable_vblank = amdgpu_disable_vblank_kms,
	.get_vblank_timestamp = drm_calc_vbltimestamp_from_scanoutpos,
	.get_scanout_position = amdgpu_get_crtc_scanout_position,
	.irq_handler = amdgpu_irq_handler,
	.ioctls = amdgpu_ioctls_kms,
	.gem_free_object_unlocked = amdgpu_gem_object_free,
	.gem_open_object = amdgpu_gem_object_open,
	.gem_close_object = amdgpu_gem_object_close,
	.dumb_create = amdgpu_mode_dumb_create,
	.dumb_map_offset = amdgpu_mode_dumb_mmap,
	.fops = &amdgpu_driver_kms_fops,

	.prime_handle_to_fd = drm_gem_prime_handle_to_fd,
	.prime_fd_to_handle = drm_gem_prime_fd_to_handle,
	.gem_prime_export = amdgpu_gem_prime_export,
	.gem_prime_import = amdgpu_gem_prime_import,
	.gem_prime_vmap = amdgpu_gem_prime_vmap,
	.gem_prime_vunmap = amdgpu_gem_prime_vunmap,
	.gem_prime_mmap = amdgpu_gem_prime_mmap,

	.name = DRIVER_NAME,
	.desc = DRIVER_DESC,
	.date = DRIVER_DATE,
	.major = KMS_DRIVER_MAJOR,
	.minor = KMS_DRIVER_MINOR,
	.patchlevel = KMS_DRIVER_PATCHLEVEL,
};

static struct pci_driver amdgpu_kms_pci_driver = {
	.name = DRIVER_NAME,
	.id_table = pciidlist,
	.probe = amdgpu_pci_probe,
	.remove = amdgpu_pci_remove,
	.shutdown = amdgpu_pci_shutdown,
	.driver.pm = &amdgpu_pm_ops,
};



static int __init amdgpu_init(void)
{
	int r;

	if (vgacon_text_force()) {
		DRM_ERROR("VGACON disables amdgpu kernel modesetting.\n");
		return -EINVAL;
	}

	r = amdgpu_sync_init();
	if (r)
		goto error_sync;

	r = amdgpu_fence_slab_init();
	if (r)
		goto error_fence;

	DRM_INFO("amdgpu kernel modesetting enabled.\n");
	kms_driver.num_ioctls = amdgpu_max_kms_ioctl;
	amdgpu_register_atpx_handler();

	/* Ignore KFD init failures. Normal when CONFIG_HSA_AMD is not set. */
	amdgpu_amdkfd_init();

	/* let modprobe override vga console setting */
	return pci_register_driver(&amdgpu_kms_pci_driver);

error_fence:
	amdgpu_sync_fini();

error_sync:
	return r;
}

static void __exit amdgpu_exit(void)
{
	amdgpu_amdkfd_fini();
	pci_unregister_driver(&amdgpu_kms_pci_driver);
	amdgpu_unregister_atpx_handler();
	amdgpu_sync_fini();
	amdgpu_fence_slab_fini();
	mmu_notifier_synchronize();
}

module_init(amdgpu_init);
module_exit(amdgpu_exit);

MODULE_AUTHOR(DRIVER_AUTHOR);
MODULE_DESCRIPTION(DRIVER_DESC);
MODULE_LICENSE("GPL and additional rights");<|MERGE_RESOLUTION|>--- conflicted
+++ resolved
@@ -142,11 +142,7 @@
 int amdgpu_mcbp = 0;
 int amdgpu_discovery = -1;
 int amdgpu_mes = 0;
-<<<<<<< HEAD
-int amdgpu_noretry = 1;
-=======
 int amdgpu_noretry;
->>>>>>> a7196caf
 int amdgpu_force_asic_type = -1;
 
 struct amdgpu_mgpu_info mgpu_info = {

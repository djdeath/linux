/*
 *  Copyright © 2015 Broadcom
 *
 * This program is free software; you can redistribute it and/or modify
 * it under the terms of the GNU General Public License version 2 as
 * published by the Free Software Foundation.
 */

/**
 * DOC: VC4 GEM BO management support
 *
 * The VC4 GPU architecture (both scanout and rendering) has direct
 * access to system memory with no MMU in between.  To support it, we
 * use the GEM CMA helper functions to allocate contiguous ranges of
 * physical memory for our BOs.
 *
 * Since the CMA allocator is very slow, we keep a cache of recently
 * freed BOs around so that the kernel's allocation of objects for 3D
 * rendering can return quickly.
 */

#include <linux/dma-buf.h>

#include "vc4_drv.h"
#include "uapi/drm/vc4_drm.h"

static void vc4_bo_stats_dump(struct vc4_dev *vc4)
{
	DRM_INFO("num bos allocated: %d\n",
		 vc4->bo_stats.num_allocated);
	DRM_INFO("size bos allocated: %dkb\n",
		 vc4->bo_stats.size_allocated / 1024);
	DRM_INFO("num bos used: %d\n",
		 vc4->bo_stats.num_allocated - vc4->bo_stats.num_cached);
	DRM_INFO("size bos used: %dkb\n",
		 (vc4->bo_stats.size_allocated -
		  vc4->bo_stats.size_cached) / 1024);
	DRM_INFO("num bos cached: %d\n",
		 vc4->bo_stats.num_cached);
	DRM_INFO("size bos cached: %dkb\n",
		 vc4->bo_stats.size_cached / 1024);
}

#ifdef CONFIG_DEBUG_FS
int vc4_bo_stats_debugfs(struct seq_file *m, void *unused)
{
	struct drm_info_node *node = (struct drm_info_node *)m->private;
	struct drm_device *dev = node->minor->dev;
	struct vc4_dev *vc4 = to_vc4_dev(dev);
	struct vc4_bo_stats stats;

	/* Take a snapshot of the current stats with the lock held. */
	mutex_lock(&vc4->bo_lock);
	stats = vc4->bo_stats;
	mutex_unlock(&vc4->bo_lock);

	seq_printf(m, "num bos allocated: %d\n",
		   stats.num_allocated);
	seq_printf(m, "size bos allocated: %dkb\n",
		   stats.size_allocated / 1024);
	seq_printf(m, "num bos used: %d\n",
		   stats.num_allocated - stats.num_cached);
	seq_printf(m, "size bos used: %dkb\n",
		   (stats.size_allocated - stats.size_cached) / 1024);
	seq_printf(m, "num bos cached: %d\n",
		   stats.num_cached);
	seq_printf(m, "size bos cached: %dkb\n",
		   stats.size_cached / 1024);

	return 0;
}
#endif

static uint32_t bo_page_index(size_t size)
{
	return (size / PAGE_SIZE) - 1;
}

/* Must be called with bo_lock held. */
static void vc4_bo_destroy(struct vc4_bo *bo)
{
	struct drm_gem_object *obj = &bo->base.base;
	struct vc4_dev *vc4 = to_vc4_dev(obj->dev);

	if (bo->validated_shader) {
		kfree(bo->validated_shader->texture_samples);
		kfree(bo->validated_shader);
		bo->validated_shader = NULL;
	}

	vc4->bo_stats.num_allocated--;
	vc4->bo_stats.size_allocated -= obj->size;

<<<<<<< HEAD
	if (bo->resv == &bo->_resv)
		reservation_object_fini(bo->resv);
=======
	reservation_object_fini(&bo->_resv);
>>>>>>> 8c52f364

	drm_gem_cma_free_object(obj);
}

/* Must be called with bo_lock held. */
static void vc4_bo_remove_from_cache(struct vc4_bo *bo)
{
	struct drm_gem_object *obj = &bo->base.base;
	struct vc4_dev *vc4 = to_vc4_dev(obj->dev);

	vc4->bo_stats.num_cached--;
	vc4->bo_stats.size_cached -= obj->size;

	list_del(&bo->unref_head);
	list_del(&bo->size_head);
}

static struct list_head *vc4_get_cache_list_for_size(struct drm_device *dev,
						     size_t size)
{
	struct vc4_dev *vc4 = to_vc4_dev(dev);
	uint32_t page_index = bo_page_index(size);

	if (vc4->bo_cache.size_list_size <= page_index) {
		uint32_t new_size = max(vc4->bo_cache.size_list_size * 2,
					page_index + 1);
		struct list_head *new_list;
		uint32_t i;

		new_list = kmalloc_array(new_size, sizeof(struct list_head),
					 GFP_KERNEL);
		if (!new_list)
			return NULL;

		/* Rebase the old cached BO lists to their new list
		 * head locations.
		 */
		for (i = 0; i < vc4->bo_cache.size_list_size; i++) {
			struct list_head *old_list =
				&vc4->bo_cache.size_list[i];

			if (list_empty(old_list))
				INIT_LIST_HEAD(&new_list[i]);
			else
				list_replace(old_list, &new_list[i]);
		}
		/* And initialize the brand new BO list heads. */
		for (i = vc4->bo_cache.size_list_size; i < new_size; i++)
			INIT_LIST_HEAD(&new_list[i]);

		kfree(vc4->bo_cache.size_list);
		vc4->bo_cache.size_list = new_list;
		vc4->bo_cache.size_list_size = new_size;
	}

	return &vc4->bo_cache.size_list[page_index];
}

static void vc4_bo_cache_purge(struct drm_device *dev)
{
	struct vc4_dev *vc4 = to_vc4_dev(dev);

	mutex_lock(&vc4->bo_lock);
	while (!list_empty(&vc4->bo_cache.time_list)) {
		struct vc4_bo *bo = list_last_entry(&vc4->bo_cache.time_list,
						    struct vc4_bo, unref_head);
		vc4_bo_remove_from_cache(bo);
		vc4_bo_destroy(bo);
	}
	mutex_unlock(&vc4->bo_lock);
}

static struct vc4_bo *vc4_bo_get_from_cache(struct drm_device *dev,
					    uint32_t size)
{
	struct vc4_dev *vc4 = to_vc4_dev(dev);
	uint32_t page_index = bo_page_index(size);
	struct vc4_bo *bo = NULL;

	size = roundup(size, PAGE_SIZE);

	mutex_lock(&vc4->bo_lock);
	if (page_index >= vc4->bo_cache.size_list_size)
		goto out;

	if (list_empty(&vc4->bo_cache.size_list[page_index]))
		goto out;

	bo = list_first_entry(&vc4->bo_cache.size_list[page_index],
			      struct vc4_bo, size_head);
	vc4_bo_remove_from_cache(bo);
	kref_init(&bo->base.base.refcount);

out:
	mutex_unlock(&vc4->bo_lock);
	return bo;
}

/**
 * vc4_gem_create_object - Implementation of driver->gem_create_object.
 * @dev: DRM device
 * @size: Size in bytes of the memory the object will reference
 *
 * This lets the CMA helpers allocate object structs for us, and keep
 * our BO stats correct.
 */
struct drm_gem_object *vc4_create_object(struct drm_device *dev, size_t size)
{
	struct vc4_dev *vc4 = to_vc4_dev(dev);
	struct vc4_bo *bo;

	bo = kzalloc(sizeof(*bo), GFP_KERNEL);
	if (!bo)
		return ERR_PTR(-ENOMEM);

	mutex_lock(&vc4->bo_lock);
	vc4->bo_stats.num_allocated++;
	vc4->bo_stats.size_allocated += size;
	mutex_unlock(&vc4->bo_lock);
	bo->resv = &bo->_resv;
	reservation_object_init(bo->resv);

	return &bo->base.base;
}

struct vc4_bo *vc4_bo_create(struct drm_device *dev, size_t unaligned_size,
			     bool allow_unzeroed)
{
	size_t size = roundup(unaligned_size, PAGE_SIZE);
	struct vc4_dev *vc4 = to_vc4_dev(dev);
	struct drm_gem_cma_object *cma_obj;
	struct vc4_bo *bo;

	if (size == 0)
		return ERR_PTR(-EINVAL);

	/* First, try to get a vc4_bo from the kernel BO cache. */
	bo = vc4_bo_get_from_cache(dev, size);
	if (bo) {
		if (!allow_unzeroed)
			memset(bo->base.vaddr, 0, bo->base.base.size);
		return bo;
	}

	cma_obj = drm_gem_cma_create(dev, size);
	if (IS_ERR(cma_obj)) {
		/*
		 * If we've run out of CMA memory, kill the cache of
		 * CMA allocations we've got laying around and try again.
		 */
		vc4_bo_cache_purge(dev);

		cma_obj = drm_gem_cma_create(dev, size);
		if (IS_ERR(cma_obj)) {
			DRM_ERROR("Failed to allocate from CMA:\n");
			vc4_bo_stats_dump(vc4);
			return ERR_PTR(-ENOMEM);
		}
	}
<<<<<<< HEAD
	bo = to_vc4_bo(&cma_obj->base);

	bo->resv = &bo->_resv;
	reservation_object_init(bo->resv);

	return bo;
=======
	return to_vc4_bo(&cma_obj->base);
>>>>>>> 8c52f364
}

int vc4_dumb_create(struct drm_file *file_priv,
		    struct drm_device *dev,
		    struct drm_mode_create_dumb *args)
{
	int min_pitch = DIV_ROUND_UP(args->width * args->bpp, 8);
	struct vc4_bo *bo = NULL;
	int ret;

	if (args->pitch < min_pitch)
		args->pitch = min_pitch;

	if (args->size < args->pitch * args->height)
		args->size = args->pitch * args->height;

	bo = vc4_bo_create(dev, args->size, false);
	if (IS_ERR(bo))
		return PTR_ERR(bo);

	ret = drm_gem_handle_create(file_priv, &bo->base.base, &args->handle);
	drm_gem_object_unreference_unlocked(&bo->base.base);

	return ret;
}

/* Must be called with bo_lock held. */
static void vc4_bo_cache_free_old(struct drm_device *dev)
{
	struct vc4_dev *vc4 = to_vc4_dev(dev);
	unsigned long expire_time = jiffies - msecs_to_jiffies(1000);

	while (!list_empty(&vc4->bo_cache.time_list)) {
		struct vc4_bo *bo = list_last_entry(&vc4->bo_cache.time_list,
						    struct vc4_bo, unref_head);
		if (time_before(expire_time, bo->free_time)) {
			mod_timer(&vc4->bo_cache.time_timer,
				  round_jiffies_up(jiffies +
						   msecs_to_jiffies(1000)));
			return;
		}

		vc4_bo_remove_from_cache(bo);
		vc4_bo_destroy(bo);
	}
}

/* Called on the last userspace/kernel unreference of the BO.  Returns
 * it to the BO cache if possible, otherwise frees it.
 */
void vc4_free_object(struct drm_gem_object *gem_bo)
{
	struct drm_device *dev = gem_bo->dev;
	struct vc4_dev *vc4 = to_vc4_dev(dev);
	struct vc4_bo *bo = to_vc4_bo(gem_bo);
	struct list_head *cache_list;

	mutex_lock(&vc4->bo_lock);
	/* If the object references someone else's memory, we can't cache it.
	 */
	if (gem_bo->import_attach) {
		vc4_bo_destroy(bo);
		goto out;
	}

	/* Don't cache if it was publicly named. */
	if (gem_bo->name) {
		vc4_bo_destroy(bo);
		goto out;
	}

	/* If this object was partially constructed but CMA allocation
	 * had failed, just free it.
	 */
	if (!bo->base.vaddr) {
		vc4_bo_destroy(bo);
		goto out;
	}

	cache_list = vc4_get_cache_list_for_size(dev, gem_bo->size);
	if (!cache_list) {
		vc4_bo_destroy(bo);
		goto out;
	}

	if (bo->validated_shader) {
		kfree(bo->validated_shader->texture_samples);
		kfree(bo->validated_shader);
		bo->validated_shader = NULL;
	}

	bo->free_time = jiffies;
	list_add(&bo->size_head, cache_list);
	list_add(&bo->unref_head, &vc4->bo_cache.time_list);

	vc4->bo_stats.num_cached++;
	vc4->bo_stats.size_cached += gem_bo->size;

	vc4_bo_cache_free_old(dev);

out:
	mutex_unlock(&vc4->bo_lock);
}

static void vc4_bo_cache_time_work(struct work_struct *work)
{
	struct vc4_dev *vc4 =
		container_of(work, struct vc4_dev, bo_cache.time_work);
	struct drm_device *dev = vc4->dev;

	mutex_lock(&vc4->bo_lock);
	vc4_bo_cache_free_old(dev);
	mutex_unlock(&vc4->bo_lock);
}

static void vc4_bo_cache_time_timer(unsigned long data)
{
	struct drm_device *dev = (struct drm_device *)data;
	struct vc4_dev *vc4 = to_vc4_dev(dev);

	schedule_work(&vc4->bo_cache.time_work);
}

struct reservation_object *vc4_prime_res_obj(struct drm_gem_object *obj)
{
	struct vc4_bo *bo = to_vc4_bo(obj);

	return bo->resv;
}

struct dma_buf *
vc4_prime_export(struct drm_device *dev, struct drm_gem_object *obj, int flags)
{
	struct vc4_bo *bo = to_vc4_bo(obj);

	if (bo->validated_shader) {
		DRM_ERROR("Attempting to export shader BO\n");
		return ERR_PTR(-EINVAL);
	}

	return drm_gem_prime_export(dev, obj, flags);
}

int vc4_mmap(struct file *filp, struct vm_area_struct *vma)
{
	struct drm_gem_object *gem_obj;
	struct vc4_bo *bo;
	int ret;

	ret = drm_gem_mmap(filp, vma);
	if (ret)
		return ret;

	gem_obj = vma->vm_private_data;
	bo = to_vc4_bo(gem_obj);

	if (bo->validated_shader && (vma->vm_flags & VM_WRITE)) {
		DRM_ERROR("mmaping of shader BOs for writing not allowed.\n");
		return -EINVAL;
	}

	/*
	 * Clear the VM_PFNMAP flag that was set by drm_gem_mmap(), and set the
	 * vm_pgoff (used as a fake buffer offset by DRM) to 0 as we want to map
	 * the whole buffer.
	 */
	vma->vm_flags &= ~VM_PFNMAP;
	vma->vm_pgoff = 0;

	ret = dma_mmap_wc(bo->base.base.dev->dev, vma, bo->base.vaddr,
			  bo->base.paddr, vma->vm_end - vma->vm_start);
	if (ret)
		drm_gem_vm_close(vma);

	return ret;
}

int vc4_prime_mmap(struct drm_gem_object *obj, struct vm_area_struct *vma)
{
	struct vc4_bo *bo = to_vc4_bo(obj);

	if (bo->validated_shader && (vma->vm_flags & VM_WRITE)) {
		DRM_ERROR("mmaping of shader BOs for writing not allowed.\n");
		return -EINVAL;
	}

	return drm_gem_cma_prime_mmap(obj, vma);
}

void *vc4_prime_vmap(struct drm_gem_object *obj)
{
	struct vc4_bo *bo = to_vc4_bo(obj);

	if (bo->validated_shader) {
		DRM_ERROR("mmaping of shader BOs not allowed.\n");
		return ERR_PTR(-EINVAL);
	}

	return drm_gem_cma_prime_vmap(obj);
}

struct drm_gem_object *
vc4_prime_import_sg_table(struct drm_device *dev,
			  struct dma_buf_attachment *attach,
			  struct sg_table *sgt)
{
	struct drm_gem_object *obj;
	struct vc4_bo *bo;

	obj = drm_gem_cma_prime_import_sg_table(dev, attach, sgt);
	if (IS_ERR(obj))
		return obj;

	bo = to_vc4_bo(obj);
	bo->resv = attach->dmabuf->resv;

	return obj;
}

int vc4_create_bo_ioctl(struct drm_device *dev, void *data,
			struct drm_file *file_priv)
{
	struct drm_vc4_create_bo *args = data;
	struct vc4_bo *bo = NULL;
	int ret;

	/*
	 * We can't allocate from the BO cache, because the BOs don't
	 * get zeroed, and that might leak data between users.
	 */
	bo = vc4_bo_create(dev, args->size, false);
	if (IS_ERR(bo))
		return PTR_ERR(bo);

	ret = drm_gem_handle_create(file_priv, &bo->base.base, &args->handle);
	drm_gem_object_unreference_unlocked(&bo->base.base);

	return ret;
}

int vc4_mmap_bo_ioctl(struct drm_device *dev, void *data,
		      struct drm_file *file_priv)
{
	struct drm_vc4_mmap_bo *args = data;
	struct drm_gem_object *gem_obj;

	gem_obj = drm_gem_object_lookup(file_priv, args->handle);
	if (!gem_obj) {
		DRM_ERROR("Failed to look up GEM BO %d\n", args->handle);
		return -EINVAL;
	}

	/* The mmap offset was set up at BO allocation time. */
	args->offset = drm_vma_node_offset_addr(&gem_obj->vma_node);

	drm_gem_object_unreference_unlocked(gem_obj);
	return 0;
}

int
vc4_create_shader_bo_ioctl(struct drm_device *dev, void *data,
			   struct drm_file *file_priv)
{
	struct drm_vc4_create_shader_bo *args = data;
	struct vc4_bo *bo = NULL;
	int ret;

	if (args->size == 0)
		return -EINVAL;

	if (args->size % sizeof(u64) != 0)
		return -EINVAL;

	if (args->flags != 0) {
		DRM_INFO("Unknown flags set: 0x%08x\n", args->flags);
		return -EINVAL;
	}

	if (args->pad != 0) {
		DRM_INFO("Pad set: 0x%08x\n", args->pad);
		return -EINVAL;
	}

	bo = vc4_bo_create(dev, args->size, true);
	if (IS_ERR(bo))
		return PTR_ERR(bo);

	if (copy_from_user(bo->base.vaddr,
			     (void __user *)(uintptr_t)args->data,
			     args->size)) {
		ret = -EFAULT;
		goto fail;
	}
	/* Clear the rest of the memory from allocating from the BO
	 * cache.
	 */
	memset(bo->base.vaddr + args->size, 0,
	       bo->base.base.size - args->size);

	bo->validated_shader = vc4_validate_shader(&bo->base);
	if (!bo->validated_shader) {
		ret = -EINVAL;
		goto fail;
	}

	/* We have to create the handle after validation, to avoid
	 * races for users to do doing things like mmap the shader BO.
	 */
	ret = drm_gem_handle_create(file_priv, &bo->base.base, &args->handle);

 fail:
	drm_gem_object_unreference_unlocked(&bo->base.base);

	return ret;
}

void vc4_bo_cache_init(struct drm_device *dev)
{
	struct vc4_dev *vc4 = to_vc4_dev(dev);

	mutex_init(&vc4->bo_lock);

	INIT_LIST_HEAD(&vc4->bo_cache.time_list);

	INIT_WORK(&vc4->bo_cache.time_work, vc4_bo_cache_time_work);
	setup_timer(&vc4->bo_cache.time_timer,
		    vc4_bo_cache_time_timer,
		    (unsigned long)dev);
}

void vc4_bo_cache_destroy(struct drm_device *dev)
{
	struct vc4_dev *vc4 = to_vc4_dev(dev);

	del_timer(&vc4->bo_cache.time_timer);
	cancel_work_sync(&vc4->bo_cache.time_work);

	vc4_bo_cache_purge(dev);

	if (vc4->bo_stats.num_allocated) {
		DRM_ERROR("Destroying BO cache while BOs still allocated:\n");
		vc4_bo_stats_dump(vc4);
	}
}<|MERGE_RESOLUTION|>--- conflicted
+++ resolved
@@ -91,12 +91,7 @@
 	vc4->bo_stats.num_allocated--;
 	vc4->bo_stats.size_allocated -= obj->size;
 
-<<<<<<< HEAD
-	if (bo->resv == &bo->_resv)
-		reservation_object_fini(bo->resv);
-=======
 	reservation_object_fini(&bo->_resv);
->>>>>>> 8c52f364
 
 	drm_gem_cma_free_object(obj);
 }
@@ -256,16 +251,7 @@
 			return ERR_PTR(-ENOMEM);
 		}
 	}
-<<<<<<< HEAD
-	bo = to_vc4_bo(&cma_obj->base);
-
-	bo->resv = &bo->_resv;
-	reservation_object_init(bo->resv);
-
-	return bo;
-=======
 	return to_vc4_bo(&cma_obj->base);
->>>>>>> 8c52f364
 }
 
 int vc4_dumb_create(struct drm_file *file_priv,

# SPDX-License-Identifier: GPL-2.0
# The loops are all 64-bit code
CFLAGS += -I$(CURDIR)

EXTRA_SOURCES := ../harness.c
<<<<<<< HEAD

build_32bit = $(shell if ($(CC) $(CFLAGS) -m32 -o /dev/null memcmp.c >/dev/null 2>&1) then echo "1"; fi)

TEST_GEN_PROGS := memcmp_64 strlen

$(OUTPUT)/memcmp_64: memcmp.c
$(OUTPUT)/memcmp_64: CFLAGS += -m64 -maltivec

ifeq ($(build_32bit),1)
$(OUTPUT)/memcmp_32: memcmp.c
$(OUTPUT)/memcmp_32: CFLAGS += -m32

TEST_GEN_PROGS += memcmp_32
endif

$(OUTPUT)/strlen: strlen.c string.c

ifeq ($(build_32bit),1)
$(OUTPUT)/strlen_32: strlen.c
$(OUTPUT)/strlen_32: CFLAGS += -m32

TEST_GEN_PROGS += strlen_32
endif

ASFLAGS = $(CFLAGS)
=======
>>>>>>> f9885ef8

build_32bit = $(shell if ($(CC) $(CFLAGS) -m32 -o /dev/null memcmp.c >/dev/null 2>&1) then echo "1"; fi)

TEST_GEN_PROGS := memcmp_64 strlen

$(OUTPUT)/memcmp_64: memcmp.c
$(OUTPUT)/memcmp_64: CFLAGS += -m64 -maltivec

ifeq ($(build_32bit),1)
$(OUTPUT)/memcmp_32: memcmp.c
$(OUTPUT)/memcmp_32: CFLAGS += -m32

TEST_GEN_PROGS += memcmp_32
endif

$(OUTPUT)/strlen: strlen.c string.c

ifeq ($(build_32bit),1)
$(OUTPUT)/strlen_32: strlen.c
$(OUTPUT)/strlen_32: CFLAGS += -m32

TEST_GEN_PROGS += strlen_32
endif

ASFLAGS = $(CFLAGS)

top_srcdir = ../../../../..
include ../../lib.mk

$(TEST_GEN_PROGS): $(EXTRA_SOURCES)<|MERGE_RESOLUTION|>--- conflicted
+++ resolved
@@ -3,34 +3,6 @@
 CFLAGS += -I$(CURDIR)
 
 EXTRA_SOURCES := ../harness.c
-<<<<<<< HEAD
-
-build_32bit = $(shell if ($(CC) $(CFLAGS) -m32 -o /dev/null memcmp.c >/dev/null 2>&1) then echo "1"; fi)
-
-TEST_GEN_PROGS := memcmp_64 strlen
-
-$(OUTPUT)/memcmp_64: memcmp.c
-$(OUTPUT)/memcmp_64: CFLAGS += -m64 -maltivec
-
-ifeq ($(build_32bit),1)
-$(OUTPUT)/memcmp_32: memcmp.c
-$(OUTPUT)/memcmp_32: CFLAGS += -m32
-
-TEST_GEN_PROGS += memcmp_32
-endif
-
-$(OUTPUT)/strlen: strlen.c string.c
-
-ifeq ($(build_32bit),1)
-$(OUTPUT)/strlen_32: strlen.c
-$(OUTPUT)/strlen_32: CFLAGS += -m32
-
-TEST_GEN_PROGS += strlen_32
-endif
-
-ASFLAGS = $(CFLAGS)
-=======
->>>>>>> f9885ef8
 
 build_32bit = $(shell if ($(CC) $(CFLAGS) -m32 -o /dev/null memcmp.c >/dev/null 2>&1) then echo "1"; fi)
 

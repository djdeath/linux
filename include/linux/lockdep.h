--- conflicted
+++ resolved
@@ -632,11 +632,7 @@
 	typecheck(struct lockdep_map *, &(lock)->dep_map);		\
 	lock_acquire(&(lock)->dep_map, subclass, 0, 1, 1, NULL,		\
 		     _THIS_IP_);					\
-<<<<<<< HEAD
-	lock_release(&(lock)->dep_map, 0, _THIS_IP_);		\
-=======
 	lock_release(&(lock)->dep_map, _THIS_IP_);		\
->>>>>>> 741ef8b1
 } while (0)
 
 #define lockdep_assert_irqs_enabled()	do {				\

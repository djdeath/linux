--- conflicted
+++ resolved
@@ -77,16 +77,7 @@
 				#size-cells = <0>;
 				compatible = "atmel,at91sam9x5-spi";
 				reg = <0xf0004000 0x100>;
-<<<<<<< HEAD
-				interrupts = <24 4 3>;
-=======
 				interrupts = <24 IRQ_TYPE_LEVEL_HIGH 3>;
-				cs-gpios = <&pioD 13 0
-					    &pioD 14 0 /* conflicts with SCK0 and CANRX0 */
-					    &pioD 15 0 /* conflicts with CTS0 and CANTX0 */
-					    &pioD 16 0 /* conflicts with RTS0 and PWMFI3 */
-					   >;
->>>>>>> 028633c2
 				pinctrl-names = "default";
 				pinctrl-0 = <&pinctrl_spi0>;
 				status = "disabled";
@@ -209,16 +200,7 @@
 				#size-cells = <0>;
 				compatible = "atmel,at91sam9x5-spi";
 				reg = <0xf8008000 0x100>;
-<<<<<<< HEAD
-				interrupts = <25 4 3>;
-=======
 				interrupts = <25 IRQ_TYPE_LEVEL_HIGH 3>;
-				cs-gpios = <&pioC 25 0
-					    &pioC 26 0 /* conflitcs with TWD1 and ISI_D11 */
-					    &pioC 27 0 /* conflitcs with TWCK1 and ISI_D10 */
-					    &pioC 28 0 /* conflitcs with PWMFI0 and ISI_D9 */
-					   >;
->>>>>>> 028633c2
 				pinctrl-names = "default";
 				pinctrl-0 = <&pinctrl_spi1>;
 				status = "disabled";

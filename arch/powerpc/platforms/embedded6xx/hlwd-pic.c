--- conflicted
+++ resolved
@@ -43,11 +43,7 @@
 
 static void hlwd_pic_mask_and_ack(struct irq_data *d)
 {
-<<<<<<< HEAD
-	int irq = virq_to_hw(d->irq);
-=======
-	int irq = irqd_to_hwirq(d);
->>>>>>> d762f438
+	int irq = irqd_to_hwirq(d);
 	void __iomem *io_base = irq_data_get_irq_chip_data(d);
 	u32 mask = 1 << irq;
 
@@ -57,11 +53,7 @@
 
 static void hlwd_pic_ack(struct irq_data *d)
 {
-<<<<<<< HEAD
-	int irq = virq_to_hw(d->irq);
-=======
-	int irq = irqd_to_hwirq(d);
->>>>>>> d762f438
+	int irq = irqd_to_hwirq(d);
 	void __iomem *io_base = irq_data_get_irq_chip_data(d);
 
 	out_be32(io_base + HW_BROADWAY_ICR, 1 << irq);
@@ -69,11 +61,7 @@
 
 static void hlwd_pic_mask(struct irq_data *d)
 {
-<<<<<<< HEAD
-	int irq = virq_to_hw(d->irq);
-=======
-	int irq = irqd_to_hwirq(d);
->>>>>>> d762f438
+	int irq = irqd_to_hwirq(d);
 	void __iomem *io_base = irq_data_get_irq_chip_data(d);
 
 	clrbits32(io_base + HW_BROADWAY_IMR, 1 << irq);
@@ -81,11 +69,7 @@
 
 static void hlwd_pic_unmask(struct irq_data *d)
 {
-<<<<<<< HEAD
-	int irq = virq_to_hw(d->irq);
-=======
-	int irq = irqd_to_hwirq(d);
->>>>>>> d762f438
+	int irq = irqd_to_hwirq(d);
 	void __iomem *io_base = irq_data_get_irq_chip_data(d);
 
 	setbits32(io_base + HW_BROADWAY_IMR, 1 << irq);
@@ -116,15 +100,6 @@
 	return 0;
 }
 
-<<<<<<< HEAD
-static void hlwd_pic_unmap(struct irq_host *h, unsigned int irq)
-{
-	irq_set_chip_data(irq, NULL);
-	irq_set_chip(irq, NULL);
-}
-
-=======
->>>>>>> d762f438
 static struct irq_host_ops hlwd_irq_host_ops = {
 	.map = hlwd_pic_map,
 };

The following is a list of files and features that are going to be
removed in the kernel source tree.  Every entry should contain what
exactly is going away, why it is happening, and who is going to be doing
the work.  When the feature is removed from the kernel, it should also
be removed from this file.

---------------------------

What:	The ieee80211_regdom module parameter
When:	March 2010 / desktop catchup

Why:	This was inherited by the CONFIG_WIRELESS_OLD_REGULATORY code,
	and currently serves as an option for users to define an
	ISO / IEC 3166 alpha2 code for the country they are currently
	present in. Although there are userspace API replacements for this
	through nl80211 distributions haven't yet caught up with implementing
	decent alternatives through standard GUIs. Although available as an
	option through iw or wpa_supplicant its just a matter of time before
	distributions pick up good GUI options for this. The ideal solution
	would actually consist of intelligent designs which would do this for
	the user automatically even when travelling through different countries.
	Until then we leave this module parameter as a compromise.

	When userspace improves with reasonable widely-available alternatives for
	this we will no longer need this module parameter. This entry hopes that
	by the super-futuristically looking date of "March 2010" we will have
	such replacements widely available.

Who:	Luis R. Rodriguez <lrodriguez@atheros.com>

---------------------------

What:	CONFIG_WIRELESS_OLD_REGULATORY - old static regulatory information
When:	March 2010 / desktop catchup

Why:	The old regulatory infrastructure has been replaced with a new one
	which does not require statically defined regulatory domains. We do
	not want to keep static regulatory domains in the kernel due to the
	the dynamic nature of regulatory law and localization. We kept around
	the old static definitions for the regulatory domains of:

		* US
		* JP
		* EU

	and used by default the US when CONFIG_WIRELESS_OLD_REGULATORY was
	set. We will remove this option once the standard Linux desktop catches
	up with the new userspace APIs we have implemented.

Who:	Luis R. Rodriguez <lrodriguez@atheros.com>

---------------------------

What:	dev->power.power_state
When:	July 2007
Why:	Broken design for runtime control over driver power states, confusing
	driver-internal runtime power management with:  mechanisms to support
	system-wide sleep state transitions; event codes that distinguish
	different phases of swsusp "sleep" transitions; and userspace policy
	inputs.  This framework was never widely used, and most attempts to
	use it were broken.  Drivers should instead be exposing domain-specific
	interfaces either to kernel or to userspace.
Who:	Pavel Machek <pavel@suse.cz>

---------------------------

What:	Video4Linux API 1 ioctls and from Video devices.
When:	July 2009
Files:	include/linux/videodev.h
Check:	include/linux/videodev.h
Why:	V4L1 AP1 was replaced by V4L2 API during migration from 2.4 to 2.6
	series. The old API have lots of drawbacks and don't provide enough
	means to work with all video and audio standards. The newer API is
	already available on the main drivers and should be used instead.
	Newer drivers should use v4l_compat_translate_ioctl function to handle
	old calls, replacing to newer ones.
	Decoder iocts are using internally to allow video drivers to
	communicate with video decoders. This should also be improved to allow
	V4L2 calls being translated into compatible internal ioctls.
	Compatibility ioctls will be provided, for a while, via 
	v4l1-compat module. 
Who:	Mauro Carvalho Chehab <mchehab@infradead.org>

---------------------------

What:	PCMCIA control ioctl (needed for pcmcia-cs [cardmgr, cardctl])
When:	November 2005
Files:	drivers/pcmcia/: pcmcia_ioctl.c
Why:	With the 16-bit PCMCIA subsystem now behaving (almost) like a
	normal hotpluggable bus, and with it using the default kernel
	infrastructure (hotplug, driver core, sysfs) keeping the PCMCIA
	control ioctl needed by cardmgr and cardctl from pcmcia-cs is
	unnecessary, and makes further cleanups and integration of the
	PCMCIA subsystem into the Linux kernel device driver model more
	difficult. The features provided by cardmgr and cardctl are either
	handled by the kernel itself now or are available in the new
	pcmciautils package available at
	http://kernel.org/pub/linux/utils/kernel/pcmcia/
Who:	Dominik Brodowski <linux@brodo.de>

---------------------------

What:	sys_sysctl
When:	September 2010
Option: CONFIG_SYSCTL_SYSCALL
Why:	The same information is available in a more convenient from
	/proc/sys, and none of the sysctl variables appear to be
	important performance wise.

	Binary sysctls are a long standing source of subtle kernel
	bugs and security issues.

	When I looked several months ago all I could find after
	searching several distributions were 5 user space programs and
	glibc (which falls back to /proc/sys) using this syscall.

	The man page for sysctl(2) documents it as unusable for user
	space programs.

	sysctl(2) is not generally ABI compatible to a 32bit user
	space application on a 64bit and a 32bit kernel.

	For the last several months the policy has been no new binary
	sysctls and no one has put forward an argument to use them.

	Binary sysctls issues seem to keep happening appearing so
	properly deprecating them (with a warning to user space) and a
	2 year grace warning period will mean eventually we can kill
	them and end the pain.

	In the mean time individual binary sysctls can be dealt with
	in a piecewise fashion.

Who:	Eric Biederman <ebiederm@xmission.com>

---------------------------

What:	remove EXPORT_SYMBOL(kernel_thread)
When:	August 2006
Files:	arch/*/kernel/*_ksyms.c
Check:	kernel_thread
Why:	kernel_thread is a low-level implementation detail.  Drivers should
        use the <linux/kthread.h> API instead which shields them from
	implementation details and provides a higherlevel interface that
	prevents bugs and code duplication
Who:	Christoph Hellwig <hch@lst.de>

---------------------------

What:	Unused EXPORT_SYMBOL/EXPORT_SYMBOL_GPL exports
	(temporary transition config option provided until then)
	The transition config option will also be removed at the same time.
When:	before 2.6.19
Why:	Unused symbols are both increasing the size of the kernel binary
	and are often a sign of "wrong API"
Who:	Arjan van de Ven <arjan@linux.intel.com>

---------------------------

What:	PHYSDEVPATH, PHYSDEVBUS, PHYSDEVDRIVER in the uevent environment
When:	October 2008
Why:	The stacking of class devices makes these values misleading and
	inconsistent.
	Class devices should not carry any of these properties, and bus
	devices have SUBSYTEM and DRIVER as a replacement.
Who:	Kay Sievers <kay.sievers@suse.de>

---------------------------

What:	ACPI procfs interface
When:	July 2008
Why:	ACPI sysfs conversion should be finished by January 2008.
	ACPI procfs interface will be removed in July 2008 so that
	there is enough time for the user space to catch up.
Who:	Zhang Rui <rui.zhang@intel.com>

---------------------------

What:	/proc/acpi/button
When:	August 2007
Why:	/proc/acpi/button has been replaced by events to the input layer
	since 2.6.20.
Who:	Len Brown <len.brown@intel.com>

---------------------------

What:	/proc/acpi/event
When:	February 2008
Why:	/proc/acpi/event has been replaced by events via the input layer
	and netlink since 2.6.23.
Who:	Len Brown <len.brown@intel.com>

---------------------------

What: libata spindown skipping and warning
When: Dec 2008
Why:  Some halt(8) implementations synchronize caches for and spin
      down libata disks because libata didn't use to spin down disk on
      system halt (only synchronized caches).
      Spin down on system halt is now implemented.  sysfs node
      /sys/class/scsi_disk/h:c:i:l/manage_start_stop is present if
      spin down support is available.
      Because issuing spin down command to an already spun down disk
      makes some disks spin up just to spin down again, libata tracks
      device spindown status to skip the extra spindown command and
      warn about it.
      This is to give userspace tools the time to get updated and will
      be removed after userspace is reasonably updated.
Who:  Tejun Heo <htejun@gmail.com>

---------------------------

What:	i386/x86_64 bzImage symlinks
When:	April 2010

Why:	The i386/x86_64 merge provides a symlink to the old bzImage
	location so not yet updated user space tools, e.g. package
	scripts, do not break.
Who:	Thomas Gleixner <tglx@linutronix.de>

---------------------------

What (Why):
	- include/linux/netfilter_ipv4/ipt_TOS.h ipt_tos.h header files
	  (superseded by xt_TOS/xt_tos target & match)

	- "forwarding" header files like ipt_mac.h in
	  include/linux/netfilter_ipv4/ and include/linux/netfilter_ipv6/

	- xt_CONNMARK match revision 0
	  (superseded by xt_CONNMARK match revision 1)

	- xt_MARK target revisions 0 and 1
	  (superseded by xt_MARK match revision 2)

	- xt_connmark match revision 0
	  (superseded by xt_connmark match revision 1)

	- xt_conntrack match revision 0
	  (superseded by xt_conntrack match revision 1)

	- xt_iprange match revision 0,
	  include/linux/netfilter_ipv4/ipt_iprange.h
	  (superseded by xt_iprange match revision 1)

	- xt_mark match revision 0
	  (superseded by xt_mark match revision 1)

	- xt_recent: the old ipt_recent proc dir
	  (superseded by /proc/net/xt_recent)

When:	January 2009 or Linux 2.7.0, whichever comes first
Why:	Superseded by newer revisions or modules
Who:	Jan Engelhardt <jengelh@computergmbh.de>

---------------------------

What:	GPIO autorequest on gpio_direction_{input,output}() in gpiolib
When:	February 2010
Why:	All callers should use explicit gpio_request()/gpio_free().
	The autorequest mechanism in gpiolib was provided mostly as a
	migration aid for legacy GPIO interfaces (for SOC based GPIOs).
	Those users have now largely migrated.  Platforms implementing
	the GPIO interfaces without using gpiolib will see no changes.
Who:	David Brownell <dbrownell@users.sourceforge.net>
---------------------------

What:	b43 support for firmware revision < 410
When:	The schedule was July 2008, but it was decided that we are going to keep the
        code as long as there are no major maintanance headaches.
	So it _could_ be removed _any_ time now, if it conflicts with something new.
Why:	The support code for the old firmware hurts code readability/maintainability
	and slightly hurts runtime performance. Bugfixes for the old firmware
	are not provided by Broadcom anymore.
Who:	Michael Buesch <mb@bu3sch.de>

---------------------------

What:	usedac i386 kernel parameter
When:	2.6.27
Why:	replaced by allowdac and no dac combination
Who:	Glauber Costa <gcosta@redhat.com>

---------------------------

What: print_fn_descriptor_symbol()
When: October 2009
Why:  The %pF vsprintf format provides the same functionality in a
      simpler way.  print_fn_descriptor_symbol() is deprecated but
      still present to give out-of-tree modules time to change.
Who:  Bjorn Helgaas <bjorn.helgaas@hp.com>

---------------------------

What:	/sys/o2cb symlink
When:	January 2010
Why:	/sys/fs/o2cb is the proper location for this information - /sys/o2cb
	exists as a symlink for backwards compatibility for old versions of
	ocfs2-tools. 2 years should be sufficient time to phase in new versions
	which know to look in /sys/fs/o2cb.
Who:	ocfs2-devel@oss.oracle.com

---------------------------

What:	SCTP_GET_PEER_ADDRS_NUM_OLD, SCTP_GET_PEER_ADDRS_OLD,
	SCTP_GET_LOCAL_ADDRS_NUM_OLD, SCTP_GET_LOCAL_ADDRS_OLD
When: 	June 2009
Why:    A newer version of the options have been introduced in 2005 that
	removes the limitions of the old API.  The sctp library has been
        converted to use these new options at the same time.  Any user
	space app that directly uses the old options should convert to using
	the new options.
Who:	Vlad Yasevich <vladislav.yasevich@hp.com>

---------------------------

What:	Ability for non root users to shm_get hugetlb pages based on mlock
	resource limits
When:	2.6.31
Why:	Non root users need to be part of /proc/sys/vm/hugetlb_shm_group or
	have CAP_IPC_LOCK to be able to allocate shm segments backed by
	huge pages.  The mlock based rlimit check to allow shm hugetlb is
	inconsistent with mmap based allocations.  Hence it is being
	deprecated.
Who:	Ravikiran Thirumalai <kiran@scalex86.org>

---------------------------

What:	CONFIG_THERMAL_HWMON
When:	January 2009
Why:	This option was introduced just to allow older lm-sensors userspace
	to keep working over the upgrade to 2.6.26. At the scheduled time of
	removal fixed lm-sensors (2.x or 3.x) should be readily available.
Who:	Rene Herman <rene.herman@gmail.com>

---------------------------

What:	Code that is now under CONFIG_WIRELESS_EXT_SYSFS
	(in net/core/net-sysfs.c)
When:	After the only user (hal) has seen a release with the patches
	for enough time, probably some time in 2010.
Why:	Over 1K .text/.data size reduction, data is available in other
	ways (ioctls)
Who:	Johannes Berg <johannes@sipsolutions.net>

---------------------------

What: CONFIG_NF_CT_ACCT
When: 2.6.29
Why:  Accounting can now be enabled/disabled without kernel recompilation.
      Currently used only to set a default value for a feature that is also
      controlled by a kernel/module/sysfs/sysctl parameter.
Who:  Krzysztof Piotr Oledzki <ole@ans.pl>

---------------------------

What:	i2c_attach_client(), i2c_detach_client(), i2c_driver->detach_client(),
	i2c_adapter->client_register(), i2c_adapter->client_unregister
When:	2.6.30
Check:	i2c_attach_client i2c_detach_client
Why:	Deprecated by the new (standard) device driver binding model. Use
	i2c_driver->probe() and ->remove() instead.
Who:	Jean Delvare <khali@linux-fr.org>

---------------------------

What:	fscher and fscpos drivers
When:	June 2009
Why:	Deprecated by the new fschmd driver.
Who:	Hans de Goede <hdegoede@redhat.com>
	Jean Delvare <khali@linux-fr.org>

---------------------------

What:	sysfs ui for changing p4-clockmod parameters
When:	September 2009
Why:	See commits 129f8ae9b1b5be94517da76009ea956e89104ce8 and
	e088e4c9cdb618675874becb91b2fd581ee707e6.
	Removal is subject to fixing any remaining bugs in ACPI which may
	cause the thermal throttling not to happen at the right time.
Who:	Dave Jones <davej@redhat.com>, Matthew Garrett <mjg@redhat.com>

-----------------------------

What:	__do_IRQ all in one fits nothing interrupt handler
When:	2.6.32
Why:	__do_IRQ was kept for easy migration to the type flow handlers.
	More than two years of migration time is enough.
Who:	Thomas Gleixner <tglx@linutronix.de>

-----------------------------

What:	obsolete generic irq defines and typedefs
When:	2.6.30
Why:	The defines and typedefs (hw_interrupt_type, no_irq_type, irq_desc_t)
	have been kept around for migration reasons. After more than two years
	it's time to remove them finally
Who:	Thomas Gleixner <tglx@linutronix.de>

---------------------------

What:	fakephp and associated sysfs files in /sys/bus/pci/slots/
When:	2011
Why:	In 2.6.27, the semantics of /sys/bus/pci/slots was redefined to
	represent a machine's physical PCI slots. The change in semantics
	had userspace implications, as the hotplug core no longer allowed
	drivers to create multiple sysfs files per physical slot (required
	for multi-function devices, e.g.). fakephp was seen as a developer's
	tool only, and its interface changed. Too late, we learned that
	there were some users of the fakephp interface.

	In 2.6.30, the original fakephp interface was restored. At the same
	time, the PCI core gained the ability that fakephp provided, namely
	function-level hot-remove and hot-add.

	Since the PCI core now provides the same functionality, exposed in:

		/sys/bus/pci/rescan
		/sys/bus/pci/devices/.../remove
		/sys/bus/pci/devices/.../rescan

	there is no functional reason to maintain fakephp as well.

	We will keep the existing module so that 'modprobe fakephp' will
	present the old /sys/bus/pci/slots/... interface for compatibility,
	but users are urged to migrate their applications to the API above.

	After a reasonable transition period, we will remove the legacy
	fakephp interface.
Who:	Alex Chiang <achiang@hp.com>

---------------------------

What:	i2c-voodoo3 driver
When:	October 2009
Why:	Superseded by tdfxfb. I2C/DDC support used to live in a separate
	driver but this caused driver conflicts.
Who:	Jean Delvare <khali@linux-fr.org>
	Krzysztof Helt <krzysztof.h1@wp.pl>

<<<<<<< HEAD
---------------------------

What:	CONFIG_RFKILL_INPUT
When:	2.6.33
Why:	Should be implemented in userspace, policy daemon.
Who:	Johannes Berg <johannes@sipsolutions.net>
=======
----------------------------

What:	CONFIG_X86_OLD_MCE
When:	2.6.32
Why:	Remove the old legacy 32bit machine check code. This has been
	superseded by the newer machine check code from the 64bit port,
	but the old version has been kept around for easier testing. Note this
	doesn't impact the old P5 and WinChip machine check handlers.
Who:	Andi Kleen <andi@firstfloor.org>
>>>>>>> 45e3e193
<|MERGE_RESOLUTION|>--- conflicted
+++ resolved
@@ -438,14 +438,13 @@
 Who:	Jean Delvare <khali@linux-fr.org>
 	Krzysztof Helt <krzysztof.h1@wp.pl>
 
-<<<<<<< HEAD
 ---------------------------
 
 What:	CONFIG_RFKILL_INPUT
 When:	2.6.33
 Why:	Should be implemented in userspace, policy daemon.
 Who:	Johannes Berg <johannes@sipsolutions.net>
-=======
+
 ----------------------------
 
 What:	CONFIG_X86_OLD_MCE
@@ -454,5 +453,4 @@
 	superseded by the newer machine check code from the 64bit port,
 	but the old version has been kept around for easier testing. Note this
 	doesn't impact the old P5 and WinChip machine check handlers.
-Who:	Andi Kleen <andi@firstfloor.org>
->>>>>>> 45e3e193
+Who:	Andi Kleen <andi@firstfloor.org>